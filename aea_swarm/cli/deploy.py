# -*- coding: utf-8 -*-
# ------------------------------------------------------------------------------
#
#   Copyright 2022 Valory AG
#
#   Licensed under the Apache License, Version 2.0 (the "License");
#   you may not use this file except in compliance with the License.
#   You may obtain a copy of the License at
#
#       http://www.apache.org/licenses/LICENSE-2.0
#
#   Unless required by applicable law or agreed to in writing, software
#   distributed under the License is distributed on an "AS IS" BASIS,
#   WITHOUT WARRANTIES OR CONDITIONS OF ANY KIND, either express or implied.
#   See the License for the specific language governing permissions and
#   limitations under the License.
#
# ------------------------------------------------------------------------------

"""Deploy CLI module."""

import os
import shutil
from pathlib import Path
from typing import Optional

import click
from aea.cli.utils.click_utils import PublicIdParameter, password_option
from aea.configurations.constants import PACKAGES
from aea.configurations.data_types import PublicId

from aea_swarm.cli.utils.click_utils import image_profile_flag
from aea_swarm.constants import DEFAULT_IMAGE_VERSION
from aea_swarm.deploy.build import generate_deployment
from aea_swarm.deploy.generators.docker_compose.base import DockerComposeGenerator
from aea_swarm.deploy.generators.kubernetes.base import KubernetesGenerator
from aea_swarm.deploy.image import ImageBuilder


@click.group(name="deploy")
def deploy_group() -> None:
    """Deploy an AEA project."""


@deploy_group.group(name="build")
def build_group() -> None:
    """Build tools"""


@build_group.command(name="deployment")
@click.argument(
    "service-id",
    type=PublicIdParameter(),
)
@click.argument("keys_file", type=str, required=True)
@click.option(
    "--o",
    "output_dir",
    type=click.Path(exists=False, dir_okay=True),
    default=Path.cwd(),
    help="Path to output dir.",
)
@click.option(
    "--n",
    "number_of_agents",
    type=int,
    default=None,
    help="Number of agents.",
)
@click.option(
    "--docker",
    "deployment_type",
    flag_value=DockerComposeGenerator.deployment_type,
    default=True,
    help="Use docker as a backend.",
)
@click.option(
    "--kubernetes",
    "deployment_type",
    flag_value=KubernetesGenerator.deployment_type,
    help="Use docker as a kubernetes.",
)
@click.option(
    "--packages-dir",
    type=click.Path(exists=True, dir_okay=True),
    default=Path.cwd() / PACKAGES,
    help="Path to packages folder (For local usage).",
)
@click.option(
    "--dev",
    "dev_mode",
    is_flag=True,
    default=False,
    help="Create development environment.",
)
@click.option(
    "--version",
    "version",
    help="Specify deployment version.",
)
@click.option(
    "--force",
    "force_overwrite",
    is_flag=True,
    default=False,
    help="Remove existing build and overwrite with new one.",
)
@password_option(confirmation_prompt=True)
def build_deployment(  # pylint: disable=too-many-arguments
    service_id: PublicId,
    keys_file: Path,
    deployment_type: str,
    output_dir: Path,
    packages_dir: Path,
    dev_mode: bool,
    force_overwrite: bool,
    number_of_agents: Optional[int] = None,
<<<<<<< HEAD
    password: Optional[str] = None,
=======
    version: Optional[str] = None,
>>>>>>> 01878f93
) -> None:
    """Build deployment setup for n agents."""

    packages_dir = Path(packages_dir)
    keys_file = Path(keys_file)
    build_dir = Path(output_dir, "abci_build")

    if not packages_dir.is_dir():
        raise click.ClickException(
            f"Packages directory does not exists @ {packages_dir}"
        )

    if build_dir.is_dir():
        if not force_overwrite:
            raise click.ClickException(f"Build already exists @ {output_dir}")
        shutil.rmtree(build_dir)

    build_dir.mkdir()
    _build_dirs(build_dir)

    service_path = _find_path_to_service(service_id, packages_dir)
    try:
        report = generate_deployment(
            service_path=service_path,
            type_of_deployment=deployment_type,
            private_keys_file_path=keys_file,
            private_keys_password=password,
            number_of_agents=number_of_agents,
            packages_dir=packages_dir,
            build_dir=build_dir,
            dev_mode=dev_mode,
            version=version,
        )
        click.echo(report)
    except Exception as e:  # pylint: disable=broad-except
        raise click.ClickException(str(e)) from e


@build_group.command(name="image")
@click.argument(
    "service-id",
    type=PublicIdParameter(),
)
@click.option(
    "--packages-dir",
    type=click.Path(exists=True, dir_okay=True),
    default=Path.cwd() / PACKAGES,
    help="Path to packages folder (For local usage).",
)
@click.option(
    "--build-dir",
    type=click.Path(exists=True, dir_okay=True),
    default=Path.cwd() / "deployments" / "Dockerfiles" / "open_aea",
    help="Path to build directory.",
)
@click.option(
    "--skaffold-dir",
    type=click.Path(exists=True, dir_okay=True),
    default=Path.cwd(),
    help="Path to directory containing the skaffold config.",
)
@click.option(
    "--version",
    type=str,
    default=DEFAULT_IMAGE_VERSION,
    help="Image version",
)
@click.option("--push", is_flag=True, default=False, help="Push image after build.")
@image_profile_flag()
def build_images(  # pylint: disable=too-many-arguments
    service_id: PublicId,
    profile: str,
    packages_dir: Path,
    build_dir: Path,
    skaffold_dir: Path,
    version: str,
    push: bool,
) -> None:
    """Build image using skaffold."""

    packages_dir = Path(packages_dir).absolute()
    build_dir = Path(build_dir).absolute()
    skaffold_dir = Path(skaffold_dir).absolute()

    try:
        click.echo(
            f"Building image with:\n\tProfile: {profile}\n\tServiceId: {service_id}\n"
        )
        deployment_file_path = _find_path_to_service_file(service_id, packages_dir)
        ImageBuilder.build_images(
            profile=profile,
            deployment_file_path=deployment_file_path,
            push=push,
            packages_dir=packages_dir,
            build_dir=build_dir,
            version=version,
            skaffold_dir=skaffold_dir,
        )
    except Exception as e:  # pylint: disable=broad-except
        raise click.ClickException(str(e)) from e


def _find_path_to_service_file(public_id: PublicId, packages_dir: Path) -> Path:
    """Find path to service file using package dir."""
    service_file = (
        packages_dir / public_id.author / "services" / public_id.name / "service.yaml"
    )
    if not service_file.is_file():
        raise click.ClickException(f"Cannot find service file for {public_id}")

    return service_file


def _find_path_to_service(public_id: PublicId, packages_dir: Path) -> Path:
    """Find path to service file using package dir."""
    service_path = packages_dir / public_id.author / "services" / public_id.name
    if not service_path.is_dir():
        raise click.ClickException(f"Cannot find service file for {public_id}")

    return service_path


def _build_dirs(build_dir: Path) -> None:
    """Build necessary directories."""

    for dir_path in [
        ("persistent_data",),
        ("persistent_data", "logs"),
        ("persistent_data", "tm_state"),
        ("persistent_data", "benchmarks"),
        ("persistent_data", "venvs"),
        ("agent_keys",),
    ]:
        path = Path(build_dir, *dir_path)
        path.mkdir()
        # TOFIX for macOS
        try:
            os.chown(path, 1000, 1000)
        except PermissionError:
            click.echo(
                f"Updating permissions failed for {path}, please do it manually."
            )<|MERGE_RESOLUTION|>--- conflicted
+++ resolved
@@ -115,11 +115,8 @@
     dev_mode: bool,
     force_overwrite: bool,
     number_of_agents: Optional[int] = None,
-<<<<<<< HEAD
     password: Optional[str] = None,
-=======
     version: Optional[str] = None,
->>>>>>> 01878f93
 ) -> None:
     """Build deployment setup for n agents."""
 
