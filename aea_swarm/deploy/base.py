--- conflicted
+++ resolved
@@ -57,145 +57,6 @@
         ConnectionConfig,
     ]
 }
-<<<<<<< HEAD
-logger = getLogger(__name__)
-
-
-def recurse(_obj_json: Dict[str, Any]) -> Dict[str, Any]:
-    """Recursively explore a json object until no dictionaries remain."""
-    if not any([isinstance(i, dict) for i in _obj_json.values()]):
-        return _obj_json
-    new_obj = {}
-    for k, v in _obj_json.items():
-        if isinstance(v, dict):
-            for k2, v2 in v.items():
-                new_obj["_".join([str(k), str(k2)])] = v2
-        else:
-            new_obj[k] = v
-    return recurse(new_obj)
-
-
-def _parse_nested_override(env_var_name: str, nested_override_value: Dict) -> Dict:
-    """Used for handling dictionary object 1 level below nesting."""
-    overrides = recurse(nested_override_value)
-    return {f"{env_var_name}_{k}".upper(): v for k, v in overrides.items()}
-
-
-class DeploymentConfigValidator(validation.ConfigValidator):
-    """Configuration validator implementation."""
-
-    def __init__(  # pylint: disable=super-init-not-called
-        self, schema_filename: str, env_vars_friendly: bool = False
-    ) -> None:
-        """
-        Initialize the parser for configuration files.
-
-        :param schema_filename: the path to the JSON-schema file in 'aea/configurations/schemas'.
-        :param env_vars_friendly: whether or not it is env var friendly.
-        """
-        self.overrides: List = []
-        self.deployment_spec: Dict[str, Any] = {}
-        base_uri = Path(__file__).parent
-        with open_file(base_uri / schema_filename) as fp:
-            self._schema = json.load(fp)
-        root_path = validation.make_jsonschema_base_uri(base_uri)
-        self._resolver = jsonschema.RefResolver(root_path, self._schema)
-        self.env_vars_friendly = env_vars_friendly
-
-        if env_vars_friendly:
-            self._validator = validation.EnvVarsFriendlyDraft4Validator(
-                self._schema, resolver=self._resolver
-            )
-        else:
-            self._validator = validation.OwnDraft4Validator(
-                self._schema, resolver=self._resolver
-            )
-
-    def validate_deployment(self, deployment_spec: Dict, overrides: List) -> bool:
-        """Sense check the deployment spec."""
-        self.validate(deployment_spec)
-        self.deployment_spec = deployment_spec
-        self.overrides = overrides
-        if self.overrides == []:
-            return True
-        self.check_overrides_match_spec()
-        self.check_overrides_are_valid()
-        return True  # add in call to check to see if overrides are valid
-
-    def check_overrides_match_spec(self) -> bool:
-        """Check that overrides are valid.
-
-        - number of overrides is 1
-        - number of overrides == number of agents in spec
-        - number of overrides is 0
-
-        :return: True if overrides are valid
-        """
-        valid = []
-        remaining = copy(self.overrides)
-        for component in [
-            CONNECTION,
-            CONTRACT,
-            PROTOCOL,
-            SKILL,
-        ]:
-
-            component_overrides = [f for f in self.overrides if f["type"] == component]
-            remaining = [f for f in remaining if f not in component_overrides]
-
-            if any(
-                [
-                    self.deployment_spec["number_of_agents"]
-                    == len(component_overrides),
-                    len(component_overrides) == 0,
-                    len(component_overrides) == 1,
-                ]
-            ):
-                valid.append(True)
-        if len(remaining) > 0:
-            raise ValueError(f"Override type is misspelled.\n {remaining}")
-        if sum(valid) == 4:
-            return True
-        raise ValueError(
-            f"Incorrect number of overrides for count of agents.\n {self.deployment_spec}"
-        )
-
-    def check_overrides_are_valid(self) -> Dict[ComponentId, Dict[Any, Any]]:
-        """Uses the aea helper libraries to check individual overrides."""
-        component_configurations: Dict[ComponentId, Dict] = {}
-        # load the other components.
-
-        for i, component_configuration_json in enumerate(self.overrides):
-            component_id, _ = self.process_component_section(
-                i, component_configuration_json
-            )
-            if component_id in component_configurations:
-                raise ValueError(
-                    f"Configuration of component {component_id} occurs more than once."
-                )
-            component_configurations[component_id] = component_configuration_json
-        return component_configurations
-
-    def process_component_section(
-        self, component_index: int, component_configuration_json: Dict
-    ) -> Tuple[ComponentId, Dict]:
-        """
-        Process a component configuration in an agent configuration file.
-
-        It breaks down in:
-        - extract the component id
-        - validate the component configuration
-        - check that there are only configurable fields
-        :param component_index: the index of the component in the file.
-        :param component_configuration_json: the JSON object.
-        :return: the processed component configuration.
-        """
-        configuration = copy(component_configuration_json)
-        component_id = self.split_component_id_and_config(
-            component_index, configuration
-        )
-=======
->>>>>>> 2052c1a5
 
 
 class ServiceSpecification:
@@ -214,28 +75,10 @@
         private_keys_password: Optional[str] = None,
     ) -> None:
         """Initialize the Base Deployment."""
-<<<<<<< HEAD
-        self.package_dir = package_dir
-        self.validator = DeploymentConfigValidator(
-            schema_filename=str(Files.deployment_schema)
-        )
-
-        with open(path_to_deployment_spec, "r", encoding="utf8") as file:
-            self.deployment_spec, *self.overrides = yaml.load_all(
-                file, Loader=yaml.SafeLoader
-            )
-        if self.overrides == [None]:
-            self.overrides = []
-
-        self.validator.validate_deployment(self.deployment_spec, self.overrides)
-
-        self.__dict__.update(self.deployment_spec)
-=======
         self.private_keys: List = []
         self.private_keys_password = private_keys_password
         self.packages_dir = packages_dir
         self.service = load_service_config(service_path)
->>>>>>> 2052c1a5
         if number_of_agents is not None:
             self.service.number_of_agents = number_of_agents
 
