--- conflicted
+++ resolved
@@ -142,7 +142,7 @@
         cmd = self._build_init_command()
         subprocess.call(cmd)  # nosec
 
-    def start(self, start_monitoring=False) -> None:
+    def start(self, start_monitoring: bool = False) -> None:
         """Start a Tendermint node process."""
         self._start_tm_process()
         if start_monitoring:
@@ -232,9 +232,4 @@
         genesis_file = Path(str(self.params.home), "config", "genesis.json")
         genesis_config = json.loads(genesis_file.read_text(encoding=ENCODING))
         genesis_config["genesis_time"] = genesis_time
-<<<<<<< HEAD
-        genesis_config["app_hash"] = app_hash
-        genesis_file.write_text(json.dumps(genesis_config, indent=2), encoding=ENCODING)
-=======
-        genesis_file.write_text(json.dumps(genesis_config, indent=2))
->>>>>>> 3cdf481d
+        genesis_file.write_text(json.dumps(genesis_config, indent=2), encoding=ENCODING)