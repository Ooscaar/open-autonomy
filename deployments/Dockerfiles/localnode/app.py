# -*- coding: utf-8 -*-
# ------------------------------------------------------------------------------
#
#   Copyright 2021 Valory AG
#
#   Licensed under the Apache License, Version 2.0 (the "License");
#   you may not use this file except in compliance with the License.
#   You may obtain a copy of the License at
#
#       http://www.apache.org/licenses/LICENSE-2.0
#
#   Unless required by applicable law or agreed to in writing, software
#   distributed under the License is distributed on an "AS IS" BASIS,
#   WITHOUT WARRANTIES OR CONDITIONS OF ANY KIND, either express or implied.
#   See the License for the specific language governing permissions and
#   limitations under the License.
#
# ------------------------------------------------------------------------------

"""HTTP server to control the tendermint execution environment."""
import json
import logging
import os
import shutil
import stat
import traceback
from pathlib import Path
from typing import Any, Callable, Dict, Optional, Tuple

import requests
from flask import Flask, Response, jsonify, request
from werkzeug.exceptions import InternalServerError, NotFound


try:
    from .tendermint import TendermintNode, TendermintParams
except:
    from tendermint import TendermintNode, TendermintParams

ENCODING = "utf-8"

try:
    from .tendermint import TendermintNode, TendermintParams  # type: ignore
except Exception:
    from tendermint import TendermintNode, TendermintParams

DEFAULT_LOG_FILE = "log.log"
IS_DEV_MODE = os.environ.get("DEV_MODE", "0") == "1"
CONFIG_OVERRIDE = [
    ("fast_sync = true", "fast_sync = false"),
    ("max_num_outbound_peers = 10", "max_num_outbound_peers = 0"),
    ("pex = true", "pex = false"),
]

logging.basicConfig(
    filename=os.environ.get("LOG_FILE", DEFAULT_LOG_FILE),
    level=logging.DEBUG,
    format=f"%(asctime)s %(levelname)s %(name)s %(threadName)s : %(message)s",  # noqa : W1309
)


def load_genesis() -> Any:
    """Load genesis file."""
<<<<<<< HEAD
    return json.loads(
        Path(os.environ["TMHOME"], "config", "genesis.json").read_text()
    )
=======
    return json.loads(Path(os.environ["TMHOME"], "config", "genesis.json").read_text())
>>>>>>> 2052c1a5


def get_defaults() -> Dict[str, str]:
    """Get defaults from genesis file."""
    genesis = load_genesis()
    return dict(genesis_time=genesis.get("genesis_time"))


def override_config_toml() -> None:
    """Update sync method."""

    config_path = str(Path(os.environ["TMHOME"]) / "config" / "config.toml")
    with open(config_path, "r", encoding=ENCODING) as fp:
        config = fp.read()

    for old, new in CONFIG_OVERRIDE:
        config = config.replace(old, new)

    with open(config_path, "w+", encoding=ENCODING) as fp:
        fp.write(config)


class PeriodDumper:
    """Dumper for tendermint data."""

    resets: int
    dump_dir: Path
    logger: logging.Logger

    def __init__(self, logger: logging.Logger, dump_dir: Optional[Path] = None) -> None:
        """Initialize object."""

        self.resets = 0
        self.logger = logger
        self.dump_dir = dump_dir or Path("/tm_state")

        if self.dump_dir.is_dir():
            shutil.rmtree(str(self.dump_dir), onerror=self.readonly_handler)
        self.dump_dir.mkdir(exist_ok=True)

    @staticmethod
    def readonly_handler(func: Callable, path: str, execinfo: Any) -> None:
        """If permission is readonly, we change and retry."""
        try:
            os.chmod(path, stat.S_IWRITE)
            func(path)
        except (FileNotFoundError, OSError):
            return

    def dump_period(self) -> None:
        """Dump tendermint run data for replay"""
        store_dir = self.dump_dir / f"period_{self.resets}"
        store_dir.mkdir(exist_ok=True)
        try:
            shutil.copytree(
                os.environ["TMHOME"], str(store_dir / ("node" + os.environ["ID"]))
            )
            self.logger.info(f"Dumped data for period {self.resets}")
        except OSError:
            self.logger.info(
                f"Error occurred while dumping data for period {self.resets}"
            )
        self.resets += 1


<<<<<<< HEAD
def create_app(dump_dir: Optional[Path] = None, perform_monitoring: bool = True):
    """Create the Tendermint server app"""

    override_config_toml()
    tendermint_params = TendermintParams(
        proxy_app=os.environ["PROXY_APP"],
        consensus_create_empty_blocks=os.environ["CREATE_EMPTY_BLOCKS"] == "true",
        home=os.environ["TMHOME"],
    )

    app = Flask(__name__)
    period_dumper = PeriodDumper(logger=app.logger, dump_dir=dump_dir)

    tendermint_node = TendermintNode(tendermint_params, logger=app.logger)
    tendermint_node.start(start_monitoring=perform_monitoring)


    @app.get("/params")
    def get_params() -> Dict:
        """Get tendermint params."""
        try:
            priv_key_file = TMHOME / "config" / "priv_validator_key.json"
            priv_key_data = json.loads(priv_key_file.read_text(encoding=ENCODING))
            del priv_key_data["priv_key"]
            return {"params": priv_key_data, "status": True, "error": None}
        except (FileNotFoundError, json.JSONDecodeError):
            return {"params": {}, "status": False, "error": traceback.format_exc()}


    @app.post("/params")
    def update_params() -> Dict:
        """Update validator params."""

        try:
            data: Any = json.loads(request.get_data().decode(ENCODING))
            genesis_file = TMHOME / "config" / "genesis.json"
            genesis_data = {}
            genesis_data["genesis_time"] = data["genesis_config"]["genesis_time"]
            genesis_data["chain_id"] = data["genesis_config"]["chain_id"]
            genesis_data["initial_height"] = "0"
            genesis_data["consensus_params"] = data["genesis_config"]["consensus_params"]
            genesis_data["validators"] = [
                {
                    "address": validator["address"],
                    "pub_key": validator["pub_key"],
                    "power": validator["power"],
                    "name": validator["name"],
                }
                for validator in data["validators"]
            ]
            genesis_data["app_hash"] = ""
            genesis_file.write_text(json.dumps(genesis_data, indent=2), encoding=ENCODING)

            return {"status": True, "error": None}
        except (FileNotFoundError, json.JSONDecodeError, PermissionError):
            return {"status": False, "error": traceback.format_exc()}

    @app.route("/gentle_reset")
    def gentle_reset() -> Tuple[Any, int]:
        """Reset the tendermint node gently."""
        try:
            tendermint_node.stop()
            tendermint_node.start(start_monitoring=perform_monitoring)
            return jsonify({"message": "Reset successful.", "status": True}), 200
        except Exception as e:  # pylint: disable=W0703
            return jsonify({"message": f"Reset failed: {e}", "status": False}), 200

    @app.route("/app_hash")
    def app_hash() -> Tuple[Any, int]:
        """Get the app hash."""
        try:
            endpoint = f"{tendermint_params.rpc_laddr.replace('tcp', 'http')}/block"
            height = request.args.get("height")
            params = {"height": height} if height is not None else None
            res = requests.get(endpoint, params)
            app_hash_ = res.json()["result"]["block"]["header"]["app_hash"]
            return jsonify({"app_hash": app_hash_}), res.status_code
        except Exception as e:  # pylint: disable=W0703
            return (
                jsonify({"error": f"Could not get the app hash: {str(e)}"}),
                200,
            )

=======
def create_app(
    dump_dir: Optional[Path] = None, perform_monitoring: bool = True
) -> Tuple[Flask, TendermintNode]:
    """Create the Tendermint server app"""

    override_config_toml()
    tendermint_params = TendermintParams(
        proxy_app=os.environ["PROXY_APP"],
        consensus_create_empty_blocks=os.environ["CREATE_EMPTY_BLOCKS"] == "true",
        home=os.environ["TMHOME"],
    )

    app = Flask(__name__)
    period_dumper = PeriodDumper(logger=app.logger, dump_dir=dump_dir)

    tendermint_node = TendermintNode(tendermint_params, logger=app.logger)
    tendermint_node.start(start_monitoring=perform_monitoring)

    @app.route("/start")
    def start() -> Response:
        """Start Tendermint node"""
        try:
            tendermint_node.start()
            return jsonify(response="Tendermint node started", status=200)
        except Exception:  # pylint: disable=broad-except
            return jsonify(response=traceback.format_exc(), status=400)

    @app.get("/params")
    def get_params() -> Dict:
        """Get tendermint params."""
        try:
            priv_key_file = (
                Path(os.environ["TMHOME"]) / "config" / "priv_validator_key.json"
            )
            priv_key_data = json.loads(priv_key_file.read_text(encoding=ENCODING))
            del priv_key_data["priv_key"]
            return {"params": priv_key_data, "status": True, "error": None}
        except (FileNotFoundError, json.JSONDecodeError):
            return {"params": {}, "status": False, "error": traceback.format_exc()}

    @app.post("/params")
    def update_params() -> Dict:
        """Update validator params."""

        try:
            data: Any = json.loads(request.get_data().decode(ENCODING))
            genesis_file = Path(os.environ["TMHOME"]) / "config" / "genesis.json"
            genesis_data = {}
            genesis_data["genesis_time"] = data["genesis_config"]["genesis_time"]
            genesis_data["chain_id"] = data["genesis_config"]["chain_id"]
            genesis_data["initial_height"] = "0"
            genesis_data["consensus_params"] = data["genesis_config"][
                "consensus_params"
            ]
            genesis_data["validators"] = [
                {
                    "address": validator["address"],
                    "pub_key": validator["pub_key"],
                    "power": validator["power"],
                    "name": validator["name"],
                }
                for validator in data["validators"]
            ]
            genesis_data["app_hash"] = ""
            genesis_file.write_text(
                json.dumps(genesis_data, indent=2), encoding=ENCODING
            )

            return {"status": True, "error": None}
        except (FileNotFoundError, json.JSONDecodeError, PermissionError):
            return {"status": False, "error": traceback.format_exc()}

    @app.route("/gentle_reset")
    def gentle_reset() -> Tuple[Any, int]:
        """Reset the tendermint node gently."""
        try:
            tendermint_node.stop()
            tendermint_node.start(start_monitoring=perform_monitoring)
            return jsonify({"message": "Reset successful.", "status": True}), 200
        except Exception as e:  # pylint: disable=W0703
            return jsonify({"message": f"Reset failed: {e}", "status": False}), 200

    @app.route("/app_hash")
    def app_hash() -> Tuple[Any, int]:
        """Get the app hash."""
        try:
            endpoint = f"{tendermint_params.rpc_laddr.replace('tcp', 'http')}/block"
            height = request.args.get("height")
            params = {"height": height} if height is not None else None
            res = requests.get(endpoint, params)
            app_hash_ = res.json()["result"]["block"]["header"]["app_hash"]
            return jsonify({"app_hash": app_hash_}), res.status_code
        except Exception as e:  # pylint: disable=W0703
            return (
                jsonify({"error": f"Could not get the app hash: {str(e)}"}),
                200,
            )

>>>>>>> 2052c1a5
    @app.route("/hard_reset")
    def hard_reset() -> Tuple[Any, int]:
        """Reset the node forcefully, and prune the blocks"""
        try:
            tendermint_node.stop()
            if IS_DEV_MODE:
                period_dumper.dump_period()

            tendermint_node.prune_blocks()
            defaults = get_defaults()
            tendermint_node.reset_genesis_file(
                request.args.get("genesis_time", defaults["genesis_time"]),
<<<<<<< HEAD
=======
                # default should be 1: https://github.com/tendermint/tendermint/pull/5191/files
                request.args.get("initial_height", "1"),
>>>>>>> 2052c1a5
            )
            tendermint_node.start(start_monitoring=perform_monitoring)
            return jsonify({"message": "Reset successful.", "status": True}), 200
        except Exception as e:  # pylint: disable=W0703
            return jsonify({"message": f"Reset failed: {e}", "status": False}), 200

    @app.errorhandler(404)  # type: ignore
    def handle_notfound(e: NotFound) -> Response:
        """Handle server error."""
        app.logger.info(e)
        return Response("Not Found", status=404, mimetype="application/json")

    @app.errorhandler(500)  # type: ignore
    def handle_server_error(e: InternalServerError) -> Response:
        """Handle server error."""
        app.logger.info(e)  # pylint: disable=E
        return Response("Error Closing Node", status=500, mimetype="application/json")

    return app, tendermint_node


def create_server() -> Any:
    """Function to retrieve just the app to be used by flask entry point."""
    flask_app, _ = create_app()
    return flask_app<|MERGE_RESOLUTION|>--- conflicted
+++ resolved
@@ -33,17 +33,11 @@
 
 
 try:
-    from .tendermint import TendermintNode, TendermintParams
-except:
-    from tendermint import TendermintNode, TendermintParams
-
-ENCODING = "utf-8"
-
-try:
     from .tendermint import TendermintNode, TendermintParams  # type: ignore
 except Exception:
     from tendermint import TendermintNode, TendermintParams
 
+ENCODING = "utf-8"
 DEFAULT_LOG_FILE = "log.log"
 IS_DEV_MODE = os.environ.get("DEV_MODE", "0") == "1"
 CONFIG_OVERRIDE = [
@@ -61,13 +55,7 @@
 
 def load_genesis() -> Any:
     """Load genesis file."""
-<<<<<<< HEAD
-    return json.loads(
-        Path(os.environ["TMHOME"], "config", "genesis.json").read_text()
-    )
-=======
     return json.loads(Path(os.environ["TMHOME"], "config", "genesis.json").read_text())
->>>>>>> 2052c1a5
 
 
 def get_defaults() -> Dict[str, str]:
@@ -133,8 +121,9 @@
         self.resets += 1
 
 
-<<<<<<< HEAD
-def create_app(dump_dir: Optional[Path] = None, perform_monitoring: bool = True):
+def create_app(
+    dump_dir: Optional[Path] = None, perform_monitoring: bool = True
+) -> Tuple[Flask, TendermintNode]:
     """Create the Tendermint server app"""
 
     override_config_toml()
@@ -150,26 +139,26 @@
     tendermint_node = TendermintNode(tendermint_params, logger=app.logger)
     tendermint_node.start(start_monitoring=perform_monitoring)
 
-
     @app.get("/params")
     def get_params() -> Dict:
         """Get tendermint params."""
         try:
-            priv_key_file = TMHOME / "config" / "priv_validator_key.json"
+            priv_key_file = (
+                Path(os.environ["TMHOME"]) / "config" / "priv_validator_key.json"
+            )
             priv_key_data = json.loads(priv_key_file.read_text(encoding=ENCODING))
             del priv_key_data["priv_key"]
             return {"params": priv_key_data, "status": True, "error": None}
         except (FileNotFoundError, json.JSONDecodeError):
             return {"params": {}, "status": False, "error": traceback.format_exc()}
 
-
     @app.post("/params")
     def update_params() -> Dict:
         """Update validator params."""
 
         try:
             data: Any = json.loads(request.get_data().decode(ENCODING))
-            genesis_file = TMHOME / "config" / "genesis.json"
+            genesis_file = Path(os.environ["TMHOME"]) / "config" / "genesis.json"
             genesis_data = {}
             genesis_data["genesis_time"] = data["genesis_config"]["genesis_time"]
             genesis_data["chain_id"] = data["genesis_config"]["chain_id"]
@@ -217,106 +206,6 @@
                 200,
             )
 
-=======
-def create_app(
-    dump_dir: Optional[Path] = None, perform_monitoring: bool = True
-) -> Tuple[Flask, TendermintNode]:
-    """Create the Tendermint server app"""
-
-    override_config_toml()
-    tendermint_params = TendermintParams(
-        proxy_app=os.environ["PROXY_APP"],
-        consensus_create_empty_blocks=os.environ["CREATE_EMPTY_BLOCKS"] == "true",
-        home=os.environ["TMHOME"],
-    )
-
-    app = Flask(__name__)
-    period_dumper = PeriodDumper(logger=app.logger, dump_dir=dump_dir)
-
-    tendermint_node = TendermintNode(tendermint_params, logger=app.logger)
-    tendermint_node.start(start_monitoring=perform_monitoring)
-
-    @app.route("/start")
-    def start() -> Response:
-        """Start Tendermint node"""
-        try:
-            tendermint_node.start()
-            return jsonify(response="Tendermint node started", status=200)
-        except Exception:  # pylint: disable=broad-except
-            return jsonify(response=traceback.format_exc(), status=400)
-
-    @app.get("/params")
-    def get_params() -> Dict:
-        """Get tendermint params."""
-        try:
-            priv_key_file = (
-                Path(os.environ["TMHOME"]) / "config" / "priv_validator_key.json"
-            )
-            priv_key_data = json.loads(priv_key_file.read_text(encoding=ENCODING))
-            del priv_key_data["priv_key"]
-            return {"params": priv_key_data, "status": True, "error": None}
-        except (FileNotFoundError, json.JSONDecodeError):
-            return {"params": {}, "status": False, "error": traceback.format_exc()}
-
-    @app.post("/params")
-    def update_params() -> Dict:
-        """Update validator params."""
-
-        try:
-            data: Any = json.loads(request.get_data().decode(ENCODING))
-            genesis_file = Path(os.environ["TMHOME"]) / "config" / "genesis.json"
-            genesis_data = {}
-            genesis_data["genesis_time"] = data["genesis_config"]["genesis_time"]
-            genesis_data["chain_id"] = data["genesis_config"]["chain_id"]
-            genesis_data["initial_height"] = "0"
-            genesis_data["consensus_params"] = data["genesis_config"][
-                "consensus_params"
-            ]
-            genesis_data["validators"] = [
-                {
-                    "address": validator["address"],
-                    "pub_key": validator["pub_key"],
-                    "power": validator["power"],
-                    "name": validator["name"],
-                }
-                for validator in data["validators"]
-            ]
-            genesis_data["app_hash"] = ""
-            genesis_file.write_text(
-                json.dumps(genesis_data, indent=2), encoding=ENCODING
-            )
-
-            return {"status": True, "error": None}
-        except (FileNotFoundError, json.JSONDecodeError, PermissionError):
-            return {"status": False, "error": traceback.format_exc()}
-
-    @app.route("/gentle_reset")
-    def gentle_reset() -> Tuple[Any, int]:
-        """Reset the tendermint node gently."""
-        try:
-            tendermint_node.stop()
-            tendermint_node.start(start_monitoring=perform_monitoring)
-            return jsonify({"message": "Reset successful.", "status": True}), 200
-        except Exception as e:  # pylint: disable=W0703
-            return jsonify({"message": f"Reset failed: {e}", "status": False}), 200
-
-    @app.route("/app_hash")
-    def app_hash() -> Tuple[Any, int]:
-        """Get the app hash."""
-        try:
-            endpoint = f"{tendermint_params.rpc_laddr.replace('tcp', 'http')}/block"
-            height = request.args.get("height")
-            params = {"height": height} if height is not None else None
-            res = requests.get(endpoint, params)
-            app_hash_ = res.json()["result"]["block"]["header"]["app_hash"]
-            return jsonify({"app_hash": app_hash_}), res.status_code
-        except Exception as e:  # pylint: disable=W0703
-            return (
-                jsonify({"error": f"Could not get the app hash: {str(e)}"}),
-                200,
-            )
-
->>>>>>> 2052c1a5
     @app.route("/hard_reset")
     def hard_reset() -> Tuple[Any, int]:
         """Reset the node forcefully, and prune the blocks"""
@@ -329,11 +218,8 @@
             defaults = get_defaults()
             tendermint_node.reset_genesis_file(
                 request.args.get("genesis_time", defaults["genesis_time"]),
-<<<<<<< HEAD
-=======
                 # default should be 1: https://github.com/tendermint/tendermint/pull/5191/files
                 request.args.get("initial_height", "1"),
->>>>>>> 2052c1a5
             )
             tendermint_node.start(start_monitoring=perform_monitoring)
             return jsonify({"message": "Reset successful.", "status": True}), 200
