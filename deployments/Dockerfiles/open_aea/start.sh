--- conflicted
+++ resolved
@@ -15,10 +15,8 @@
 aea fetch $VALORY_APPLICATION --local --alias agent
 cd agent
 
-<<<<<<< HEAD
 aea generate-key cosmos
 
-=======
 export FILE=/agent_key/ethereum_private_key.txt
 if [ -f "$FILE" ]; then
     echo "AEA key provided. Copying to agent."
@@ -33,19 +31,13 @@
         echo "Generating the fresh key without a password!"
         aea generate-key ethereum
     fi
->>>>>>> 5a66ca27
 fi
 if [ "$INSTALL" == "1" ];
 then
     echo "Installing the necessary dependencies!"
     aea install && cd .. && aea delete agent
 else
-<<<<<<< HEAD
-    echo "Running the AEA!"
-    aea add-key ethereum
     (aea add-key cosmos --connection && aea issue-certificates --aev) || (echo "Failed to add cosmos key for connection" && exit 1)
-    aea run --aev
-=======
     if [ "$AEA_PASSWORD" != "" ];
     then
         echo "Running the aea with a password!"
@@ -56,5 +48,4 @@
         aea add-key ethereum
         aea run --aev
     fi
->>>>>>> 5a66ca27
 fi