# Release History - `open-autonomy`

<<<<<<< HEAD
# TBD (TBD)

Packages:
- Adds slashing functionality #1927

=======
# 0.10.6 (2023-06-12)

Autonomy:
- Makes the chained `ABCI` skill filter more strict on the service analyser #1982

Packages:
- Fixes the gentle reset logic #1987

Docs:
- Fixes code check linter #1986

# 0.10.5.post2 (2023-06-06)

Autonomy:
- Update agent node template on the kubernetes generator to support different types of private keys from various ledgers #1991


# 0.10.5.post1 (2023-05-24)

Autonomy:
- Makes sure the alias gets used when fetching service packages #1947
- Updates the agent runtime docker image to execute aea build when building the runtime image #1954
- Adds support for `terminate` and `unbond` actions on `autonomy service` command group #1956
- Generalises the `star.sh` script on the autonomy runtime docker image to deal with different types of keys #1964
- Makes ledger plugins optional for CLI tools  #1973
- Adds support for loading environment variables from file on the `autonomy deploy` command group #1960

Packages:
- Addresses Tendermint disconnection issues. #1976

Plugins:
- Removes the hardware wallet plugin as a dependency from contract packages  #1973
- Fixes the ledger plugin version specifiers on the test plugin  #197

Chores:
- Pins `typing_extensions` to `>=3.10.0.2` to avoid dependency conflicts with `solana` plugin #1964
- Bumps docker to `v6.1.2` #1975

Docs:
- Adds information on required agent components  #1967

# 0.10.4 (2023-05-11)

Autonomy:
- Adds support for exposing `tendermint` container ports on the docker compose deployments #1952

Packages:
- Removes the kill logic in case the active Tendermint peers are less than the majority of the participants #1958
- Adds support for verifying the service registry on Polygon and Gnosis #1959
- Improves error logging during registration #1961

Docs:
- Updates deployment guide for the cluster deployments #1924

Docs:
- Improves cluster deployment section, now based on minikube #1924
>>>>>>> dfd35b19

# 0.10.3 (2023-05-03)

Autonomy:
- Updates the FSM scaffold tool to add downloaded packages to `third_party` packages #1943
- Improves the service specification analyser #1942
  - Implements custom schema validator to report all validation issues at once
  - Adds support for skip warnings
  - Raises warning when components are defined in the agent config and not in the service config
  - Adds support for validating environment overrides
  - Improves error messages

Docs:
- Adds auto-correcting functionality for several package hash instances  #1939
- Fixes port mapping documentation  #1944

Chores:
- Adds service analysis to workflow #1942

# 0.10.2 (2023-04-24)

Autonomy:
- Adds support for updating `external_address` to match `tendermint_p2p_url` when updating the Tendermint parameters on registration  #1930 

Packages:
- Updates the `registration_abci` skill to include `external_address` in the genesis configuration  #1930 

Docs:
- Adds code checks for `JSON` code blocks in the documentation  #1933 
- Updates the documentation on the usage of the hardware wallet for on-chain interactions  #1931 
- Extends the tutorials for minting components


# 0.10.1 (2023-04-13)

Autonomy:
- Adds support for updating the tendermint P2P URL at the runtime, take a look [here](https://github.com/valory-xyz/open-autonomy/pull/1923#discussion_r1163904995) to understand more
- Adds support for specifying `NFT` image path when minting the components
- Updates the minting tools to dump metadata as a `json` file after minting the component
- Updates the manual build mechanism to index agent using `all_parameters` parameter if available

Packages:
- Adds better exception handling when sending multiple transactions

Docs:
- Adds instructions for running a single agent

Chores:
- Fixes the dependency versions on the documentation `Dockerfile`
- Adds `mkdocs.yaml` configuration that needed to be removed due to incorrect dependencies in the previous release

# 0.10.0.post2 (2023-03-30)

Autonomy:
- Updates the `autonomy publish` command to avoid publishing temporary files
- Adds support for specifying owner when minting a component using `--owner` flag on `autonomy mint` command
- Makes error messages on the on chain dependency checks more user friendly
- Updates the dependency verification check to handle cases where there are multiple dependencies with the same public ID
- Updates the runtime tendermint override update logic to account for `--n` flag
- Updates the runtime setup override update logic to set parameters as defined data types instead of a `list` of the said data type

Packages:
- Adds support for defining owner independent of the transaction sender when minting component on service manager and component registries manager contracts

# 0.10.0.post1 (2023-03-22)

Autonomy:
- Makes the usage of the `flashbots` plugin optional in the deployments 

# 0.10.0 (2023-03-22)

Autonomy:
- Adds support for using hardware wallets for minting and managing services on-chain
- Updates the FSM scaffold tool to add the newly scaffolded package to the `packages.json` after scaffolding the skill
- Adds support for `kubernetes` builds on the `from-token` deployments using `--kubernetes` flag 
- Adds support for specifying whether the deployment should run directly or not, using `--no-deploy` flag on the `from-deploy` command
- Removes the support for `--force` flag on the autonomy deploy build command
- Adds support for configuring networks in a deployment setup to expose various agent ports 
- Adds a naming convention checker for the FSM specifications. From now on
  - A round name should end with `Round`
  - ABCI app class name should end with `AbciApp`
- Deprecates the usage of the special environment variables from the agent deployment setup
- Adds support for usage of the `flashbots` ledger plugin on the docker images

Packages:
- Deprecates the usage of the special environment variables for the agent configurations:
  - In the ABCI skill override don't use `TENDERMINT_URL` and `TENDERMINT_COM_URL` for tendermint parameters
  - In the ABCI connection override don't use `ABCI_HOST` and `ABCI_PORT` for ABCI connection parameters
  - Tendermint and ABCI connection parameters now use the same environment variables' pattern as all other 
    configurations
- Refactors the `AbciAppDB`'s `create()`. It is responsible for setting the cross-period keys for the new period 
  and converting the corresponding data to the correct format. The skills using the `create()` method now 
  do not need to manually set the data for the next period as this is handled automatically via the 
  cross-period keys (#1827)
- The setup parameters should not be defined as lists anymore (#1833)
- `observation_interval` has been renamed to `reset_pause_duration` (#1836)
- Adds support for the `flashbots` ledger plugin (#1885)
- Adds a flag called `use_termination` in the configuration to enable or disable the usage of termination (#1891)

Tests:
- Updates the test to remove the usage of --force flag

Docs:
- Adds the description column to the package list in the docs
- Corrects a code snippet in docs
- Simplifies explanation of `what is an agent service`

Chores:
- Updates the workflows to use python `3.10.9` instead of `3.10.10` to avoid timeouts



# 0.9.1 (2023-02-22)

Autonomy:
- Updates the `docker-compose` template to enable the usage of `host.docker.internal` as host machine gateway

Tests:
- Adds test coverage for newly introduced commands on `autonomy analyse` group

Docs:
- Updates the documentation on the usage of custom images in agent deployments.

Chore:
- Updates the `tomte` version in the `Pipfile`

# 0.9.0 (2023-02-16)

Autonomy:
- Updates the on-chain interaction functionalities to wait for the relevant event to make sure the interaction was successful
- Makes the usage of local tendermint chain optional in the deployment setup
- Introduces `autonomy analyse dialogues` command for analysing the dialogue definitions in a skill package
- Introduces `autonomy analyse service` command for checking the deployment readiness of a service
- Introduces `autonomy analyse logs` command for analysing the agent runtime logs
- Adds support for defining custom author name for docker images on the `autonomy build-image` command
- Removes the usage of `MAX_PARTICIPANTS` environment variable from deployment setup
- Adds support for updating the consensus threshold at the runtime using the on-chain metadata

Packages:
- Makes the synchronized database `serializable` and `hashable`
- Backports the `makerDAO multicall2` contract from [`agent-academy-1`](https://github.com/valory-xyz/agent-academy-1) repository
- Simplifies the way the initial height is set on resets. Now, the initial height will always be `0`
- Removes the need for declaring the `payload_attribute` on the round class implementation
- Updates the base rounds to simplify the usage when payloads have multiple attributes
- Adds support for synchronizing the database on registration so that agents can rejoin at any point
- Removes `reset_index` from `AbciApp` implementation
- Adds restrictions on which agents can submit in late message round
- Fixes overlapping blocks by setting unique chain Ids among the tendermint resets
- Updates the rejoin mechanism to
  - Restart tendermint whenever there's a connection drop, from the abci or otherwise
  - Makes sure monitoring is performed even when tendermint is reset by the tendermint server
  - Clean up `timeouts` and `last_timestamp` before trying to restore state received from peers
  - Don't wait for the reset pause duration in cases when reset is performed for recovery
  - Enables `ACN` communication for rejoining agents, by accepting `requests/responses` from `all_participants`
- Removes `consensus` parameter from the skills' configurations and replaces the `max_participants` with the length of the `all_participants` list
- Updates the `BaseParams` implementation to enforce minimum values for `reset_pause_duration`
- Updates the `AbciAppDB` implementation to make sure `cross_period_keys` and the database conditions are defined as sets


Tests:
- Adds test coverage for registry contracts
- Adds test for building and running the base autonomy image, the agent runtime image and the tendermint server image
- Re-enables the fuzzer tests for the `valory/abci` connection on windows platform

Docs:
- Removes the usage of `max_participants` parameter
- Rearranges the on-chain registration section to match with the Autonolas protocol documentation
- Adds a link to the `whitepaper`
- Adds documentation on the deployment readiness checks for a service
- Adds a guide on initializing an empty local packages repository 

Chores:
- Increases `CI` timeout for the tests from `70` minutes to `90` minutes
- Bumps `tomte` to `v0.2.2`

# 0.8.0 (2023-01-20)

Autonomy:
- Adds support for minting components using the `autonomy mint` command group
- Adds support for managing on chain services using the `autonomy service` group
- Updates the `autonomy deploy from-token` command to use APIs from `autonomy.chain` module
- Fixes the bug on the `autonomy analyse handlers` command by loading all of the dependencies before running a check

Packages:
- Introduces type checking utility as part of the `abstract_round_abci` skill
- Adds support for sharing the recovery parameters on the tendermint protocol and handler
- Introduces `valory/ipfs` protocol and connection for handling `IPFS` uploads and downloads
- Updates `TendermintRecoveryParams` implementation to make it compatible for sharing the parameters using the `ACN`
- Updates the recovery mechanism in order to first retrieve the `Tendermint` recovery parameters via the `ACN` before attempting to reset
- Enables the usage of `libp2p` connection on `TestTendermintResetInterrup` and `DEBUG` as default logging level
- Updates the implementation of the base transaction payload class to use data classes and makes them immutable
- Updates various skill packages to use the new payload class design
- `Transaction` is implemented using data class now

Plugins:
- Updates the `TendermintRecoveryParams` to clean up the images at the end of the test
- Adds a fixture for the local `IPFS` node address

Tests:
- Adds test coverage for `packages/valory/skills/abstract_round_abci/abci_app_chain.py`

Docs:
- Updates documentation on the developer tooling to better explain the usage of benchmarking tools
- Adds documentation on the usage of the custom docker images for the deployment setup
- Adds documentation for `autonomy mint` and `autonomy service` command groups

Chores:
- Updates `tendermint` docker image to use local `wait-for-it.sh` script instead of downloading from source

# 0.7.0 (2023-01-04)

Autonomy:
- Adds support for updating the participants list at the runtime using the on chain metadata of a service
- Enables the usage of `gRPC` channel when communicating with the `abci` connection
- Updates the tendermint image name constant to make sure it's up to date with the latest framework version

Packages:
- Adds validation for the setup data and raises early if necessary data are not provided instead of waiting for the first round to happen
- Removes the fast forward round because it is not meaningful since the setup data cannot be empty
- Moves `all_participants` to the setup data
- Enables the usage of `gRPC` channel when communicating with the tendermint node
- Adds meta classes for the `AbstractRound` and the `BaseBehaviour` classes to enforce additional checks
- Fixes typing issues on the synchronized database class
- Removes the inappropriate usage of the `# type: ignore` marker and addresses the typing issues properly

Tests:
- Test coverage for `BaseTestEnd2End` in the test plugin
- Test coverage for the `abci` connection
- Test coverage for tendermint protocol dialogues
- Updates hello world `e2e` test to test the usage of `gRPC` channel on tendermint node
- Fixes the inconsistencies regarding the usage of `setup` and `setup_class` methods in the test classes
- Introduces base class for testing test tools
- Adds tests for transaction settlement integration test tools

Docs:
- Updates the guide for running a service on different networks
- Reorganizes the developer tooling section

Chores:
- Updates the coverage collection in the CI to aggregate the coverage for both framework and the packages


# 0.6.0 (2022-12-16)

Autonomy:
- Removes the need for the agent project when scaffolding an `FSM` app using specification. Now when scaffolding the FSM app using the `-tlr` flag, the skill will be directly scaffolded to the local packages directory
- Updates the FMM scaffolding templates to support defining pre and post conditions for the synchronized data
- Updates the tendermint communication server
  - `GET /params` endpoint to return `peer_id` for the local tendermint node
  - `POST /params` endpoint to update `persistent_peers` when updating the chain config

Packages:
- Fixes the `fast_forward_to_behaviour` in the `abci` skill test tools by setting the `_current_round_cls` which is necessary for retrieving the correct class for the synchronized data
- Adds support for auto generated behaviour IDs
- Adds support for auto-generated round IDs
- Introduces the `get_name` method as part of the `abstract_round_abci`skill to retrieve the name of a property dynamically
- Updates the various packages to to newly introduced auto generate functionalities
- Removes sleep on `reset_tendermint_with_wait` on startup
- Updates the `a2a` transaction logic to wait for block production to begin before sending an `a2a` transaction via tendermint
- Updates the `RegistrationStartupBehaviour` and `TendermintHandler` to make sure we update the persistent peers when establishing a new chain
- Adds support for specifying the external host name for the tendermint P2P connection
- Introduces pre and post conditions on the synchronized data for each initial and final state of an FSM app (including default pre conditions). These are verified during chaining of the apps
- Updates all FSM apps to specify their pre- and post-conditions
- Added message handling support to `TmManager`.
- Reset the app hash to the app hash in the begging of the period when hard resetting for recovery

Tests
- Adds tests for `termination_abci`
- Adds tests for docstring analyser when no `AbciApp` definition is found in the provided module
- Adds test coverage for `autonomy develop` command group
- Introduces pre and post conditions checks on the `SynchronizedData` for each initial and final state
- Adds tests for `abci` connection
- Adds an e2e test to showcase hard reset being used as a recovery mechanism


# 0.5.0.post2 (2022-12-09)

Packages:
- Fixes synchronized data for safe deployment
- Ensures that the synchronized data class is set everywhere and added a warning when it is not

Tests:
- Adds tests for checking `PUBLIC_ID` in `__init__.py` files
- Adds tests for small coverage gaps in `open-autonomy`
- Adds tests for registration behaviours
- Adds tests for `abstract_round_abci` skill

Chores:
- Pins `tox` using `tomte` on CI


# 0.5.0.post1 (2022-12-08)

Autonomy:
- Patches packages command group to adapt latest changes from `open-aea`

Packages:
- Fixes version specifiers for `open-aea-test-autonomy` and `open-aea-ledger-ethereum`

# 0.5.0 (2022-12-05)

Autonomy:
- Introduces more flexible approach to defining the overrides for multiple agents in a service component
- Deprecates the usage of `autonomy hash all` command, `autonomy packages lock` can be used to perform package dependency hash updates and checks
- Updates the override serialisation mechanism to be consistent with the environment variable parser
- Extends the `from-token` command to provide password for encrypted private keys at the runtime
- Updates the process of overriding the safe contract address at the runtime to be more generalised
- Fixes a bug that allowed the image build to continue even after a command run failed when building the image on `build-image` command
 
Packages:
- Fixes the `AbciApp` initialization to ensure that synchronized data is retrieved as an instance of the `synchronized_data_class` specified on the round.
- Updates the `IPFSInteract` tool to
  - Catch the broken connection exceptions
  - Remove the correct path before downloading
- Fixes the tendermint reset mechanism to 
  - Avoid race conditions when performing a hard reset
  - Not update the initial height and genesis time when resetting for recovering agent to tendermint communication
  - Update the waiting interval

Tests:
- Tests for the service config loader
- Adds test coverage for `autonomy` framework

Docs:
- Adds documentation on the usage of the service level overrides
- Makes sure that naming convention for autonomous services is consistent throughout the documentation


# 0.4.0 (2022-11-17)

Autonomy:
- Deprecates `autonomy analyse abci` command group
- Merges `autonomy analyse abci check-app-specs` and `autonomy analyse generate-app-specs` into `autonomy analyse fsm-specs`
- Moves `autonomy analyse abci check-handlers`  to `autonomy analyse handlers`  
- Moves `autonomy analyse abci docstrings` to `autonomy analyse docstrings`
- Moves `autonomy analyse abci logs` has been moved to `autonomy analyse logs`
- Refactors the FSM command definition and extract the code to core and helper modules
- Updates the error messages on `autonomy build-image` command
- Improves error handling on `autonomy deploy` command group

Plugins:
- Renames the `tag` property to `image` on `aea_test_autonomy.docker.base.DockerImage` class

Packages:
- Updates the `abstract_round_abci` skill to ignore Tendermint blocks with a height lower than the initial height of the Tendermint chain
- Adds yield statement in `CheckTransactionHistoryBehaviour._check_tx_history` to avoid freezing the entire behaviour
- Moves the Tendermint healthcheck from individual round behaviours to the `AbstractRoundBehaviour` to ensure that Tendermint would reset when the communication is unhealthy
- Extends `ApiSpecs` to support getting the response from a list
- Adds better error `logging` in the `ApiSpecs`
- Adds support to parse error responses to the `ApiSpecs`
- Adds backoff logic to the `ApiSpecs`

Tests:
- Increases the sleep time in `test_async_behaviour_sleep` and `TestRegistrationStartupBehaviour` tests to avoid flakiness
- Tests for newly introduced code in the `ApiSpecs` implementation
- Adds tests for integration test tools on `abstract_round_abci` skill


# 0.3.5 (2022-11-10)

Autonomy:
- Updates the storage class to `nfs-ephemeral` in kubernetes template
- Updates the autonomy image constant  use the framework version as the default tag version
- Extends the `autonomy packages` command group to use new package manager API
- Updates the `autonomy fetch` command to raise proper errors

Packages:
- Updates exit mechanism on the degenerate round to avoid excessive looping
- Adds the functionality to terminate (shutdown) the agent when there are not enough peers in the service
- Removes `round_count` checks from the background round payload validation

Tests:
- Refactors the gnosis safe tests.

Chores:
- Improves the table hash regex to account for markdown quotes on package list generator
- Updates release process to use `tox` command instead of direct command invocations
- Updates `packages.json` to the new format

# 0.3.4 (2022-11-02)

Autonomy:
- Updates service component to use new override policies

Packages:
- Adds `get_service_owner` on the `ServiceRegistry` contract implementation
- Introduces `termination_abci` skill to support service termination
- Extends `abstract_round_abci` to support running the `termination_abci` skill concurrently with the main FSM in order to periodically check for the termination signal.
- Introduces `register_termination` skill and `register_termination` agent to demonstrate `termination_abci` skill
- Extends gnosis safe contract implementation with
  - `get_swap_owner_data` to encode a transaction to swap a safe owner
  - `get_remove_owner_data` to encode a transaction to remove a safe owner
  - `get_zero_transfer_events` to retrieve 0 value transfer events sent to the safe
  - `get_removed_owner_events` to retrieve safe owner removal events

Tests:
- Adds test coverage for core packages
- Extracts the `background_round` (`termination_round`) to it's own skill

Docs:
- Removes redundant documentation on package publishing

# 0.3.3 (2022-10-21)

Autonomy:

- Introduces support for specifying tag versions for runtime image builds.
- Adds the benchmark tool definition in the newly scaffolded FSM skill.
- Adds improvements on the FSM scaffolding.
- Adds support for ACN and hardhat node in deployment setup using build flags.
- Fixes regex in `autonomy analyse` to avoid capturing empty strings.

Tests:

- Adds tests to make sure that scaffolded FSM modules can be tested using the CLI command `autonomy test`.
- Adds test coverage for the app specification module.
- Cleans up various test class usage across `tests/test_autonomy/test_cli`.

Packages:

- Extracts following packages to their respective `GitHub` repositories
  - APY skills, agent, and service.
  - Liquidity rebalancing skills.
  - Price oracle skills, agent, and service.
- Fixes the URL check on the tendermint handler in `abstract_round_abci`.

Docs:

- Improves the quickstart section. 
- Improves the on-chain protocol guides.
- Simplifies and cleans up the demo sections.
- Changes the images to follow the new colour scheme.
- Removes redundant information and redirects to corresponding documentation sections.
- Replaces the usage of oracle service in CLI documentation with the hello world service. 

Chores:

- Fixes make target for image release to avoid issues on different shells.
- Updates some scripts that perform multiple network requests to use parallelization.
- Restructures `Running on other networks` section.


# 0.3.2 (2022-09-30)

Autonomy:
- Fixes issues related to `IP/Host` resolving on windows
- Fixes several issues with dev mode to make it work again

Packages:
- Sets an initial fallback gas and propagates the logs

Docs:
- Address several doc issues, updates FAQ
- Updates scaffolding guide
- Splits `set up` section as a guide to be referenced commonly by the rest of guides
- Separates the deployment part to be in a separate section to be referenced when required
- Moves scaffolding contents to its appropriate place and rewrites some parts of the text
- Updates language in several docs
- Adds cost table and threat model to the docs
- Updates FAQ to use pure markdown
- Adds a link to our contract development guide

Chores:
- Extends the hash fixing script to also fix the hash table in the docs
- Simplifies linter configuration for `pylint`
- Bumps `open-aea` to 1.21.0
- Adds lock check for all platforms

Tests:
- Fixes APY tests after the `setup` and `setup_class` changes
- Fixes counter client behaviour tests.
- Fixes use os specific paths when comparing file names
- Fixes path resolution on Windows
- Fixes `TestTendermintBufferFailing` on windows
- Fixes pandas timestamps conversion to `UNIX`
- Increases `test_get_app_hash` sleep tolerance
- Avoids indirectly handle `NotFittedError`

# 0.3.1 (2022-09-20)

# Autonomy
- Factors out scaffolding templates
- Updates CLI help messages
- Fixes the scaffold `FSM` command so that a skill can be loaded once created
- Adds `valory/open-autonomy-user` Docker image with latest open-autonomy framework installed

# Packages
- Point to ACN Docker image instead of staging ACN nodes
- Removes unnecessary dependency of `transaction_settlement_abci` skill on the `offchain_aggregator` contract
- Adds environment variables for the RPC endpoints of all service specifications
- De duplicates `open_aea` packages by pulling from registry
- Increases the validate timeout by an order of magnitude in `Polygon` service

# Tests
- Fixes build image test

# Docs
- Adds a doc section to explain package management
- Fixes broken links on documentation

# Chores
- Fixes `release-image` target on the `Makefile` to use `packages.json`
- Check hashes in `packages.json` instead of `hashes.csv`
- Removes changelog
- Updates command regex to reflect latest changes

# 0.3.0 (2022-09-14)

# Autonomy

- Adds `PYTHONHASHSEED` in Kubernetes deployment template
- Moves all fixtures into `aea_test_autonomy` plugin.
- Adds `service-registry-network` cli command for starting a local hardhat node. 

# Packages

- Replaces `third-party` dependencies with docker images. 
- Fixes import from tests folder and `path_to_skill` in FSM scaffolding
- Moves remaining tests into packages, in particular agents.

# Chores

- Adds README header
- Removes `quickstart` skip on command test
- Removes unnecessary shebangs from several non-script files
- Adds a script to validates commands in the docs and Makefile
- Cleans the `README.md` and `AUTHORS.md` to reflect changes

# 0.2.2 (2022-08-09)

# AEA

- Adds support for registry flags on `autonomy scaffold fsm` command
- Adds support for scaffolding
  - Dialogues
  - Payloads
  - Tests
- Adds support for specifying version for runtime images
- Removes the need for `NESTED_FIELDS_ALLOWED_TO_UPDATE` from service config class
- Uses local file for service registry ABI rather than fetching from staging server
- Replaces the usage of staging chain with locally deployed chain

# Packages
- Adds support for broadcasting APY estimates to a backend server.
- Replaces API keys with environment variable placeholders
- Ports tests for packages to their respective package folders

# Plugins
- Introduces `aea-test-autonomy` plugin

# Chores
- Fixes tendermint logging issues
- Updates skaffold config for building runtime images for agents
- Bumps autonolas registries sub module to latest

# Tests
- Replaces the usage of staging chain with local registry deployments
- Fixes flaky `test_fetch_behaviour_non_indexed_block` test
- Fixes flaky registry tests
- Adds tests for `autonomy scaffold fsm`

# Docs
- Restructures documentation to introduce new index
- Adds tutorials on creating a service using an existing agent
- Updates quick start documentation
- Adds overview for service development process
- Adds docs for fsm scaffolding tool

# 0.2.1.post1 (2022-08-29)

Autonomy:
- Fix stream logging for docker SDK interactions
- Use docker SDK to build tendermint testnet config

# 0.2.1 (2022-08-26)

Autonomy:
- Introduces base autonomy image and agent runtime image for performance improvements.
- Removes the need for building the dependency images at the runtime.
- Updates the deployment flow to utilize the newly improved images.
- Removes the support for pushing the images using the Open Autonomy CLI tool.
- Removes `skaffold` as a framework dependency.
- Adds support for remote registries in the fsm scaffold utility.
- Bumps `open-aea` and its plugins to version `1.17.0`.

Packages:
- Adds support for parsing all the gnosis GS codes and print relevant messages.
- Renames `io` module in `abstract_round_abci` to `io_` to avoid possible namespace conflicts with standard `io` module
- Refactors `io_` module to move `Loaders` and `Storers` classes to relevant skill
- Decreases validation timeout on `Polygon`

Chores:
- Updates `tox` definitions and `Makefile` targets to reflect the latest state of the repository.
- Fixes spell check in the CI.
- Pins the machine learning libraries to stable versions
- Updates `scripts/check_doc_ipfs_hashes.py` with more generalized regex

Tests:
- Adds tests for `scripts/check_doc_ipfs_hashes.py`
- Fixes ledger connection test
- Fixes test for `from-token` command

# 0.2.0 (2022-08-21)

Autonomy:
- Introduces the intended deployment flow, including changes to service configurations.
- Bumps `open-aea` and its plugins to version `1.16.0`.
- Introduces support for partial deployments referencing on-chain agent instances.
- Adds `autonomy scaffold fsm` command.
- Adds support for fetching and updating the multisig safe address when deploying from tokens.
- Adds `--log-level` flag on deploy command to support specifying log levels for agent and tendermint runtimes.
- Remove the need for `THIRD_PARTY` constant and updates the base image classes to set the third party contracts path on runtime.
- Includes data files for the test tools in the `setup.py`.
- Updates the `autonomy deploy build` command to re-enable the dev mode.

Packages:
- Improves gas estimation in `gnosis_safe` and packages depending on it.
- Addresses dependency inconsistencies in various packages detected with the new `open-aea` version.
- Fixes a `ledger` connection issue caused by wrong usage of the `asyncio.wait()` method.
- Fixes oracle service configurations to only broadcast from `goerli` and `polygon`.
- Adds an APY service specification.
- Adds the simple abci service specification.
- Fills coverage gaps in `abstract_round_abci`.
- Fixes a circular resolution issue with the `abstract_round_abci` and `transaction_settlement_abci` introduced in the previous release.

Tests:
- Adds a retry strategy for the subgraph tests which depend on the network and may fail occasionally.
- Adds package check test to ensure package consistency with respect to dependencies.

Chores:
- Backports various functionalities from other Valory repos using packages.
- Adds coverage to handlers and log parser.
- Updates readme to reflect all currently required dependencies and their versions.
- Adds the `gitleaks` scan job.
- Improves inference of package type in the doc IPFS hash checker script.
- Adds data on minted components, agents and services.

Docs:
- Makes docs independent of repositories `Makefile` by explicitly replacing make commands or adding code snippets.
- Fixes edit URI on docs.
- Updates the docs to describe the latest dev mode usage.
- Change Tendermint flow diagram to a custom diagram to avoid copyright issues.
- Adds a section to discuss agent services in context of other architectures.
- Adds documentation on CLI commands `fetch` and `run`.
- Reorganize demos to give a consistent and homogeneous structure.


# 0.1.6 (2022-08-01)

Autonomy:
- Extracts generic test utils into `autonomy.test_tools`

Packages:
- Ports the tendermint GRPC package and test tools from `agent-academy-1` repo
- Moves base test classes into `abstract_round_abci` skill package

Chore:
- Bumps `mistune` to `2.0.3`
- Updates `skaffold` to latest version

Docs:
- Updates the demo section
- Adds info about Docker Desktop on MacOS and Windows

# 0.1.5 (2022-07-29)

Autonomy:
- Depends on `open-aea>=1.14.0.post1`
- Cleans up Dockerfiles and aligns them

Packages:
- Adds support to handle the `{'code': -32000, 'message': 'already known'}` response in the `transaction_settlement_abci`
- Adds environment variables support for debugging
- Extends consistency checks of events in `abstract_round_abci`
- Removes unused events and handles unhandled events
- Updates oracle staging URLs
- Adds support for Goerli oracle
- Updates service registry to on-chain deployment v1
- Fixes logic error in the retry logic of `get_transaction_receipt` in the `ledger` connection

Tests:
- Generalises various base classes for easier re-use
- Adds tests to ensure better docs integrity
- Adds additional tests for the `transaction_settlement_abci`
- Improves `apy_estimation_abci` end-to-end and unit tests
- Fixes registration reset end-to-end test edge case

Docs:
- Adds various clarifications in the docs based on user feedback and internal proof readings
- Adds various fixes and consistency improvements
- Lists relevant dependencies and their versions

Misc:
- Cleans up skaffold and Dockerfiles


# 0.1.4 (2022-07-20)

Autonomy:
- Ports deployment resources as data files
- Adds support for the usage of remote registry when building a service deployment
- Updates the image build process

Packages:
- Makes Registration ABCI abstract
- Adds check to make sure FSM chaining only involves abstract skills
- Sets a deadline for dict serializer hypothesis test in order to resolve flakiness

Docs:
- Adds docs on publishing packages

## 0.1.3 (2022-07-15)

Autonomy:
- Adds support for CID v1 hashes

Packages:
- Fixes `verify_contract` method so it does not return a hardcoded value
- Replaces `history_duration` with `history_start`, `history_interval_in_unix` and `history_end` in APY skill.
- Bumps the service registry contract to the latest version

Chores:
- Fixes the persistent peers' configurations for the e2e tests.
- Updates ACN nodes in agent config files
- Fixes tendermint subprocess termination issues on macOS
- Fixes several flaky tests


## 0.1.2 (2022-07-08)

Autonomy:
- Updates `hash all` command to update agent hashes on service components when hashing service components
- Adds tests for missing coverage

Packages:
- Adds service for `hello_world` agent
- Introduces `raise_on_try` parameter in nested contract calls
- Introduces mechanism to enforce round id uniqueness
- Adds a method to clean the current period history for every parameter in the DB
- Adds parameter that users can optionally configure so period history is cleaned on every reset
- Fixes list representation in config YAML files
- Adds check for `unsafe-reset-all` to verify if the command exited successfully

Chores:
- Fixes `atheris` installation
- Adds CodeQL analysis

Docs:
- Adds documentation for `TendermintHandler` class
- Updates communication flows.
- Updates fonts and colours

## 0.1.1 (2022-06-22)

Autonomy:
- Patches `push-all`, `publish` and `fetch` to support service packages
- Fixes click context issue on CLI tool

Packages:
- Adds support for `Proof Of Authority` chains
- Adds pricing strategy for `Polygon` chain

Chores:
- Adds multi os and multi python interpreter CI matrix.
- Adds script to check links in docs
- Bumps `Tendermint` to `v0.34.19`

Docs:
- Removes SVN command usage with `aea fetch/add` and IPFS hashes

## 0.1.0 (2022-06-15)

- Release of the initial package.

## 0.1.0rc2 (2022-06-13)

- Second release candidate of the initial package.

## 0.1.0rc1 (2022-06-13)

- First release candidate of the initial package.<|MERGE_RESOLUTION|>--- conflicted
+++ resolved
@@ -1,12 +1,12 @@
 # Release History - `open-autonomy`
 
-<<<<<<< HEAD
+
 # TBD (TBD)
 
 Packages:
 - Adds slashing functionality #1927
 
-=======
+
 # 0.10.6 (2023-06-12)
 
 Autonomy:
@@ -63,7 +63,6 @@
 
 Docs:
 - Improves cluster deployment section, now based on minikube #1924
->>>>>>> dfd35b19
 
 # 0.10.3 (2023-05-03)
 
