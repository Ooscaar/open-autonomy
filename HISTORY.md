--- conflicted
+++ resolved
@@ -2,14 +2,12 @@
 
 # 0.10.5 (TBD)
 
-<<<<<<< HEAD
-Docs:
-- Adds information on required agent components  #1967
-=======
 Autonomy:
 - Updates the agent runtime docker image to execute aea build when building the runtime image #1954
 - Make sure the alias gets used when fetching service packages #1947
->>>>>>> f63dd496
+
+Docs:
+- Adds information on required agent components  #1967
 
 # 0.10.4 (2023-05-11)
 
