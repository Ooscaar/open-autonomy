--- conflicted
+++ resolved
@@ -24,50 +24,6 @@
 from pathlib import Path
 
 import pytest
-<<<<<<< HEAD
-from aea.configurations.base import PublicId
-from aea.configurations.constants import DEFAULT_LEDGER
-from aea.connections.base import Connection
-from aea.contracts.base import Contract
-from aea.crypto.ledger_apis import DEFAULT_LEDGER_CONFIGS, LedgerApi
-from aea.crypto.registries import ledger_apis_registry, make_crypto
-from aea.crypto.wallet import CryptoStore
-from aea.identity.base import Identity
-from aea_cli_ipfs.ipfs_utils import IPFSDaemon
-from aea_ledger_ethereum import (
-    DEFAULT_EIP1559_STRATEGY,
-    DEFAULT_GAS_STATION_STRATEGY,
-    EthereumCrypto,
-)
-from aea_test_autonomy.configurations import (
-    ETHEREUM_KEY_DEPLOYER,
-    GANACHE_CONFIGURATION,
-    KEY_PAIRS,
-)
-from aea_test_autonomy.docker.acn_node import ACNNodeDockerImage, DEFAULT_ACN_CONFIG
-from aea_test_autonomy.docker.base import launch_image, launch_many_containers
-from aea_test_autonomy.docker.ganache import (
-    DEFAULT_GANACHE_ADDR,
-    DEFAULT_GANACHE_CHAIN_ID,
-    DEFAULT_GANACHE_PORT,
-    GanacheDockerImage,
-)
-from aea_test_autonomy.docker.gnosis_safe_net import (
-    DEFAULT_HARDHAT_ADDR,
-    DEFAULT_HARDHAT_PORT,
-    GnosisSafeNetDockerImage,
-)
-from aea_test_autonomy.docker.registries import RegistriesDockerImage
-from aea_test_autonomy.docker.tendermint import (
-    DEFAULT_ABCI_HOST,
-    DEFAULT_ABCI_PORT,
-    DEFAULT_TENDERMINT_PORT,
-    FlaskTendermintDockerImage,
-)
-from aea_test_autonomy.helpers.contracts import get_register_contract
-from web3 import Web3
-=======
->>>>>>> afcf1792
 
 
 CUR_PATH = os.path.dirname(inspect.getfile(inspect.currentframe()))  # type: ignore
