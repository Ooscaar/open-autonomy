--- conflicted
+++ resolved
@@ -121,7 +121,6 @@
         )
 
 
-@skip_docker_tests
 class TestBuildImageFailures(BaseCliTest):
     """Test build image command."""
 
@@ -138,9 +137,11 @@
         result = self.run_cli()
 
         assert result.exit_code == 1, result.output
-<<<<<<< HEAD
         assert "Service configuration not found the current directory" in result.output
+        assert "No such file or directory: " in result.output
+        assert "service.yaml" in result.output
 
+    @skip_docker_tests
     def test_image_build_fail(self, capsys: Any) -> None:
         """Test prod build."""
 
@@ -153,8 +154,4 @@
         out, err = capsys.readouterr()
         assert result.exit_code == 1, out
         assert "Error occured while downloading agent" in out
-        assert "Image build failed with error" in err
-=======
-        assert "No such file or directory: " in result.output
-        assert "service.yaml" in result.output
->>>>>>> 6acbca36
+        assert "Image build failed with error" in err