# -*- coding: utf-8 -*-
# ------------------------------------------------------------------------------
#
#   Copyright 2022-2023 Valory AG
#
#   Licensed under the Apache License, Version 2.0 (the "License");
#   you may not use this file except in compliance with the License.
#   You may obtain a copy of the License at
#
#       http://www.apache.org/licenses/LICENSE-2.0
#
#   Unless required by applicable law or agreed to in writing, software
#   distributed under the License is distributed on an "AS IS" BASIS,
#   WITHOUT WARRANTIES OR CONDITIONS OF ANY KIND, either express or implied.
#   See the License for the specific language governing permissions and
#   limitations under the License.
#
# ------------------------------------------------------------------------------

"""Test fetch command."""

import os
import shutil
from pathlib import Path
from unittest import mock

from aea.cli.fetch import NotAnAgentPackage
from aea.configurations.constants import (
    DEFAULT_README_FILE,
    DEFAULT_SERVICE_CONFIG_FILE,
)
from aea.configurations.loader import ConfigLoader
from aea.helpers.base import cd
from aea.helpers.io import open_file

from autonomy.cli.helpers.registry import IPFSTool
from autonomy.configurations.base import Service

from tests.conftest import ROOT_DIR
from tests.test_autonomy.base import get_dummy_service_config
from tests.test_autonomy.test_cli.base import BaseCliTest, cli


IPFS_REGISTRY = "/dns/registry.autonolas.tech/tcp/443/https"


class FetchTest(BaseCliTest):
    """FetchTest base class"""

    packages_dir: Path
    package_type: str  # agent or service

    def setup(self) -> None:
        """Setup class."""

        super().setup()

        self.packages_dir = self.t / "packages"
        self.cli_options = (
            "--registry-path",
            str(self.packages_dir),
            "fetch",
            f"--{self.package_type}",
        )

        shutil.copytree(ROOT_DIR / "packages", self.packages_dir)
        os.chdir(self.t)


class TestFetchAgentCommand(FetchTest):
    """Test fetch agent command"""

    package_type = "agent"

    def test_fetch_agent(self) -> None:
        """Test fetch agent"""

        result = self.run_cli(("--local", "valory/counter"))
        assert result.exit_code == 0
        assert "Agent counter successfully fetched." in result.stdout

    def test_not_an_agent_package_raises(self) -> None:
        """Test fetch agent"""

        expected = "Error: Downloaded packages is not an agent package, if you intend to download a service please use `--service` flag or check the hash"
        with mock.patch("autonomy.cli.fetch.do_fetch", side_effect=NotAnAgentPackage):
            result = self.run_cli(("--remote", "valory/counter"))
            assert result.exit_code == 1
            assert expected in result.stdout


class TestFetchServiceCommand(FetchTest):
    """Test fetch service command."""

    package_type = "service"

    def test_fetch_service_local(
        self,
    ) -> None:
        """Test fetch service."""

        service = self.t / "counter"
        result = self.run_cli(("--local", "valory/counter"))

        assert result.exit_code == 0, result.output
        assert service.exists()

        result = self.run_cli(("--local", "valory/counter"))
        assert result.exit_code == 1, result.output
        assert (
            'Item "counter" already exists in target folder' in result.output
        ), result.output

        shutil.rmtree(service)

    def test_publish_and_fetch_service_ipfs(self) -> None:
        """Test fetch service."""
<<<<<<< HEAD
        expected_hash = "bafybeicqnau27njxrumfkbowc2ap2bovfskc4p737jyhzsc3utlsep52ie"
=======
        expected_hash = "bafybeia6v72t5evwfpnynveuuxsfg6hfoyudmwsxitgku6yvucsp4vjhhe"
>>>>>>> f8b4fccc

        service_dir = self.t / "dummy_service"
        service_file = service_dir / DEFAULT_SERVICE_CONFIG_FILE
        service_dir.mkdir()
        with open_file(service_file, "w+") as fp:
            service_conf, *overrides = get_dummy_service_config()
            service_conf["overrides"] = overrides
            service = Service.from_json(service_conf)
            ConfigLoader(Service.schema, Service).dump(service, fp)

        (service_dir / DEFAULT_README_FILE).write_text("Dummy Service")

        with mock.patch(
            "autonomy.cli.helpers.registry.get_default_remote_registry",
            new=lambda: "ipfs",
        ), mock.patch(
            "autonomy.cli.helpers.registry.get_ipfs_node_multiaddr",
            new=lambda: IPFS_REGISTRY,
        ), cd(
            service_dir
        ):
            result = self.cli_runner.invoke(cli, ["publish", "--remote"])

            assert result.exit_code == 0, result.output
            assert expected_hash in result.output

        with mock.patch(
            "autonomy.cli.helpers.registry.get_default_remote_registry",
            new=lambda: "http",
        ), cd(service_dir):
            result = self.run_cli(("--remote", expected_hash))
            assert result.exit_code == 1, result.output
            assert "HTTP registry not supported." in result.output, result.output

        with mock.patch(
            "autonomy.cli.helpers.registry.get_default_remote_registry",
            new=lambda: "ipfs",
        ), mock.patch(
            "autonomy.cli.helpers.registry.get_ipfs_node_multiaddr",
            new=lambda: IPFS_REGISTRY,
        ), cd(
            service_dir
        ):
            result = self.run_cli(("--remote", expected_hash))
            assert result.exit_code == 0, result.output
            assert service_dir.exists()

        shutil.rmtree(service_dir)

    def test_fetch_service_mixed(
        self,
    ) -> None:
        """Test fetch service in mixed mode."""
        with mock.patch(
            "autonomy.cli.helpers.registry.fetch_service_local",
            side_effect=Exception("expected"),
        ) as fetch_local_mock, mock.patch(
            "autonomy.cli.helpers.registry.fetch_service_ipfs"
        ) as fetch_remote_mock:
            result = self.run_cli(("--mixed", "valory/counter"))

        assert result.exit_code == 0, result.output
        fetch_local_mock.assert_called_once()
        fetch_remote_mock.assert_called_once()

    def test_not_a_service_package(
        self,
    ) -> None:
        """Test fetch service."""
        with mock.patch(
            "autonomy.cli.helpers.registry.get_default_remote_registry",
            new=lambda: "ipfs",
        ), mock.patch(
            "autonomy.cli.helpers.registry.get_ipfs_node_multiaddr",
            new=lambda: IPFS_REGISTRY,
        ), mock.patch.object(
            IPFSTool, "download", return_value=self.t
        ):
            result = self.run_cli(
                (
                    "--remote",
                    "bafybeicqvwvogloyw2ujhedbwv4opn2ngus6dh7ocxg7umhhawcnzpibrq",
                )
            )
            assert result.exit_code == 1, result.output
            assert (
                "Downloaded packages is not a service package, "
                "if you intend to download an agent please use "
                "`--agent` flag or check the hash"
            ) in result.output<|MERGE_RESOLUTION|>--- conflicted
+++ resolved
@@ -115,11 +115,7 @@
 
     def test_publish_and_fetch_service_ipfs(self) -> None:
         """Test fetch service."""
-<<<<<<< HEAD
-        expected_hash = "bafybeicqnau27njxrumfkbowc2ap2bovfskc4p737jyhzsc3utlsep52ie"
-=======
-        expected_hash = "bafybeia6v72t5evwfpnynveuuxsfg6hfoyudmwsxitgku6yvucsp4vjhhe"
->>>>>>> f8b4fccc
+        expected_hash = "bafybeicojucnpgeud7lmomfkppwbnxpnbtfwvqritalkzessfjbcze27re"
 
         service_dir = self.t / "dummy_service"
         service_file = service_dir / DEFAULT_SERVICE_CONFIG_FILE
