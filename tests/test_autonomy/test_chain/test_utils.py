--- conflicted
+++ resolved
@@ -19,16 +19,22 @@
 
 """Test utils."""
 
+import re
 from typing import Dict
 from unittest import mock
 
 import pytest
-from aea.configurations.data_types import PublicId
-from aea.contracts.base import Contract
-from requests.exceptions import ConnectionError as RequestConnectionError
-
-from autonomy.chain.exceptions import DependencyError, FailedToRetrieveComponentMetadata
-from autonomy.chain.utils import parse_public_id_from_metadata, resolve_component_id
+from aea.configurations.data_types import PackageId, PublicId
+
+from autonomy.chain.exceptions import DependencyError
+from autonomy.chain.utils import (
+    get_ipfs_hash_from_uri,
+    parse_public_id_from_metadata,
+    verify_component_dependencies,
+    verify_service_dependencies,
+)
+
+from tests.test_autonomy.test_chain.base import DUMMY_HASH
 
 
 def get_dummy_metadata(
@@ -49,8 +55,6 @@
     }
 
 
-<<<<<<< HEAD
-=======
 def test_get_ipfs_hash_from_uri() -> None:
     """Test `get_ipfs_hash_from_uri` method"""
 
@@ -259,11 +263,10 @@
         )
 
 
->>>>>>> de4debb2
 @pytest.mark.parametrize(
     "public_id_string",
     [
-        "author/package_name:0.1.0",
+        "author/package_name",
         "component_type/author/name",
         "skill/author/name/0.1.0",
     ],
@@ -284,28 +287,4 @@
     with pytest.raises(DependencyError, match="Invalid package name found `public_id`"):
         parse_public_id_from_metadata(
             id_string="public_id",
-        )
-
-
-def test_resolve_component_id_failures() -> None:
-    """Test `resolve_component_id` exceptions"""
-
-    with pytest.raises(
-        FailedToRetrieveComponentMetadata, match="Error connecting to the RPC"
-    ):
-        with mock.patch.object(
-            Contract, "get_instance", side_effect=RequestConnectionError
-        ):
-            resolve_component_id(
-                ledger_api=mock.MagicMock(), contract_address="0xaddress", token_id=1
-            )
-
-    with pytest.raises(
-        FailedToRetrieveComponentMetadata, match="Error connecting to the IPFS gateway"
-    ):
-        with mock.patch.object(Contract, "get_instance"), mock.patch(
-            "autonomy.chain.utils.r_get", side_effect=RequestConnectionError
-        ):
-            resolve_component_id(
-                ledger_api=mock.MagicMock(), contract_address="0xaddress", token_id=1
-            )+        )