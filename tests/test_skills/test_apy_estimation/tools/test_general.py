# -*- coding: utf-8 -*-
# ------------------------------------------------------------------------------
#
#   Copyright 2021 Valory AG
#
#   Licensed under the Apache License, Version 2.0 (the "License");
#   you may not use this file except in compliance with the License.
#   You may obtain a copy of the License at
#
#       http://www.apache.org/licenses/LICENSE-2.0
#
#   Unless required by applicable law or agreed to in writing, software
#   distributed under the License is distributed on an "AS IS" BASIS,
#   WITHOUT WARRANTIES OR CONDITIONS OF ANY KIND, either express or implied.
#   See the License for the specific language governing permissions and
#   limitations under the License.
#
# ------------------------------------------------------------------------------

"""Test the `tools/general.py` module of the skill."""
import json
import os
import time
from pathlib import PosixPath

import pytest
from _pytest.monkeypatch import MonkeyPatch

from packages.valory.skills.apy_estimation.tools.general import (
    create_pathdirs,
    filter_out_numbers,
    gen_unix_timestamps,
    read_json_file,
    to_json_file,
)


class TestGeneral:
    """Tests for general tools."""

    @staticmethod
    def test_gen_unix_timestamps(monkeypatch: MonkeyPatch) -> None:
        """Test get UNIX timestamps."""
        day_in_unix = 24 * 60 * 60
        n_months_to_check = 1
        days_in_month = 30

        monkeypatch.setattr(
            time, "time", lambda: day_in_unix * n_months_to_check * (days_in_month + 1)
        )
        timestamps = list(gen_unix_timestamps(n_months_to_check))

        expected = day_in_unix
        for timestamp in timestamps:
            assert isinstance(timestamp, int)
            assert timestamp == expected
            expected += day_in_unix

    @staticmethod
    @pytest.mark.parametrize(
        "test_path", ("", "file.extension", "folder/file.extension")
    )
    def test_create_pathdirs(tmp_path: PosixPath, test_path: str) -> None:
        """Test create pathdirs."""
        full_test_path = os.path.join(tmp_path, test_path)
        folder_name = os.path.dirname(test_path)

        if folder_name:
            path_to_folder = os.path.join(tmp_path, folder_name)
            expected_folders_amount = 1

        else:
<<<<<<< HEAD
            path_to_folder = tmp_path  # type: ignore
=======
            path_to_folder = str(tmp_path)
>>>>>>> 19960d37
            expected_folders_amount = 0

        create_pathdirs(full_test_path)

        n_files_in_folder = len(
            [name for name in os.listdir(tmp_path) if os.path.isfile(name)]
        )
        n_folders_in_folder = len(
            [
                name
                for name in os.listdir(tmp_path)
                if os.path.isdir(os.path.join(tmp_path, name))
            ]
        )

        assert n_files_in_folder == 0
        assert n_folders_in_folder == expected_folders_amount
        assert os.path.isdir(path_to_folder)

    @staticmethod
    def test_to_json_file(tmp_path: PosixPath) -> None:
        """Test list to json file."""
        test_list = [{"key0": "1", "key1": "test"}, {"": "2"}, {"test": "test"}]

        # test non-existing path.
        path = os.path.join("non_existing_path", "file.json")
        with pytest.raises(FileNotFoundError):
            to_json_file(path, test_list)

        # test existing path with serializable list.
        path = os.path.join(tmp_path, "file.json")
        to_json_file(path, test_list)
        with open(path, "r", encoding="utf-8") as f:
            li = json.load(f)
            assert li == test_list

        # test existing path with non-serializable list.
        test_list.append(b"non-serializable")  # type: ignore
        with pytest.raises(TypeError):
            to_json_file(path, test_list)  # type: ignore

    @staticmethod
    def test_read_json_file(tmp_path: PosixPath) -> None:
        """Test `read_json_file`."""
        # test non-existing path.
        filepath = "non-existing"
        with pytest.raises(FileNotFoundError):
            read_json_file(filepath)

        # test existing path with serializable list.
        expected = [{"key0": "1", "key1": "test"}, {"": "2"}, {"test": "test"}]
        filepath = os.path.join(tmp_path, "test.json")
        with open(filepath, "w", encoding="utf-8") as f:
            json.dump(expected, f, ensure_ascii=False, indent=4)

        actual = read_json_file(filepath)
        assert actual == expected

        # test existing path with non-serializable list.
        expected.append(b"non-serializable")  # type: ignore
        with pytest.raises(TypeError):
            to_json_file(filepath, expected)  # type: ignore

    @staticmethod
    @pytest.mark.parametrize(
        "unfiltered_string,expected",
        (
            (
                "test0this1string",
                1,
            ),
            (
                "test0thi5s1string",
                51,
            ),
            (
                "345678",
                345678,
            ),
            (
                "test_this_string",
                None,
            ),
        ),
    )
    def test_filter_out_numbers(unfiltered_string: str, expected: int) -> None:
        """Test `filter_out_numbers`."""
        filtered_num = filter_out_numbers(unfiltered_string)
        assert filtered_num == expected<|MERGE_RESOLUTION|>--- conflicted
+++ resolved
@@ -70,11 +70,7 @@
             expected_folders_amount = 1
 
         else:
-<<<<<<< HEAD
             path_to_folder = tmp_path  # type: ignore
-=======
-            path_to_folder = str(tmp_path)
->>>>>>> 19960d37
             expected_folders_amount = 0
 
         create_pathdirs(full_test_path)
