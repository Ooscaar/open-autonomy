# -*- coding: utf-8 -*-
# ------------------------------------------------------------------------------
#
#   Copyright 2021 Valory AG
#
#   Licensed under the Apache License, Version 2.0 (the "License");
#   you may not use this file except in compliance with the License.
#   You may obtain a copy of the License at
#
#       http://www.apache.org/licenses/LICENSE-2.0
#
#   Unless required by applicable law or agreed to in writing, software
#   distributed under the License is distributed on an "AS IS" BASIS,
#   WITHOUT WARRANTIES OR CONDITIONS OF ANY KIND, either express or implied.
#   See the License for the specific language governing permissions and
#   limitations under the License.
#
# ------------------------------------------------------------------------------

"""Tests for valory/apy_estimation skill's behaviours."""
import binascii
import json
import logging
import os
import time
from copy import copy
from datetime import datetime
from multiprocessing.pool import AsyncResult
<<<<<<< HEAD
from pathlib import Path
from tempfile import TemporaryDirectory
from typing import Any, Callable, Dict, FrozenSet, Tuple, Type, Union, cast
=======
from pathlib import Path, PosixPath
from typing import Any, Callable, Dict, Tuple, Type, Union, cast
>>>>>>> 19960d37
from unittest import mock
from unittest.mock import patch

import pandas as pd
import pytest
from _pytest.monkeypatch import MonkeyPatch
from aea.exceptions import AEAActException
from aea.helpers.transaction.base import SignedMessage
from aea.test_tools.test_skill import BaseSkillTestCase

from packages.open_aea.protocols.signing import SigningMessage
from packages.valory.connections.http_client.connection import (
    PUBLIC_ID as HTTP_CLIENT_PUBLIC_ID,
)
from packages.valory.protocols.abci import AbciMessage  # noqa: F401
from packages.valory.protocols.http import HttpMessage
from packages.valory.skills.abstract_round_abci.base import (
    AbstractRound,
    BasePeriodState,
    BaseTxPayload,
    OK_CODE,
    _MetaPayload,
)
from packages.valory.skills.abstract_round_abci.behaviour_utils import BaseState
from packages.valory.skills.abstract_round_abci.behaviours import AbstractRoundBehaviour
from packages.valory.skills.abstract_round_abci.handlers import (
    ContractApiHandler,
    HttpHandler,
    LedgerApiHandler,
    SigningHandler,
)
from packages.valory.skills.apy_estimation.behaviours import (
    APYEstimationBaseState,
    APYEstimationConsensusBehaviour,
    FetchBehaviour,
    OptimizeBehaviour,
    PreprocessBehaviour,
    RandomnessBehaviour,
    RegistrationBehaviour,
    TendermintHealthcheckBehaviour,
    TransformBehaviour,
)
from packages.valory.skills.apy_estimation.rounds import Event, PeriodState

from tests.conftest import ROOT_DIR
from tests.test_skills.test_apy_estimation.conftest import TaskResult


class DummyAsyncResult(object):
    """Dummy class for AsyncResult."""

    def __init__(
        self,
        task_result: TaskResult,
        ready: bool = True,
    ) -> None:
        """Initialize class."""

        self._ready = ready
        self._task_result = task_result

    def ready(
        self,
    ) -> bool:
        """Returns bool"""
        return True

    def get(
        self,
    ) -> TaskResult:
        """Returns task result."""
        return self._task_result


class APYEstimationFSMBehaviourBaseCase(BaseSkillTestCase):
    """Base case for testing APYEstimation FSMBehaviour."""

    path_to_skill = Path(ROOT_DIR, "packages", "valory", "skills", "apy_estimation")

    apy_estimation_behaviour: APYEstimationConsensusBehaviour
    ledger_handler: LedgerApiHandler
    http_handler: HttpHandler
    contract_handler: ContractApiHandler
    signing_handler: SigningHandler
    old_tx_type_to_payload_cls: Dict[str, Type[BaseTxPayload]]
<<<<<<< HEAD
    participants: FrozenSet[str] = frozenset()
=======
    participants: frozenset = frozenset()
>>>>>>> 19960d37
    behaviour_class: Type[APYEstimationBaseState]
    next_behaviour_class: Type[APYEstimationBaseState]

    @classmethod
    def setup(cls, **kwargs: Any) -> None:
        """Setup the test class."""
        # we need to store the current value of the meta-class attribute
        # _MetaPayload.transaction_type_to_payload_cls, and restore it
        # in the teardown function. We do a shallow copy so we avoid
        # to modify the old mapping during the execution of the tests.
        cls.old_tx_type_to_payload_cls = copy(
            _MetaPayload.transaction_type_to_payload_cls
        )
        _MetaPayload.transaction_type_to_payload_cls = {}
        super().setup()
        assert cls._skill.skill_context._agent_context is not None
        cls._skill.skill_context._agent_context.identity._default_address_key = (
            "ethereum"
        )
        cls._skill.skill_context._agent_context._default_ledger_id = "ethereum"
        cls.apy_estimation_behaviour = cast(
            APYEstimationConsensusBehaviour,
            cls._skill.skill_context.behaviours.main,
        )
        cls.http_handler = cast(HttpHandler, cls._skill.skill_context.handlers.http)
        cls.signing_handler = cast(
            SigningHandler, cls._skill.skill_context.handlers.signing
        )
        cls.contract_handler = cast(
            ContractApiHandler, cls._skill.skill_context.handlers.contract_api
        )
        cls.ledger_handler = cast(
            LedgerApiHandler, cls._skill.skill_context.handlers.ledger_api
        )

        cls.apy_estimation_behaviour.setup()
        cls._skill.skill_context.state.setup()
        assert (
            cast(BaseState, cls.apy_estimation_behaviour.current_state).state_id
            == cls.apy_estimation_behaviour.initial_state_cls.state_id
        )

    def create_enough_participants(self) -> None:
        """Create enough participants."""
        self.participants = frozenset(
            {self.skill.skill_context.agent_address, "a_1", "a_2"}
        )

    def fast_forward_to_state(
        self,
        behaviour: AbstractRoundBehaviour,
        state_id: str,
        period_state: BasePeriodState,
    ) -> None:
        """Fast forward the FSM to a state."""
        next_state = {s.state_id: s for s in behaviour.behaviour_states}[state_id]
        assert next_state is not None, f"State {state_id} not found"
        next_state = cast(Type[BaseState], next_state)
        behaviour.current_state = next_state(
            name=next_state.state_id, skill_context=behaviour.context
        )
        self.skill.skill_context.state.period.abci_app._round_results.append(
            period_state
        )
        if next_state.matching_round is not None:
            self.skill.skill_context.state.period.abci_app._current_round = (
                next_state.matching_round(
                    period_state, self.skill.skill_context.params.consensus_params
                )
            )

    def mock_http_request(self, request_kwargs: Dict, response_kwargs: Dict) -> None:
        """
        Mock http request.

        :param request_kwargs: keyword arguments for request check.
        :param response_kwargs: keyword arguments for mock response.
        """

        self.assert_quantity_in_outbox(1)
        actual_http_message = self.get_message_from_outbox()
        assert actual_http_message is not None, "No message in outbox."
        has_attributes, error_str = self.message_has_attributes(
            actual_message=actual_http_message,
            message_type=HttpMessage,
            performative=HttpMessage.Performative.REQUEST,
            to=str(HTTP_CLIENT_PUBLIC_ID),
            sender=str(self.skill.skill_context.skill_id),
            **request_kwargs,
        )
        assert has_attributes, error_str
        self.apy_estimation_behaviour.act_wrapper()
        self.assert_quantity_in_outbox(0)
        incoming_message = self.build_incoming_message(
            message_type=HttpMessage,
            dialogue_reference=(actual_http_message.dialogue_reference[0], "stub"),
            performative=HttpMessage.Performative.RESPONSE,
            target=actual_http_message.message_id,
            message_id=-1,
            to=str(self.skill.skill_context.skill_id),
            sender=str(HTTP_CLIENT_PUBLIC_ID),
            **response_kwargs,
        )
        self.http_handler.handle(incoming_message)
        self.apy_estimation_behaviour.act_wrapper()

    def mock_signing_request(self, request_kwargs: Dict, response_kwargs: Dict) -> None:
        """Mock signing request."""
        self.assert_quantity_in_decision_making_queue(1)
        actual_signing_message = self.get_message_from_decision_maker_inbox()
        assert actual_signing_message is not None, "No message in outbox."
        has_attributes, error_str = self.message_has_attributes(
            actual_message=actual_signing_message,
            message_type=SigningMessage,
            to="dummy_decision_maker_address",
            sender=str(self.skill.skill_context.skill_id),
            **request_kwargs,
        )
        assert has_attributes, error_str
        incoming_message = self.build_incoming_message(
            message_type=SigningMessage,
            dialogue_reference=(actual_signing_message.dialogue_reference[0], "stub"),
            target=actual_signing_message.message_id,
            message_id=-1,
            to=str(self.skill.skill_context.skill_id),
            sender="dummy_decision_maker_address",
            **response_kwargs,
        )
        self.signing_handler.handle(incoming_message)
        self.apy_estimation_behaviour.act_wrapper()

    def mock_a2a_transaction(
        self,
    ) -> None:
        """Performs mock a2a transaction."""

        self.mock_signing_request(
            request_kwargs=dict(
                performative=SigningMessage.Performative.SIGN_MESSAGE,
            ),
            response_kwargs=dict(
                performative=SigningMessage.Performative.SIGNED_MESSAGE,
                signed_message=SignedMessage(
                    ledger_id="ethereum", body="stub_signature"
                ),
            ),
        )

        self.mock_http_request(
            request_kwargs=dict(
                method="GET",
                headers="",
                version="",
                body=b"",
            ),
            response_kwargs=dict(
                version="",
                status_code=200,
                status_text="",
                headers="",
                body=json.dumps({"result": {"hash": ""}}).encode("utf-8"),
            ),
        )
        self.mock_http_request(
            request_kwargs=dict(
                method="GET",
                headers="",
                version="",
                body=b"",
            ),
            response_kwargs=dict(
                version="",
                status_code=200,
                status_text="",
                headers="",
                body=json.dumps({"result": {"tx_result": {"code": OK_CODE}}}).encode(
                    "utf-8"
                ),
            ),
        )

    def end_round(
        self,
    ) -> None:
        """Ends round early to cover `wait_for_end` generator."""
        current_state = cast(BaseState, self.apy_estimation_behaviour.current_state)
        if current_state is None:
            return
        current_state = cast(BaseState, current_state)
        if current_state.matching_round is None:
            return
        abci_app = current_state.context.state.period.abci_app
        old_round = abci_app._current_round
        abci_app._last_round = old_round
        abci_app._current_round = abci_app.transition_function[
            current_state.matching_round
        ][Event.DONE](abci_app.state, abci_app.consensus_params)
        abci_app._previous_rounds.append(old_round)
        self.apy_estimation_behaviour._process_current_round()

    def _test_done_flag_set(self) -> None:
        """Test that, when round ends, the 'done' flag is set."""
        current_state = cast(BaseState, self.apy_estimation_behaviour.current_state)
        assert not current_state.is_done()
        with mock.patch.object(
            self.apy_estimation_behaviour.context.state, "period"
        ) as mock_period:
            mock_period.last_round_id = cast(
                AbstractRound, current_state.matching_round
            ).round_id
            current_state.act_wrapper()
            assert current_state.is_done()

    @classmethod
    def teardown(cls) -> None:
        """Teardown the test class."""
        _MetaPayload.transaction_type_to_payload_cls = cls.old_tx_type_to_payload_cls  # type: ignore


class TestTendermintHealthcheckBehaviour(APYEstimationFSMBehaviourBaseCase):
    """Test case to test TendermintHealthcheckBehaviour."""

    def test_tendermint_healthcheck_not_live(self) -> None:
        """Test the tendermint health check does not finish if not healthy."""
        assert (
            cast(
                BaseState,
                cast(BaseState, self.apy_estimation_behaviour.current_state),
            ).state_id
            == TendermintHealthcheckBehaviour.state_id
        )
        self.apy_estimation_behaviour.act_wrapper()

        with patch.object(
            self.apy_estimation_behaviour.context.logger, "log"
        ) as mock_logger:
            self.mock_http_request(
                request_kwargs=dict(
                    method="GET",
                    url=self.skill.skill_context.params.tendermint_url + "/health",
                    headers="",
                    version="",
                    body=b"",
                ),
                response_kwargs=dict(
                    version="",
                    status_code=500,
                    status_text="",
                    headers="",
                    body=b"",
                ),
            )
        mock_logger.assert_any_call(
            logging.ERROR,
            "Tendermint not running yet, trying again!",
        )
        time.sleep(1)
        self.apy_estimation_behaviour.act_wrapper()

    def test_tendermint_healthcheck_not_live_raises(self) -> None:
        """Test the tendermint health check raises if not healthy for too long."""
        assert (
            cast(
                BaseState,
                cast(BaseState, self.apy_estimation_behaviour.current_state),
            ).state_id
            == TendermintHealthcheckBehaviour.state_id
        )
        with mock.patch.object(
            self.apy_estimation_behaviour.current_state,
            "_is_timeout_expired",
            return_value=True,
        ):
            with pytest.raises(
                AEAActException, match="Tendermint node did not come live!"
            ):
                self.apy_estimation_behaviour.act_wrapper()

    def test_tendermint_healthcheck_live_and_no_status(self) -> None:
        """Test the tendermint health check does finish if healthy."""
        assert (
            cast(
                BaseState,
                cast(BaseState, self.apy_estimation_behaviour.current_state),
            ).state_id
            == TendermintHealthcheckBehaviour.state_id
        )
        self.apy_estimation_behaviour.act_wrapper()
        self.mock_http_request(
            request_kwargs=dict(
                method="GET",
                url=self.skill.skill_context.params.tendermint_url + "/health",
                headers="",
                version="",
                body=b"",
            ),
            response_kwargs=dict(
                version="",
                status_code=200,
                status_text="",
                headers="",
                body=json.dumps({"status": 1}).encode("utf-8"),
            ),
        )
        with patch.object(
            self.apy_estimation_behaviour.context.logger, "log"
        ) as mock_logger:
            self.mock_http_request(
                request_kwargs=dict(
                    method="GET",
                    url=self.skill.skill_context.params.tendermint_url + "/status",
                    headers="",
                    version="",
                    body=b"",
                ),
                response_kwargs=dict(
                    version="", status_code=500, status_text="", headers="", body=b""
                ),
            )
        mock_logger.assert_any_call(
            logging.ERROR, "Tendermint not accepting transactions yet, trying again!"
        )
        state = cast(BaseState, self.apy_estimation_behaviour.current_state)
        assert state.state_id == TendermintHealthcheckBehaviour.state_id
        time.sleep(1)
        self.apy_estimation_behaviour.act_wrapper()

    def test_tendermint_healthcheck_live_and_status(self) -> None:
        """Test the tendermint health check does finish if healthy."""
        assert (
            cast(
                BaseState,
                cast(BaseState, self.apy_estimation_behaviour.current_state),
            ).state_id
            == TendermintHealthcheckBehaviour.state_id
        )
        self.apy_estimation_behaviour.act_wrapper()
        self.mock_http_request(
            request_kwargs=dict(
                method="GET",
                url=self.skill.skill_context.params.tendermint_url + "/health",
                headers="",
                version="",
                body=b"",
            ),
            response_kwargs=dict(
                version="",
                status_code=200,
                status_text="",
                headers="",
                body=json.dumps({"status": 1}).encode("utf-8"),
            ),
        )
        with patch.object(
            self.apy_estimation_behaviour.context.logger, "log"
        ) as mock_logger:
            current_height = self.apy_estimation_behaviour.context.state.period.height
            self.mock_http_request(
                request_kwargs=dict(
                    method="GET",
                    url=self.skill.skill_context.params.tendermint_url + "/status",
                    headers="",
                    version="",
                    body=b"",
                ),
                response_kwargs=dict(
                    version="",
                    status_code=200,
                    status_text="",
                    headers="",
                    body=json.dumps(
                        {
                            "result": {
                                "sync_info": {"latest_block_height": current_height}
                            }
                        }
                    ).encode("utf-8"),
                ),
            )
        mock_logger.assert_any_call(logging.INFO, "local height == remote height; done")
        state = cast(BaseState, self.apy_estimation_behaviour.current_state)
        assert state.state_id == RegistrationBehaviour.state_id

    def test_tendermint_healthcheck_height_differs(self) -> None:
        """Test the tendermint health check does finish if local-height != remote-height."""
        assert (
            cast(
                BaseState,
                cast(BaseState, self.apy_estimation_behaviour.current_state),
            ).state_id
            == TendermintHealthcheckBehaviour.state_id
        )
        cast(
            TendermintHealthcheckBehaviour,
            self.apy_estimation_behaviour.current_state,
        )._check_started = datetime.now()
        cast(
            TendermintHealthcheckBehaviour,
            self.apy_estimation_behaviour.current_state,
        )._is_healthy = True
        self.apy_estimation_behaviour.act_wrapper()
        with patch.object(
            self.apy_estimation_behaviour.context.logger, "log"
        ) as mock_logger:
            current_height = self.apy_estimation_behaviour.context.state.period.height
            new_different_height = current_height + 1
            self.mock_http_request(
                request_kwargs=dict(
                    method="GET",
                    url=self.skill.skill_context.params.tendermint_url + "/status",
                    headers="",
                    version="",
                    body=b"",
                ),
                response_kwargs=dict(
                    version="",
                    status_code=200,
                    status_text="",
                    headers="",
                    body=json.dumps(
                        {
                            "result": {
                                "sync_info": {
                                    "latest_block_height": new_different_height
                                }
                            }
                        }
                    ).encode("utf-8"),
                ),
            )
        mock_logger.assert_any_call(
            logging.INFO, "local height != remote height; retrying..."
        )
        state = cast(BaseState, self.apy_estimation_behaviour.current_state)
        assert state.state_id == TendermintHealthcheckBehaviour.state_id
        time.sleep(1)
        self.apy_estimation_behaviour.act_wrapper()


class TestRegistrationBehaviour(APYEstimationFSMBehaviourBaseCase):
    """Base test case to test RegistrationBehaviour."""

    behaviour_class = RegistrationBehaviour
    next_behaviour_class = FetchBehaviour

    def test_registration(self) -> None:
        """Test registration."""
        self.fast_forward_to_state(
            self.apy_estimation_behaviour,
            self.behaviour_class.state_id,
            PeriodState(),
        )
        assert (
            cast(
                BaseState,
                cast(BaseState, self.apy_estimation_behaviour.current_state),
            ).state_id
            == self.behaviour_class.state_id
        )
        self.apy_estimation_behaviour.act_wrapper()
        self.mock_a2a_transaction()
        self._test_done_flag_set()

        self.end_round()
        state = cast(BaseState, self.apy_estimation_behaviour.current_state)
        assert state.state_id == self.next_behaviour_class.state_id


@pytest.mark.skip
class TestFetchBehaviour(APYEstimationFSMBehaviourBaseCase):
    """Test FetchBehaviour."""

    def test_fetch_behaviour(
        self,
        monkeypatch: MonkeyPatch,
        top_n_pairs_q: str,
        block_from_timestamp_q: str,
        eth_price_usd_q: str,
        pairs_q: str,
        pool_fields: Tuple[str, ...],
    ) -> None:
        """Run tests."""
        self.fast_forward_to_state(
            self.apy_estimation_behaviour,
            FetchBehaviour.state_id,
            PeriodState(),
        )

        request_kwargs: Dict[str, Union[str, bytes]] = dict(
            method="POST",
            url="https://api.thegraph.com/subgraphs/name/eerieeight/spookyswap",
            headers="Content-Type: application/json\r\n",
            version="",
        )
        response_kwargs = dict(
            version="",
            status_code=200,
            status_text="",
            headers="",
        )

        # top pairs' ids request.
        request_kwargs["body"] = json.dumps({"query": top_n_pairs_q}).encode("utf-8")
        res = {"data": {"pairs": [{"id": "x0"}, {"id": "x2"}]}}
        response_kwargs["body"] = json.dumps(res).encode("utf-8")
        self.apy_estimation_behaviour.act_wrapper()
        self.mock_http_request(request_kwargs, response_kwargs)

        # block request.
        request_kwargs[
            "url"
        ] = "https://api.thegraph.com/subgraphs/name/matthewlilley/fantom-blocks"
        request_kwargs["body"] = json.dumps({"query": block_from_timestamp_q}).encode(
            "utf-8"
        )
        res = {"data": {"blocks": [{"timestamp": "1", "number": "1"}]}}
        response_kwargs["body"] = json.dumps(res).encode("utf-8")
        monkeypatch.setattr(
            "packages.valory.skills.apy_estimation.behaviours.gen_unix_timestamps",
            lambda _: 1618735147,
        )
        self.apy_estimation_behaviour.act_wrapper()
        self.mock_http_request(request_kwargs, response_kwargs)

        # ETH price request.
        request_kwargs[
            "url"
        ] = "https://api.thegraph.com/subgraphs/name/eerieeight/spookyswap"
        request_kwargs["body"] = json.dumps({"query": eth_price_usd_q}).encode("utf-8")
        res = {"data": {"bundles": [{"ethPrice": "0.8973548"}]}}
        response_kwargs["body"] = json.dumps(res).encode("utf-8")
        monkeypatch.setattr(
            "packages.valory.skills.apy_estimation.behaviours.eth_price_usd_q",
            eth_price_usd_q,
        )
        self.apy_estimation_behaviour.act_wrapper()
        self.mock_http_request(request_kwargs, response_kwargs)

        # top pairs data.
        request_kwargs["body"] = json.dumps({"query": pairs_q}).encode("utf-8")
        res = {
            "data": {
                "pairs": [
                    {field: dummy_value for field in pool_fields}
                    for dummy_value in ("dum1", "dum2")
                ]
            }
        }
        response_kwargs["body"] = json.dumps(res).encode("utf-8")
        monkeypatch.setattr(
            "packages.valory.skills.apy_estimation.behaviours.pairs_q",
            pairs_q,
        )
        self.apy_estimation_behaviour.act_wrapper()
        self.mock_http_request(request_kwargs, response_kwargs)

        self.mock_a2a_transaction()
        self._test_done_flag_set()
        self.end_round()
        state = cast(BaseState, self.apy_estimation_behaviour.current_state)
        assert state.state_id == TransformBehaviour.state_id

    def test_fetch_behaviour_retries_exceeded(self, monkeypatch: MonkeyPatch) -> None:
        """Run tests for exceeded retries."""
        self.fast_forward_to_state(
            self.apy_estimation_behaviour,
            FetchBehaviour.state_id,
            PeriodState(),
        )

        subgraphs_sorted_by_utilization_moment: Tuple[Any, ...] = (
            self.apy_estimation_behaviour.context.spooky_subgraph,
            self.apy_estimation_behaviour.context.fantom_subgraph,
        )
<<<<<<< HEAD
        subgraphs_sorted_by_utilization_moment += tuple(  # type: ignore
=======
        subgraphs_sorted_by_utilization_moment += tuple(
>>>>>>> 19960d37
            subgraphs_sorted_by_utilization_moment[0] for _ in range(2)
        )
        for subgraph in subgraphs_sorted_by_utilization_moment:
            monkeypatch.setattr(subgraph, "is_retries_exceeded", lambda *_: bool)
            self.apy_estimation_behaviour.act_wrapper()
            state = cast(BaseState, self.apy_estimation_behaviour.current_state)
            assert state.state_id == FetchBehaviour.state_id

        self._test_done_flag_set()

    def test_fetch_value_none(
        self,
        monkeypatch: MonkeyPatch,
        top_n_pairs_q: str,
        block_from_timestamp_q: str,
        eth_price_usd_q: str,
        pairs_q: str,
        pool_fields: Tuple[str, ...],
    ) -> None:
        """Test when fetched value is none."""
        self.fast_forward_to_state(
            self.apy_estimation_behaviour, FetchBehaviour.state_id, PeriodState()
        )

        request_kwargs: Dict[str, Union[str, bytes]] = dict(
            method="POST",
            url="https://api.thegraph.com/subgraphs/name/eerieeight/spookyswap",
            headers="Content-Type: application/json\r\n",
            version="",
        )
        response_kwargs = dict(
            version="",
            status_code=200,
            status_text="",
            headers="",
        )

        # top pairs' ids request.
        request_kwargs["body"] = json.dumps({"query": top_n_pairs_q}).encode("utf-8")
        res = {"data": {"pairs": [{"id": "x0"}, {"id": "x2"}]}}
        response_kwargs["body"] = json.dumps(res).encode("utf-8")
        self.apy_estimation_behaviour.act_wrapper()
        self.mock_http_request(request_kwargs, response_kwargs)
        time.sleep(1)

        # block request.
        request_kwargs[
            "url"
        ] = "https://api.thegraph.com/subgraphs/name/matthewlilley/fantom-blocks"
        request_kwargs["body"] = json.dumps({"query": block_from_timestamp_q}).encode(
            "utf-8"
        )
        res = {"data": {"blocks": [{"timestamp": "1", "number": "1"}]}}
        response_kwargs["body"] = json.dumps(res).encode("utf-8")
        monkeypatch.setattr(
            "packages.valory.skills.apy_estimation.behaviours.gen_unix_timestamps",
            lambda _: 1618735147,
        )
        self.apy_estimation_behaviour.act_wrapper()
        self.mock_http_request(request_kwargs, response_kwargs)
        time.sleep(1)

        # ETH price request.
        request_kwargs[
            "url"
        ] = "https://api.thegraph.com/subgraphs/name/eerieeight/spookyswap"
        request_kwargs["body"] = json.dumps({"query": eth_price_usd_q}).encode("utf-8")
        res = {"data": {"bundles": [{"ethPrice": "0.8973548"}]}}
        response_kwargs["body"] = json.dumps(res).encode("utf-8")
        monkeypatch.setattr(
            "packages.valory.skills.apy_estimation.behaviours.eth_price_usd_q",
            eth_price_usd_q,
        )
        self.apy_estimation_behaviour.act_wrapper()
        self.mock_http_request(request_kwargs, response_kwargs)
        time.sleep(1)

        # top pairs data.
        request_kwargs["body"] = json.dumps({"query": pairs_q}).encode("utf-8")
        res = {
            "data": {
                "pairs": [
                    {field: dummy_value for field in pool_fields}
                    for dummy_value in ("dum1", "dum2")
                ]
            }
        }
        response_kwargs["body"] = json.dumps(res).encode("utf-8")
        monkeypatch.setattr(
            "packages.valory.skills.apy_estimation.behaviours.pairs_q",
            pairs_q,
        )
        self.apy_estimation_behaviour.act_wrapper()
        self.mock_http_request(request_kwargs, response_kwargs)
        time.sleep(1)

    def test_clean_up(
        self,
    ) -> None:
        """Test clean-up."""
        self.fast_forward_to_state(
            self.apy_estimation_behaviour, FetchBehaviour.state_id, PeriodState()
        )

        self.apy_estimation_behaviour.context.spooky_subgraph._retries_attempted = 1
        self.apy_estimation_behaviour.context.fantom_subgraph._retries_attempted = 1
        assert self.apy_estimation_behaviour.current_state is not None
        self.apy_estimation_behaviour.current_state.clean_up()
        assert (
            self.apy_estimation_behaviour.context.spooky_subgraph._retries_attempted
            == 0
        )
        assert (
            self.apy_estimation_behaviour.context.fantom_subgraph._retries_attempted
            == 0
        )


class TestTransformBehaviour(APYEstimationFSMBehaviourBaseCase):
    """Test TransformBehaviour."""

    behaviour_class = TransformBehaviour
    next_behaviour_class = PreprocessBehaviour

    def test_setup(
        self, monkeypatch: MonkeyPatch, no_action: Callable[[Any], None]
    ) -> None:
<<<<<<< HEAD
        """Test behaviour setup."""
=======
        """Test the setup method."""
>>>>>>> 19960d37
        behaviour = self.behaviour_class(
            name=self.behaviour_class.state_id,
            skill_context=self.apy_estimation_behaviour.context,
        )

        monkeypatch.setattr(os.path, "join", lambda *_: "")
        monkeypatch.setattr(
            "packages.valory.skills.apy_estimation.behaviours.create_pathdirs",
            no_action,
        )
        monkeypatch.setattr(
            "packages.valory.skills.apy_estimation.behaviours.read_json_file",
            lambda _: {},
        )
        monkeypatch.setattr(
            "packages.valory.skills.apy_estimation.tasks.transform_hist_data",
            lambda _: pd.DataFrame(),
        )
        behaviour.context.task_manager.start()
        behaviour.setup()

        assert isinstance(behaviour._async_result, AsyncResult)
        assert behaviour._async_result is not None

    def test_task_not_setup(
        self, monkeypatch: MonkeyPatch, no_action: Callable[[Any], None]
    ) -> None:
        """Run test for `transform_behaviour` when not set-up."""
        behaviour = self.behaviour_class(
            name=self.behaviour_class.state_id,
            skill_context=self.apy_estimation_behaviour.context,
        )

        assert behaviour.state_id == self.behaviour_class.state_id

        behaviour.act_wrapper()
        self.end_round()
        assert behaviour.state_id == self.behaviour_class.state_id

    def test_task_not_ready(
        self, monkeypatch: MonkeyPatch, no_action: Callable[[Any], None]
    ) -> None:
        """Run test for `transform_behaviour` when task result is not ready."""
        behaviour = self.behaviour_class(
            name=self.behaviour_class.state_id,
            skill_context=self.apy_estimation_behaviour.context,
        )

        assert behaviour.state_id == self.behaviour_class.state_id

        monkeypatch.setattr(os.path, "join", lambda *_: "")
        monkeypatch.setattr(
            "packages.valory.skills.apy_estimation.behaviours.create_pathdirs",
            no_action,
        )
        monkeypatch.setattr(
            "packages.valory.skills.apy_estimation.behaviours.read_json_file",
            lambda _: {},
        )
        monkeypatch.setattr(
            "packages.valory.skills.apy_estimation.tasks.transform_hist_data",
            lambda _: pd.DataFrame(),
        )
        monkeypatch.setattr(AsyncResult, "ready", lambda *_: False)
        behaviour.context.task_manager.start()
        behaviour.setup()

        behaviour.act_wrapper()
        self.end_round()
        assert behaviour.state_id == self.behaviour_class.state_id

    def test_transform_behaviour(
        self,
<<<<<<< HEAD
        transform_task_result: TaskResult,
    ) -> None:
        """Run test for `transform_behaviour`."""

        with mock.patch(
            "packages.valory.skills.apy_estimation.tasks.transform_hist_data",
            return_value=transform_task_result,
        ):
            with mock.patch.object(
                self._skill._skill_context._agent_context._task_manager,
                "get_task_result",
                new_callable=lambda: (
                    lambda *_: DummyAsyncResult(transform_task_result)
                ),
            ):
                with mock.patch.object(
                    self._skill._skill_context._agent_context._task_manager,
                    "enqueue_task",
                    return_value=3,
                ):
                    with TemporaryDirectory() as temp_dir:
                        self.apy_estimation_behaviour.current_state.params.data_folder = (  # type: ignore
                            temp_dir
                        )
                        with open(
                            os.path.join(temp_dir, "historical_data.json"), "w+"
                        ) as fp:
                            fp.write("{}")
                        with open(
                            os.path.join(temp_dir, "transformed_historical_data.csv"),
                            "w+",
                        ) as fp:
                            fp.write("")

                        self.fast_forward_to_state(
                            self.apy_estimation_behaviour,
                            self.behaviour_class.state_id,
                            PeriodState(),
                        )

                        self.apy_estimation_behaviour.current_state.setup()  # type: ignore
                        self.apy_estimation_behaviour.act_wrapper()

                        self.mock_a2a_transaction()
                        self._test_done_flag_set()
                        self.end_round()
=======
        monkeypatch: MonkeyPatch,
        tmp_path: PosixPath,
        no_action: Callable[[Any], None],
        transform_task_result: TaskResult,
    ) -> None:
        """Run test for `transform_behaviour`."""
        behaviour = self.behaviour_class(
            name=self.behaviour_class.state_id,
            skill_context=self.apy_estimation_behaviour.context,
        )

        assert behaviour.state_id == self.behaviour_class.state_id

        monkeypatch.setattr(os.path, "join", lambda *_: "")
        monkeypatch.setattr(
            "packages.valory.skills.apy_estimation.behaviours.create_pathdirs",
            no_action,
        )
        monkeypatch.setattr(
            "packages.valory.skills.apy_estimation.behaviours.read_json_file",
            lambda _: {},
        )
        monkeypatch.setattr(
            "packages.valory.skills.apy_estimation.tasks.transform_hist_data",
            lambda _: transform_task_result,
        )
        behaviour.context.task_manager.start()
        behaviour.setup()

        monkeypatch.setattr(pd.DataFrame, "to_csv", lambda *_: None)
        monkeypatch.setattr(IPFSHashOnly, "get", lambda *_: "x0")

        behaviour.act_wrapper()
        self.mock_a2a_transaction()
        self._test_done_flag_set()
        self.end_round()

        assert behaviour.state_id == self.next_behaviour_class.state_id
>>>>>>> 19960d37


class TestPreprocessBehaviour(APYEstimationFSMBehaviourBaseCase):
    """Test PreprocessBehaviour."""

    def test_preprocess_behaviour(self) -> None:
        """Run test for `preprocess_behaviour`."""
        # TODO
        assert True


class TestRandomnessBehaviour(APYEstimationFSMBehaviourBaseCase):
    """Test RandomnessBehaviour."""

    randomness_behaviour_class = RandomnessBehaviour  # type: ignore
    next_behaviour_class = OptimizeBehaviour

    drand_response = {
        "round": 1416669,
        "randomness": "f6be4bf1fa229f22340c1a5b258f809ac4af558200775a67dacb05f0cb258a11",
        "signature": (
            "b44d00516f46da3a503f9559a634869b6dc2e5d839e46ec61a090e3032172954929a5"
            "d9bd7197d7739fe55db770543c71182562bd0ad20922eb4fe6b8a1062ed21df3b68de"
            "44694eb4f20b35262fa9d63aa80ad3f6172dd4d33a663f21179604"
        ),
        "previous_signature": (
            "903c60a4b937a804001032499a855025573040cb86017c38e2b1c3725286756ce8f33"
            "61188789c17336beaf3f9dbf84b0ad3c86add187987a9a0685bc5a303e37b008fba8c"
            "44f02a416480dd117a3ff8b8075b1b7362c58af195573623187463"
        ),
    }

    def test_randomness_behaviour(
        self,
    ) -> None:
        """Test RandomnessBehaviour."""

        self.fast_forward_to_state(
            self.apy_estimation_behaviour,
            self.randomness_behaviour_class.state_id,
            PeriodState(),
        )
        assert (
            cast(
                BaseState,
                cast(BaseState, self.apy_estimation_behaviour.current_state),
            ).state_id
            == self.randomness_behaviour_class.state_id
        )
        self.apy_estimation_behaviour.act_wrapper()
        self.mock_http_request(
            request_kwargs=dict(
                method="GET",
                headers="",
                version="",
                body=b"",
                url="https://drand.cloudflare.com/public/latest",
            ),
            response_kwargs=dict(
                version="",
                status_code=200,
                status_text="",
                headers="",
                body=json.dumps(self.drand_response).encode("utf-8"),
            ),
        )

        self.apy_estimation_behaviour.act_wrapper()
        self.mock_a2a_transaction()
        self._test_done_flag_set()
        self.end_round()

        state = cast(BaseState, self.apy_estimation_behaviour.current_state)
        assert state.state_id == self.next_behaviour_class.state_id

    def test_invalid_drand_value(
        self,
    ) -> None:
        """Test invalid drand values."""
        self.fast_forward_to_state(
            self.apy_estimation_behaviour,
            self.randomness_behaviour_class.state_id,
            PeriodState(),
        )
        assert (
            cast(
                BaseState,
                cast(BaseState, self.apy_estimation_behaviour.current_state),
            ).state_id
            == self.randomness_behaviour_class.state_id
        )
        self.apy_estimation_behaviour.act_wrapper()

        drand_invalid = self.drand_response.copy()
        drand_invalid["randomness"] = binascii.hexlify(b"randomness_hex").decode()
        self.mock_http_request(
            request_kwargs=dict(
                method="GET",
                headers="",
                version="",
                body=b"",
                url="https://drand.cloudflare.com/public/latest",
            ),
            response_kwargs=dict(
                version="",
                status_code=200,
                status_text="",
                headers="",
                body=json.dumps(drand_invalid).encode(),
            ),
        )

    def test_invalid_response(
        self,
    ) -> None:
        """Test invalid json response."""
        self.fast_forward_to_state(
            self.apy_estimation_behaviour,
            self.randomness_behaviour_class.state_id,
            PeriodState(),
        )
        assert (
            cast(
                BaseState,
                cast(BaseState, self.apy_estimation_behaviour.current_state),
            ).state_id
            == self.randomness_behaviour_class.state_id
        )
        self.apy_estimation_behaviour.act_wrapper()

        self.mock_http_request(
            request_kwargs=dict(
                method="GET",
                headers="",
                version="",
                body=b"",
                url="https://drand.cloudflare.com/public/latest",
            ),
            response_kwargs=dict(
                version="", status_code=200, status_text="", headers="", body=b""
            ),
        )
        self.apy_estimation_behaviour.act_wrapper()
        time.sleep(1)
        self.apy_estimation_behaviour.act_wrapper()

    def test_max_retries_reached(
        self,
    ) -> None:
        """Test with max retries reached."""
        self.fast_forward_to_state(
            self.apy_estimation_behaviour,
            self.randomness_behaviour_class.state_id,
            PeriodState(),
        )
        assert (
            cast(
                BaseState,
                cast(BaseState, self.apy_estimation_behaviour.current_state),
            ).state_id
            == self.randomness_behaviour_class.state_id
        )
        with mock.patch.object(
            self.apy_estimation_behaviour.context.randomness_api,
            "is_retries_exceeded",
            return_value=True,
        ):
            self.apy_estimation_behaviour.act_wrapper()
            state = cast(BaseState, self.apy_estimation_behaviour.current_state)
            assert state.state_id == self.randomness_behaviour_class.state_id
            self._test_done_flag_set()

    def test_clean_up(
        self,
    ) -> None:
        """Test when `observed` value is none."""
        self.fast_forward_to_state(
            self.apy_estimation_behaviour,
            self.randomness_behaviour_class.state_id,
            PeriodState(),
        )
        assert (
            cast(
                BaseState,
                cast(BaseState, self.apy_estimation_behaviour.current_state),
            ).state_id
            == self.randomness_behaviour_class.state_id
        )
        self.apy_estimation_behaviour.context.randomness_api._retries_attempted = 1
        assert self.apy_estimation_behaviour.current_state is not None
        self.apy_estimation_behaviour.current_state.clean_up()
        assert (
            self.apy_estimation_behaviour.context.randomness_api._retries_attempted == 0
        )


class TestOptimizeBehaviour(APYEstimationFSMBehaviourBaseCase):
    """Test OptimizeBehaviour."""

    def test_optimize_behaviour(self) -> None:
        """Run test for `optimize_behaviour`."""
        # TODO
        assert True


class TestTrainBehaviour(APYEstimationFSMBehaviourBaseCase):
    """Test TrainBehaviour."""

    def test_train_behaviour(self) -> None:
        """Run test for `train_behaviour`."""
        # TODO
        assert True


class TestTestBehaviour(APYEstimationFSMBehaviourBaseCase):
    """Test TestBehaviour."""

    def test_test_behaviour(self) -> None:
        """Run test for `test_behaviour`."""
        # TODO
        assert True


class TestEstimateBehaviour(APYEstimationFSMBehaviourBaseCase):
    """Test EstimateBehaviour."""

    def test_estimate_behaviour(self) -> None:
        """Run test for `estimate_behaviour`."""
        # TODO
        assert True<|MERGE_RESOLUTION|>--- conflicted
+++ resolved
@@ -26,14 +26,9 @@
 from copy import copy
 from datetime import datetime
 from multiprocessing.pool import AsyncResult
-<<<<<<< HEAD
 from pathlib import Path
 from tempfile import TemporaryDirectory
 from typing import Any, Callable, Dict, FrozenSet, Tuple, Type, Union, cast
-=======
-from pathlib import Path, PosixPath
-from typing import Any, Callable, Dict, Tuple, Type, Union, cast
->>>>>>> 19960d37
 from unittest import mock
 from unittest.mock import patch
 
@@ -119,11 +114,7 @@
     contract_handler: ContractApiHandler
     signing_handler: SigningHandler
     old_tx_type_to_payload_cls: Dict[str, Type[BaseTxPayload]]
-<<<<<<< HEAD
     participants: FrozenSet[str] = frozenset()
-=======
-    participants: frozenset = frozenset()
->>>>>>> 19960d37
     behaviour_class: Type[APYEstimationBaseState]
     next_behaviour_class: Type[APYEstimationBaseState]
 
@@ -698,11 +689,7 @@
             self.apy_estimation_behaviour.context.spooky_subgraph,
             self.apy_estimation_behaviour.context.fantom_subgraph,
         )
-<<<<<<< HEAD
         subgraphs_sorted_by_utilization_moment += tuple(  # type: ignore
-=======
-        subgraphs_sorted_by_utilization_moment += tuple(
->>>>>>> 19960d37
             subgraphs_sorted_by_utilization_moment[0] for _ in range(2)
         )
         for subgraph in subgraphs_sorted_by_utilization_moment:
@@ -830,11 +817,7 @@
     def test_setup(
         self, monkeypatch: MonkeyPatch, no_action: Callable[[Any], None]
     ) -> None:
-<<<<<<< HEAD
         """Test behaviour setup."""
-=======
-        """Test the setup method."""
->>>>>>> 19960d37
         behaviour = self.behaviour_class(
             name=self.behaviour_class.state_id,
             skill_context=self.apy_estimation_behaviour.context,
@@ -908,7 +891,6 @@
 
     def test_transform_behaviour(
         self,
-<<<<<<< HEAD
         transform_task_result: TaskResult,
     ) -> None:
         """Run test for `transform_behaviour`."""
@@ -955,46 +937,6 @@
                         self.mock_a2a_transaction()
                         self._test_done_flag_set()
                         self.end_round()
-=======
-        monkeypatch: MonkeyPatch,
-        tmp_path: PosixPath,
-        no_action: Callable[[Any], None],
-        transform_task_result: TaskResult,
-    ) -> None:
-        """Run test for `transform_behaviour`."""
-        behaviour = self.behaviour_class(
-            name=self.behaviour_class.state_id,
-            skill_context=self.apy_estimation_behaviour.context,
-        )
-
-        assert behaviour.state_id == self.behaviour_class.state_id
-
-        monkeypatch.setattr(os.path, "join", lambda *_: "")
-        monkeypatch.setattr(
-            "packages.valory.skills.apy_estimation.behaviours.create_pathdirs",
-            no_action,
-        )
-        monkeypatch.setattr(
-            "packages.valory.skills.apy_estimation.behaviours.read_json_file",
-            lambda _: {},
-        )
-        monkeypatch.setattr(
-            "packages.valory.skills.apy_estimation.tasks.transform_hist_data",
-            lambda _: transform_task_result,
-        )
-        behaviour.context.task_manager.start()
-        behaviour.setup()
-
-        monkeypatch.setattr(pd.DataFrame, "to_csv", lambda *_: None)
-        monkeypatch.setattr(IPFSHashOnly, "get", lambda *_: "x0")
-
-        behaviour.act_wrapper()
-        self.mock_a2a_transaction()
-        self._test_done_flag_set()
-        self.end_round()
-
-        assert behaviour.state_id == self.next_behaviour_class.state_id
->>>>>>> 19960d37
 
 
 class TestPreprocessBehaviour(APYEstimationFSMBehaviourBaseCase):
