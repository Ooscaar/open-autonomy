# -*- coding: utf-8 -*-
# ------------------------------------------------------------------------------
#
#   Copyright 2021-2022 Valory AG
#
#   Licensed under the Apache License, Version 2.0 (the "License");
#   you may not use this file except in compliance with the License.
#   You may obtain a copy of the License at
#
#       http://www.apache.org/licenses/LICENSE-2.0
#
#   Unless required by applicable law or agreed to in writing, software
#   distributed under the License is distributed on an "AS IS" BASIS,
#   WITHOUT WARRANTIES OR CONDITIONS OF ANY KIND, either express or implied.
#   See the License for the specific language governing permissions and
#   limitations under the License.
#
# ------------------------------------------------------------------------------

"""Tests for valory/registration_abci skill's behaviours."""

import time
from pathlib import Path
from typing import Any, Dict, Type, cast

from aea.helpers.transaction.base import (
    RawTransaction,
    SignedTransaction,
    TransactionDigest,
    TransactionReceipt,
)

from packages.open_aea.protocols.signing import SigningMessage
from packages.valory.contracts.offchain_aggregator.contract import (
    PUBLIC_ID as ORACLE_CONTRACT_ID,
)
from packages.valory.protocols.contract_api.message import ContractApiMessage
from packages.valory.protocols.ledger_api.message import LedgerApiMessage
from packages.valory.skills.abstract_round_abci.base import AbciAppDB
from packages.valory.skills.abstract_round_abci.behaviour_utils import (
    BaseBehaviour,
    make_degenerate_behaviour,
)
from packages.valory.skills.oracle_deployment_abci.behaviours import (
    DeployOracleBehaviour,
    RandomnessOracleBehaviour,
    SelectKeeperOracleBehaviour,
)
from packages.valory.skills.oracle_deployment_abci.behaviours import (
    SynchronizedData as OracleDeploymentSynchronizedSata,
)
from packages.valory.skills.oracle_deployment_abci.behaviours import (
    ValidateOracleBehaviour,
)
from packages.valory.skills.oracle_deployment_abci.rounds import (
    Event as OracleDeploymentEvent,
)
from packages.valory.skills.oracle_deployment_abci.rounds import FinishedOracleRound

from tests.conftest import ROOT_DIR
from tests.test_skills.base import FSMBehaviourBaseCase
from tests.test_skills.test_abstract_round_abci.test_common import (
    BaseRandomnessBehaviourTest,
    BaseSelectKeeperBehaviourTest,
)


class OracleDeploymentAbciBaseCase(FSMBehaviourBaseCase):
    """Base case for testing PriceEstimation FSMBehaviour."""

    path_to_skill = Path(
        ROOT_DIR, "packages", "valory", "skills", "oracle_deployment_abci"
    )


class TestRandomnessOracle(BaseRandomnessBehaviourTest):
    """Test randomness safe."""

    path_to_skill = Path(
        ROOT_DIR, "packages", "valory", "skills", "oracle_deployment_abci"
    )

    randomness_behaviour_class = RandomnessOracleBehaviour
    next_behaviour_class = SelectKeeperOracleBehaviour
    done_event = OracleDeploymentEvent.DONE


class TestSelectKeeperOracleBehaviour(BaseSelectKeeperBehaviourTest):
    """Test SelectKeeperBehaviour."""

    path_to_skill = Path(
        ROOT_DIR, "packages", "valory", "skills", "oracle_deployment_abci"
    )

    select_keeper_behaviour_class = SelectKeeperOracleBehaviour
    next_behaviour_class = DeployOracleBehaviour
    done_event = OracleDeploymentEvent.DONE


class BaseDeployBehaviourTest(FSMBehaviourBaseCase):
    """Base DeployBehaviourTest."""

    behaviour_class: Type[BaseBehaviour]
    next_behaviour_class: Type[BaseBehaviour]
    synchronized_data_kwargs: Dict
    contract_id: str
    done_event: Any

    def test_deployer_act(
        self,
    ) -> None:
        """Run tests."""
        participants = frozenset({self.skill.skill_context.agent_address, "a_1", "a_2"})
        most_voted_keeper_address = self.skill.skill_context.agent_address
        self.fast_forward_to_behaviour(
            self.behaviour,
            self.behaviour_class.behaviour_id,
            OracleDeploymentSynchronizedSata(
                AbciAppDB(
<<<<<<< HEAD
                    initial_data=dict(
                        participants=participants,
                        most_voted_keeper_address=most_voted_keeper_address,
                        **self.synchronized_data_kwargs,
=======
                    initial_data=AbciAppDB.data_to_lists(
                        dict(
                            participants=participants,
                            most_voted_keeper_address=most_voted_keeper_address,
                            **self.synchronized_data_kwargs,
                        )
>>>>>>> 2052c1a5
                    ),
                )
            ),
        )
        assert (
            cast(
                BaseBehaviour,
                cast(BaseBehaviour, self.behaviour.current_behaviour),
            ).behaviour_id
            == self.behaviour_class.behaviour_id
        )
        self.behaviour.act_wrapper()

        self.mock_contract_api_request(
            request_kwargs=dict(
                performative=ContractApiMessage.Performative.GET_DEPLOY_TRANSACTION,
            ),
            contract_id=self.contract_id,
            response_kwargs=dict(
                performative=ContractApiMessage.Performative.RAW_TRANSACTION,
                callable="get_deploy_transaction",
                raw_transaction=RawTransaction(
                    ledger_id="ethereum",
                    body={"contract_address": "safe_contract_address"},
                ),
            ),
        )

        self.mock_signing_request(
            request_kwargs=dict(
                performative=SigningMessage.Performative.SIGN_TRANSACTION,
            ),
            response_kwargs=dict(
                performative=SigningMessage.Performative.SIGNED_TRANSACTION,
                signed_transaction=SignedTransaction(ledger_id="ethereum", body={}),
            ),
        )

        self.mock_ledger_api_request(
            request_kwargs=dict(
                performative=LedgerApiMessage.Performative.SEND_SIGNED_TRANSACTION,
            ),
            response_kwargs=dict(
                performative=LedgerApiMessage.Performative.TRANSACTION_DIGEST,
                transaction_digest=TransactionDigest(
                    ledger_id="ethereum", body="tx_hash"
                ),
            ),
        )

        self.mock_ledger_api_request(
            request_kwargs=dict(
                performative=LedgerApiMessage.Performative.GET_TRANSACTION_RECEIPT,
                transaction_digest=TransactionDigest(
                    ledger_id="ethereum", body="tx_hash"
                ),
            ),
            response_kwargs=dict(
                performative=LedgerApiMessage.Performative.TRANSACTION_RECEIPT,
                transaction_receipt=TransactionReceipt(
                    ledger_id="ethereum",
                    receipt={"contractAddress": "stub"},
                    transaction={},
                ),
            ),
        )

        self.mock_a2a_transaction()
        self._test_done_flag_set()
        self.end_round(self.done_event)
        behaviour = cast(BaseBehaviour, self.behaviour.current_behaviour)
        assert behaviour.behaviour_id == self.next_behaviour_class.behaviour_id

    def test_not_deployer_act(
        self,
    ) -> None:
        """Run tests."""
        participants = frozenset({self.skill.skill_context.agent_address, "a_1", "a_2"})
        most_voted_keeper_address = "a_1"
        self.fast_forward_to_behaviour(
            self.behaviour,
            self.behaviour_class.behaviour_id,
            OracleDeploymentSynchronizedSata(
                AbciAppDB(
<<<<<<< HEAD
                    initial_data=dict(
                        participants=participants,
                        most_voted_keeper_address=most_voted_keeper_address,
                        **self.synchronized_data_kwargs,
=======
                    initial_data=AbciAppDB.data_to_lists(
                        dict(
                            participants=participants,
                            most_voted_keeper_address=most_voted_keeper_address,
                            **self.synchronized_data_kwargs,
                        )
>>>>>>> 2052c1a5
                    ),
                )
            ),
        )
        assert (
            cast(
                BaseBehaviour,
                cast(BaseBehaviour, self.behaviour.current_behaviour),
            ).behaviour_id
            == self.behaviour_class.behaviour_id
        )
        self.behaviour.act_wrapper()
        self._test_done_flag_set()
        self.end_round(self.done_event)
        time.sleep(1)
        self.behaviour.act_wrapper()
        behaviour = cast(BaseBehaviour, self.behaviour.current_behaviour)
        assert behaviour.behaviour_id == self.next_behaviour_class.behaviour_id


class TestDeployOracleBehaviour(BaseDeployBehaviourTest, OracleDeploymentAbciBaseCase):
    """Test DeployOracleBehaviour."""

    behaviour_class = DeployOracleBehaviour
    next_behaviour_class = ValidateOracleBehaviour
    synchronized_data_kwargs = dict(
        safe_contract_address="safe_contract_address",
        oracle_contract_address="oracle_contract_address",
    )
    contract_id = str(ORACLE_CONTRACT_ID)
    done_event = OracleDeploymentEvent.DONE


class BaseValidateBehaviourTest(FSMBehaviourBaseCase):
    """Test ValidateSafeBehaviour."""

    behaviour_class: Type[BaseBehaviour]
    next_behaviour_class: Type[BaseBehaviour]
    synchronized_data_kwargs: Dict
    contract_id: str
    done_event: Any

    def test_validate_behaviour(self) -> None:
        """Run test."""
        self.fast_forward_to_behaviour(
            self.behaviour,
            self.behaviour_class.behaviour_id,
            OracleDeploymentSynchronizedSata(
<<<<<<< HEAD
                AbciAppDB(initial_data=self.synchronized_data_kwargs),
=======
                AbciAppDB(
                    initial_data=AbciAppDB.data_to_lists(self.synchronized_data_kwargs)
                ),
>>>>>>> 2052c1a5
            ),
        )
        assert (
            cast(
                BaseBehaviour,
                cast(BaseBehaviour, self.behaviour.current_behaviour),
            ).behaviour_id
            == self.behaviour_class.behaviour_id
        )
        self.behaviour.act_wrapper()
        self.mock_contract_api_request(
            request_kwargs=dict(
                performative=ContractApiMessage.Performative.GET_STATE,
            ),
            contract_id=self.contract_id,
            response_kwargs=dict(
                performative=ContractApiMessage.Performative.STATE,
                callable="verify_contract",
                state=ContractApiMessage.State(
                    ledger_id="ethereum", body={"verified": True}
                ),
            ),
        )

        self.mock_a2a_transaction()
        self._test_done_flag_set()
        self.end_round(self.done_event)
        behaviour = cast(BaseBehaviour, self.behaviour.current_behaviour)
        assert behaviour.behaviour_id == self.next_behaviour_class.behaviour_id


class TestValidateOracleBehaviour(
    BaseValidateBehaviourTest, OracleDeploymentAbciBaseCase
):
    """Test ValidateOracleBehaviour."""

    behaviour_class = ValidateOracleBehaviour
    next_behaviour_class = make_degenerate_behaviour(FinishedOracleRound.round_id)
    synchronized_data_kwargs = dict(
        safe_contract_address="safe_contract_address",
        oracle_contract_address="oracle_contract_address",
    )
    contract_id = str(ORACLE_CONTRACT_ID)
    done_event = OracleDeploymentEvent.DONE<|MERGE_RESOLUTION|>--- conflicted
+++ resolved
@@ -117,19 +117,12 @@
             self.behaviour_class.behaviour_id,
             OracleDeploymentSynchronizedSata(
                 AbciAppDB(
-<<<<<<< HEAD
-                    initial_data=dict(
-                        participants=participants,
-                        most_voted_keeper_address=most_voted_keeper_address,
-                        **self.synchronized_data_kwargs,
-=======
                     initial_data=AbciAppDB.data_to_lists(
                         dict(
                             participants=participants,
                             most_voted_keeper_address=most_voted_keeper_address,
                             **self.synchronized_data_kwargs,
                         )
->>>>>>> 2052c1a5
                     ),
                 )
             ),
@@ -214,19 +207,12 @@
             self.behaviour_class.behaviour_id,
             OracleDeploymentSynchronizedSata(
                 AbciAppDB(
-<<<<<<< HEAD
-                    initial_data=dict(
-                        participants=participants,
-                        most_voted_keeper_address=most_voted_keeper_address,
-                        **self.synchronized_data_kwargs,
-=======
                     initial_data=AbciAppDB.data_to_lists(
                         dict(
                             participants=participants,
                             most_voted_keeper_address=most_voted_keeper_address,
                             **self.synchronized_data_kwargs,
                         )
->>>>>>> 2052c1a5
                     ),
                 )
             ),
@@ -275,13 +261,9 @@
             self.behaviour,
             self.behaviour_class.behaviour_id,
             OracleDeploymentSynchronizedSata(
-<<<<<<< HEAD
-                AbciAppDB(initial_data=self.synchronized_data_kwargs),
-=======
                 AbciAppDB(
                     initial_data=AbciAppDB.data_to_lists(self.synchronized_data_kwargs)
                 ),
->>>>>>> 2052c1a5
             ),
         )
         assert (
