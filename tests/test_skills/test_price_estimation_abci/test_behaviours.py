# -*- coding: utf-8 -*-
# ------------------------------------------------------------------------------
#
#   Copyright 2021 Valory AG
#
#   Licensed under the Apache License, Version 2.0 (the "License");
#   you may not use this file except in compliance with the License.
#   You may obtain a copy of the License at
#
#       http://www.apache.org/licenses/LICENSE-2.0
#
#   Unless required by applicable law or agreed to in writing, software
#   distributed under the License is distributed on an "AS IS" BASIS,
#   WITHOUT WARRANTIES OR CONDITIONS OF ANY KIND, either express or implied.
#   See the License for the specific language governing permissions and
#   limitations under the License.
#
# ------------------------------------------------------------------------------

"""Tests for valory/price_estimation_abci skill's behaviours."""
import json
import logging
import time
from copy import copy
from pathlib import Path
from typing import Dict, cast
from unittest.mock import patch

import pytest
from aea.exceptions import AEAActException
from aea.helpers.transaction.base import (
    RawTransaction,
    SignedMessage,
    SignedTransaction,
)
from aea.helpers.transaction.base import State as TrState
from aea.helpers.transaction.base import TransactionDigest, TransactionReceipt
from aea.test_tools.test_skill import BaseSkillTestCase

from packages.fetchai.connections.http_client.connection import (
    PUBLIC_ID as HTTP_CLIENT_PUBLIC_ID,
)
from packages.fetchai.connections.ledger.connection import (  # type: ignore
    CONNECTION_ID as LEDGER_CLIENT_PUBLIC_ID,
)
from packages.fetchai.protocols.contract_api.message import (  # noqa: F401
    ContractApiMessage,
)
from packages.fetchai.protocols.http import HttpMessage
from packages.fetchai.protocols.ledger_api.message import LedgerApiMessage  # noqa: F401
from packages.fetchai.protocols.signing import SigningMessage
from packages.valory.connections.abci.connection import (  # noqa: F401
    PUBLIC_ID as ABCI_SERVER_PUBLIC_ID,
)
from packages.valory.contracts.gnosis_safe.contract import (
    PUBLIC_ID as GNOSIS_SAFE_CONTRACT_ID,
)
from packages.valory.protocols.abci import AbciMessage  # noqa: F401
from packages.valory.skills.abstract_round_abci.base import (
    BasePeriodState,
    OK_CODE,
    _MetaPayload,
)
from packages.valory.skills.abstract_round_abci.behaviour_utils import (
    BaseState,
    FAIL_EVENT,
)
from packages.valory.skills.abstract_round_abci.behaviours import AbstractRoundBehaviour
from packages.valory.skills.price_estimation_abci.behaviours import (
    DeploySafeBehaviour,
    EndBehaviour,
    EstimateBehaviour,
    FinalizeBehaviour,
    ObserveBehaviour,
    PriceEstimationConsensusBehaviour,
    RandomnessBehaviour,
    RegistrationBehaviour,
    SelectKeeperABehaviour,
    SignatureBehaviour,
    TendermintHealthcheckBehaviour,
    TransactionHashBehaviour,
    ValidateSafeBehaviour,
    ValidateTransactionBehaviour,
    WaitBehaviour,
)
from packages.valory.skills.price_estimation_abci.handlers import (
    ContractApiHandler,
    HttpHandler,
    LedgerApiHandler,
    SigningHandler,
)
from packages.valory.skills.price_estimation_abci.rounds import (
    PeriodState,
    RegistrationRound,
)

from tests.conftest import ROOT_DIR


class DummyRoundId:
    """Dummy class for setting round_id for exit condition."""

    round_id: str

    def __init__(self, round_id: str) -> None:
        """Dummy class for setting round_id for exit condition."""
        self.round_id = round_id


class PriceEstimationFSMBehaviourBaseCase(BaseSkillTestCase):
    """Base case for testing PriceEstimation FSMBehaviour."""

    path_to_skill = Path(
        ROOT_DIR, "packages", "valory", "skills", "price_estimation_abci"
    )

    @classmethod
    def setup(cls):
        """Setup the test class."""
        # we need to store the current value of the meta-class attribute
        # _MetaPayload.transaction_type_to_payload_cls, and restore it
        # in the teardown function. We do a shallow copy so we avoid
        # to modify the old mapping during the execution of the tests.
        cls.old_tx_type_to_payload_cls = copy(
            _MetaPayload.transaction_type_to_payload_cls
        )
        super().setup()
        cls._skill.skill_context._agent_context.identity._default_address_key = (
            "ethereum"
        )
        cls._skill.skill_context._agent_context._default_ledger_id = "ethereum"
        cls.price_estimation_behaviour = cast(
            PriceEstimationConsensusBehaviour,
            cls._skill.skill_context.behaviours.main,
        )
        cls.http_handler = cast(HttpHandler, cls._skill.skill_context.handlers.http)
        cls.abci_handler = cast(HttpHandler, cls._skill.skill_context.handlers.abci)
        cls.signing_handler = cast(
            SigningHandler, cls._skill.skill_context.handlers.signing
        )
        cls.contract_handler = ContractApiHandler(
            "contract_handler", cls._skill.skill_context
        )
        cls.ledger_handler = LedgerApiHandler(
            "ledger_handler", cls._skill.skill_context
        )

        cls.price_estimation_behaviour.setup()
        cls._skill.skill_context.state.setup()
        assert (
            cls.price_estimation_behaviour.current
            == cls.price_estimation_behaviour.initial_state
        )

    def fast_forward_to_state(
        self,
        behaviour: AbstractRoundBehaviour,
        state_id: str,
        period_state: BasePeriodState,
    ) -> None:
        """Fast forward the FSM to a state."""
        next_state = behaviour.get_state(state_id)
        assert next_state is not None, f"State {state_id} not found"
        next_state = cast(BaseState, next_state)
        behaviour.current = next_state.state_id
        self.skill.skill_context.state.period._round_results.append(period_state)
        if next_state.matching_round is not None:
            self.skill.skill_context.state.period._current_round = (
                next_state.matching_round(
                    period_state, self.skill.skill_context.params.consensus_params
                )
            )

    def mock_ledger_api_request(
        self, request_kwargs: Dict, response_kwargs: Dict
    ) -> None:
        """
        Mock http request.

        :param request_kwargs: keyword arguments for request check.
        :param response_kwargs: keyword arguments for mock response.
        """

        self.assert_quantity_in_outbox(1)
        actual_ledger_api_message = self.get_message_from_outbox()
        has_attributes, error_str = self.message_has_attributes(
            actual_message=actual_ledger_api_message,
            message_type=LedgerApiMessage,
            to=str(LEDGER_CLIENT_PUBLIC_ID),
            sender=str(self.skill.skill_context.skill_id),
            **request_kwargs,
        )

        assert has_attributes, error_str
        incoming_message = self.build_incoming_message(
            message_type=LedgerApiMessage,
            dialogue_reference=(
                actual_ledger_api_message.dialogue_reference[0],
                "stub",
            ),
            target=actual_ledger_api_message.message_id,
            message_id=-1,
            to=str(self.skill.skill_context.skill_id),
            sender=str(LEDGER_CLIENT_PUBLIC_ID),
            ledger_id=str(LEDGER_CLIENT_PUBLIC_ID),
            **response_kwargs,
        )
        self.ledger_handler.handle(incoming_message)
        self.price_estimation_behaviour.act_wrapper()

    def mock_contract_api_request(
        self, request_kwargs: Dict, response_kwargs: Dict
    ) -> None:
        """
        Mock http request.

        :param request_kwargs: keyword arguments for request check.
        :param response_kwargs: keyword arguments for mock response.
        """

        self.assert_quantity_in_outbox(1)
        actual_contract_ledger_message = self.get_message_from_outbox()
        has_attributes, error_str = self.message_has_attributes(
            actual_message=actual_contract_ledger_message,
            message_type=ContractApiMessage,
            to=str(LEDGER_CLIENT_PUBLIC_ID),
            sender=str(self.skill.skill_context.skill_id),
            ledger_id="ethereum",
            contract_id=str(GNOSIS_SAFE_CONTRACT_ID),
            message_id=1,
            **request_kwargs,
        )
        assert has_attributes, error_str
        self.price_estimation_behaviour.act_wrapper()

        incoming_message = self.build_incoming_message(
            message_type=ContractApiMessage,
            dialogue_reference=(
                actual_contract_ledger_message.dialogue_reference[0],
                "stub",
            ),
            target=actual_contract_ledger_message.message_id,
            message_id=-1,
            to=str(self.skill.skill_context.skill_id),
            sender=str(LEDGER_CLIENT_PUBLIC_ID),
            ledger_id="ethereum",
            contract_id=str(GNOSIS_SAFE_CONTRACT_ID),
            **response_kwargs,
        )
        self.contract_handler.handle(incoming_message)
        self.price_estimation_behaviour.act_wrapper()

    def mock_http_request(self, request_kwargs: Dict, response_kwargs: Dict) -> None:
        """
        Mock http request.

        :param request_kwargs: keyword arguments for request check.
        :param response_kwargs: keyword arguments for mock response.
        """

        self.assert_quantity_in_outbox(1)
        actual_http_message = self.get_message_from_outbox()
        has_attributes, error_str = self.message_has_attributes(
            actual_message=actual_http_message,
            message_type=HttpMessage,
            performative=HttpMessage.Performative.REQUEST,
            to=str(HTTP_CLIENT_PUBLIC_ID),
            sender=str(self.skill.skill_context.skill_id),
            **request_kwargs,
        )
        assert has_attributes, error_str
        self.price_estimation_behaviour.act_wrapper()
        self.assert_quantity_in_outbox(0)
        incoming_message = self.build_incoming_message(
            message_type=HttpMessage,
            dialogue_reference=(actual_http_message.dialogue_reference[0], "stub"),
            performative=HttpMessage.Performative.RESPONSE,
            target=actual_http_message.message_id,
            message_id=-1,
            to=str(self.skill.skill_context.skill_id),
            sender=str(HTTP_CLIENT_PUBLIC_ID),
            **response_kwargs,
        )
        self.http_handler.handle(incoming_message)
        self.price_estimation_behaviour.act_wrapper()

    def mock_signing_request(self, request_kwargs: Dict, response_kwargs: Dict) -> None:
        """Mock signing request."""
        self.assert_quantity_in_decision_making_queue(1)
        actual_signing_message = self.get_message_from_decision_maker_inbox()
        has_attributes, error_str = self.message_has_attributes(
            actual_message=actual_signing_message,
            message_type=SigningMessage,
            to="dummy_decision_maker_address",
            sender=str(self.skill.skill_context.skill_id),
            **request_kwargs,
        )
        assert has_attributes, error_str
        incoming_message = self.build_incoming_message(
            message_type=SigningMessage,
            dialogue_reference=(actual_signing_message.dialogue_reference[0], "stub"),
            target=actual_signing_message.message_id,
            message_id=-1,
            to=str(self.skill.skill_context.skill_id),
            sender="dummy_decision_maker_address",
            **response_kwargs,
        )
        self.signing_handler.handle(incoming_message)
        self.price_estimation_behaviour.act_wrapper()

    def mock_a2a_transaction(
        self,
    ):
        """Performs mock a2a transaction."""

        self.mock_signing_request(
            request_kwargs=dict(
                performative=SigningMessage.Performative.SIGN_MESSAGE,
            ),
            response_kwargs=dict(
                performative=SigningMessage.Performative.SIGNED_MESSAGE,
                signed_message=SignedMessage(
                    ledger_id="ethereum", body="stub_signature"
                ),
            ),
        )

        self.mock_http_request(
            request_kwargs=dict(
                method="GET",
                headers="",
                version="",
                body=b"",
            ),
            response_kwargs=dict(
                version="",
                status_code=200,
                status_text="",
                headers="",
                body=json.dumps({"result": {"deliver_tx": {"code": OK_CODE}}}).encode(
                    "utf-8"
                ),
            ),
        )

    def end_round(
        self,
    ) -> None:
        """Ends round early to cover `wait_for_end` generator."""
        if self.price_estimation_behaviour.current is None:
            return
        current_state = self.price_estimation_behaviour.get_state(
            self.price_estimation_behaviour.current
        )
        if current_state is None:
            return
        current_state = cast(BaseState, current_state)
        if current_state.matching_round is None:
            return
        current_state.context.state.period._last_round = DummyRoundId(
            current_state.matching_round.round_id
        )
        self.price_estimation_behaviour.act_wrapper()

    @classmethod
    def teardown(cls) -> None:
        """Teardown the test class."""
        _MetaPayload.transaction_type_to_payload_cls = cls.old_tx_type_to_payload_cls  # type: ignore

    def end_block_request(self) -> None:
        """Process end block request."""
        self._skill.skill_context.state.period.begin_block(None)
        incoming_message = self.build_incoming_message(
            message_type=AbciMessage,
            dialogue_reference=("stub", ""),
            performative=AbciMessage.Performative.REQUEST_END_BLOCK,
            target=0,
            message_id=1,
            to=str(self.skill.skill_context.skill_id),
            sender=str(ABCI_SERVER_PUBLIC_ID),
            height=100,
        )
        self.abci_handler.handle(incoming_message)  # type: ignore


class TestTendermintHealthcheckBehaviour(PriceEstimationFSMBehaviourBaseCase):
    """Test case to test TendermintHealthcheckBehaviour."""

    def test_tendermint_healthcheck_not_live(self):
        """Test the tendermint health check does not finish if not healthy."""
        assert (
            self.price_estimation_behaviour.current
            == TendermintHealthcheckBehaviour.state_id
        )
        self.price_estimation_behaviour.act_wrapper()

        with patch.object(
            self.price_estimation_behaviour.context.logger, "log"
        ) as mock_logger:
            self.mock_http_request(
                request_kwargs=dict(
                    method="GET",
                    url=self.skill.skill_context.params.tendermint_url + "/health",
                    headers="",
                    version="",
                    body=b"",
                ),
                response_kwargs=dict(
                    version="",
                    status_code=500,
                    status_text="",
                    headers="",
                    body=b"",
                ),
            )
        mock_logger.assert_any_call(
            logging.ERROR, "Tendermint not running, trying again!"
        )

        time.sleep(1)
        self.price_estimation_behaviour.act_wrapper()
        state = self.price_estimation_behaviour.get_state(
            TendermintHealthcheckBehaviour.state_id
        )
        assert not state.is_done()

    def test_tendermint_healthcheck_not_live_raises(self):
        """Test the tendermint health check raises if not healthy for too long."""
        assert (
            self.price_estimation_behaviour.current
            == TendermintHealthcheckBehaviour.state_id
        )
        self.skill.skill_context.params._count_healthcheck = (
            self.skill.skill_context.params._max_healthcheck + 1
        )
        with pytest.raises(AEAActException, match="Tendermint node did not come live!"):
            self.price_estimation_behaviour.act_wrapper()

    def test_tendermint_healthcheck_live(self):
        """Test the tendermint health check does finish if healthy."""
        assert (
            self.price_estimation_behaviour.current
            == TendermintHealthcheckBehaviour.state_id
        )
        self.price_estimation_behaviour.act_wrapper()
<<<<<<< HEAD
        with patch.object(
            self.price_estimation_behaviour.context.logger, "log"
        ) as mock_logger:
            self.mock_http_request(
                request_kwargs=dict(
                    method="GET",
                    url=self.skill.skill_context.params.tendermint_url + "/health",
                    headers="",
                    version="",
                    body=b"",
                ),
                response_kwargs=dict(
                    version="",
                    status_code=200,
                    status_text="",
                    headers="",
                    body=json.dumps({}).encode("utf-8"),
                ),
            )

=======
        self.assert_quantity_in_outbox(1)
        actual_http_message = self.get_message_from_outbox()
        has_attributes, error_str = self.message_has_attributes(
            actual_message=actual_http_message,
            message_type=HttpMessage,
            performative=HttpMessage.Performative.REQUEST,
            to=str(HTTP_CLIENT_PUBLIC_ID),
            sender=str(self.skill.skill_context.skill_id),
            method="GET",
            url=self.skill.skill_context.params.tendermint_url + "/health",
            headers="",
            version="",
            body=b"",
        )
        assert has_attributes, error_str
        self.price_estimation_behaviour.act_wrapper()
        self.assert_quantity_in_outbox(0)
        incoming_message = self.build_incoming_message(
            message_type=HttpMessage,
            dialogue_reference=(actual_http_message.dialogue_reference[0], "stub"),
            performative=HttpMessage.Performative.RESPONSE,
            target=actual_http_message.message_id,
            message_id=-1,
            to=str(self.skill.skill_context.skill_id),
            sender=str(HTTP_CLIENT_PUBLIC_ID),
            version="",
            status_code=200,
            status_text="",
            headers="",
            body=json.dumps({}).encode("utf-8"),
        )
        self.http_handler.handle(incoming_message)
        state = self.price_estimation_behaviour.get_state(
            TendermintHealthcheckBehaviour.state_id
        )
        with patch.object(
            self.price_estimation_behaviour.context.logger, "log"
        ) as mock_logger:
            # need to call 'act' twice so to overcome
            # the call to 'wait_until_round_end'
            self.price_estimation_behaviour.act_wrapper()
>>>>>>> 604aa3a7
        mock_logger.assert_any_call(logging.INFO, "Tendermint running.")
        self.end_block_request()
        self.price_estimation_behaviour.act_wrapper()
        assert state.is_done()


class TestRegistrationBehaviour(PriceEstimationFSMBehaviourBaseCase):
    """Test case to test RegistrationBehaviour."""

    def test_registration(self):
        """Test registration."""
        self.fast_forward_to_state(
            self.price_estimation_behaviour,
            RegistrationBehaviour.state_id,
            PeriodState(),
        )

        # update period round
        period = self.skill.skill_context.state.period
        period_state = period.current_round.period_state
        consensus_params = period.current_round._consensus_params
        self.skill.skill_context.state.period._current_round = RegistrationRound(
            period_state, consensus_params
        )

        assert self.price_estimation_behaviour.current == RegistrationBehaviour.state_id
        self.price_estimation_behaviour.act_wrapper()
        self.mock_a2a_transaction()

        state = self.price_estimation_behaviour.get_state(
            RegistrationBehaviour.state_id
        )
        # for sender in ["sender_a", "sender_b", "sender_c", "sender_d"]:  # noqa: E800
        #     incoming_message = self.build_incoming_message(  # noqa: E800
        #         message_type=AbciMessage,  # noqa: E800
        #         dialogue_reference=("stub", ""),  # noqa: E800
        #         performative=AbciMessage.Performative.REQUEST_DELIVER_TX,  # noqa: E800
        #         target=0,  # noqa: E800
        #         message_id=1,  # noqa: E800
        #         to=str(self.skill.skill_context.skill_id),  # noqa: E800
        #         sender=str(ABCI_SERVER_PUBLIC_ID),  # noqa: E800
        #         tx=,  # noqa: E800
        #     )  # noqa: E800
        #     self.http_handler.handle(incoming_message)  # noqa: E800
        # self.price_estimation_behaviour.act_wrapper()  # noqa: E800

        self.end_round()
        assert state.is_done()


class TestRandomnessBehaviour(PriceEstimationFSMBehaviourBaseCase):
    """Test RandomnessBehaviour."""

    def test_randomness_behaviour(
        self,
    ):
        """Test RandomnessBehaviour."""

        self.fast_forward_to_state(
            self.price_estimation_behaviour,
            RandomnessBehaviour.state_id,
            PeriodState(),
        )
        assert self.price_estimation_behaviour.current == RandomnessBehaviour.state_id
        self.price_estimation_behaviour.act_wrapper()
        self.mock_http_request(
            request_kwargs=dict(
                method="GET",
                headers="",
                version="",
                body=b"",
                url="https://drand.cloudflare.com/public/latest",
            ),
            response_kwargs=dict(
                version="",
                status_code=200,
                status_text="",
                headers="",
                body=json.dumps(
                    {
                        "round": 1283255,
                        "randomness": "04d4866c26e03347d2431caa82ab2d7b7bdbec8b58bca9460c96f5265d878feb",
                    }
                ).encode("utf-8"),
            ),
        )

        self.price_estimation_behaviour.act_wrapper()
        self.mock_a2a_transaction()
        self.end_round()

        state = self.price_estimation_behaviour.get_state(RandomnessBehaviour.state_id)
        assert state.is_done()

    def test_invalid_response(
        self,
    ):
        """Test invalid json response."""
        self.fast_forward_to_state(
            self.price_estimation_behaviour,
            RandomnessBehaviour.state_id,
            PeriodState(),
        )
        assert self.price_estimation_behaviour.current == RandomnessBehaviour.state_id
        self.price_estimation_behaviour.act_wrapper()

        self.mock_http_request(
            request_kwargs=dict(
                method="GET",
                headers="",
                version="",
                body=b"",
                url="https://drand.cloudflare.com/public/latest",
            ),
            response_kwargs=dict(
                version="", status_code=200, status_text="", headers="", body=b""
            ),
        )
        self.price_estimation_behaviour.act_wrapper()
        time.sleep(1)
        self.price_estimation_behaviour.act_wrapper()

    def test_max_retries_reached(
        self,
    ):
        """Test with max retries reached."""
        self.fast_forward_to_state(
            self.price_estimation_behaviour,
            RandomnessBehaviour.state_id,
            PeriodState(),
        )
        assert self.price_estimation_behaviour.current == RandomnessBehaviour.state_id
        state = self.price_estimation_behaviour.get_state(
            self.price_estimation_behaviour.current
        )
        state.params._max_healthcheck = -1

        with pytest.raises(AEAActException):
            self.price_estimation_behaviour.act_wrapper()


class TestSelectKeeperABehaviour(PriceEstimationFSMBehaviourBaseCase):
    """Test SelectKeeperBehaviour."""

    def test_observe_behaviour(
        self,
    ):
        """Test select keeper agent."""
        participants = [self.skill.skill_context.agent_address, "a_1", "a_2"]
        self.fast_forward_to_state(
            behaviour=self.price_estimation_behaviour,
            state_id=SelectKeeperABehaviour.state_id,
            period_state=PeriodState(
                participants,
                most_voted_randomness="56cbde9e9bbcbdcaf92f183c678eaa5288581f06b1c9c7f884ce911776727688",
            ),
        )
        assert (
            self.price_estimation_behaviour.current == SelectKeeperABehaviour.state_id
        )
        self.price_estimation_behaviour.act_wrapper()
        self.mock_a2a_transaction()
        self.end_round()
        state = self.price_estimation_behaviour.get_state(
            SelectKeeperABehaviour.state_id
        )
        assert state.is_done()


class TestDeploySafeBehaviour(PriceEstimationFSMBehaviourBaseCase):
    """Test DeploySafeBehaviour."""

    def test_deployer_act(
        self,
    ):
        """Run tests."""
        participants = [self.skill.skill_context.agent_address, "a_1", "a_2"]
        most_voted_keeper_address = self.skill.skill_context.agent_address
        self.fast_forward_to_state(
            self.price_estimation_behaviour,
            DeploySafeBehaviour.state_id,
            PeriodState(
                participants=participants,
                most_voted_keeper_address=most_voted_keeper_address,
                safe_contract_address="safe_contract_address",
            ),
        )
        assert self.price_estimation_behaviour.current == DeploySafeBehaviour.state_id
        self.price_estimation_behaviour.act_wrapper()

        self.mock_contract_api_request(
            request_kwargs=dict(
                performative=ContractApiMessage.Performative.GET_DEPLOY_TRANSACTION,
            ),
            response_kwargs=dict(
                performative=ContractApiMessage.Performative.RAW_TRANSACTION,
                callable="get_deploy_transaction",
                raw_transaction=RawTransaction(
                    ledger_id="ethereum",
                    body={"contract_address": "safe_contract_address"},
                ),
            ),
        )

        self.mock_signing_request(
            request_kwargs=dict(
                performative=SigningMessage.Performative.SIGN_TRANSACTION,
            ),
            response_kwargs=dict(
                performative=SigningMessage.Performative.SIGNED_TRANSACTION,
                signed_transaction=SignedTransaction(ledger_id="ethereum", body={}),
            ),
        )

        self.mock_ledger_api_request(
            request_kwargs=dict(
                performative=LedgerApiMessage.Performative.SEND_SIGNED_TRANSACTION,
            ),
            response_kwargs=dict(
                performative=LedgerApiMessage.Performative.TRANSACTION_DIGEST,
                transaction_digest=TransactionDigest(
                    ledger_id="ethereum", body="tx_hash"
                ),
            ),
        )

        self.mock_ledger_api_request(
            request_kwargs=dict(
                performative=LedgerApiMessage.Performative.GET_TRANSACTION_RECEIPT,
            ),
            response_kwargs=dict(
                performative=LedgerApiMessage.Performative.TRANSACTION_RECEIPT,
                transaction_receipt=TransactionReceipt(
                    ledger_id="ethereum", receipt={}, transaction={}
                ),
            ),
        )

        self.mock_a2a_transaction()
        self.end_round()
        state = self.price_estimation_behaviour.get_state(DeploySafeBehaviour.state_id)
        assert state.is_done()

    def test_not_deployer_act(
        self,
    ):
        """Run tests."""
        participants = [self.skill.skill_context.agent_address, "a_1", "a_2"]
        most_voted_keeper_address = "a_1"
        self.fast_forward_to_state(
            self.price_estimation_behaviour,
            DeploySafeBehaviour.state_id,
            PeriodState(
                participants=participants,
                most_voted_keeper_address=most_voted_keeper_address,
                safe_contract_address="safe_contract_address",
            ),
        )
        assert self.price_estimation_behaviour.current == DeploySafeBehaviour.state_id
        self.price_estimation_behaviour.act_wrapper()
        self.end_round()
        time.sleep(1)
        self.price_estimation_behaviour.act_wrapper()
        state = self.price_estimation_behaviour.get_state(DeploySafeBehaviour.state_id)
        assert state.is_done()

    def test_not_deployer_act_with_timeout(
        self,
    ):
        """Run tests."""
        participants = [self.skill.skill_context.agent_address, "a_1", "a_2"]
        most_voted_keeper_address = "a_1"
        self.fast_forward_to_state(
            self.price_estimation_behaviour,
            DeploySafeBehaviour.state_id,
            PeriodState(
                participants=participants,
                most_voted_keeper_address=most_voted_keeper_address,
                safe_contract_address="safe_contract_address",
                most_voted_randomness="3",
            ),
        )
        assert self.price_estimation_behaviour.current == DeploySafeBehaviour.state_id
        state = self.price_estimation_behaviour.get_state(DeploySafeBehaviour.state_id)
        state.shared_state.context.params.keeper_timeout_seconds = 0
        self.price_estimation_behaviour.act_wrapper()

        self.end_round()
        state = self.price_estimation_behaviour.get_state(DeploySafeBehaviour.state_id)
        assert state.is_done()


class TestValidateSafeBehaviour(PriceEstimationFSMBehaviourBaseCase):
    """Test ValidateSafeBehaviour."""

    def test_validate_safe_behaviour(self):
        """Run test."""
        self.fast_forward_to_state(
            self.price_estimation_behaviour,
            ValidateSafeBehaviour.state_id,
            PeriodState(safe_contract_address="safe_contract_address"),
        )
        assert self.price_estimation_behaviour.current == ValidateSafeBehaviour.state_id
        self.price_estimation_behaviour.act_wrapper()
        self.mock_contract_api_request(
            request_kwargs=dict(
                performative=ContractApiMessage.Performative.GET_STATE,
            ),
            response_kwargs=dict(
                performative=ContractApiMessage.Performative.STATE,
                callable="verify_contract",
                state=TrState(ledger_id="ethereum", body={"verified": True}),
            ),
        )

        self.mock_a2a_transaction()
        self.end_round()
        state = self.price_estimation_behaviour.get_state(
            ValidateSafeBehaviour.state_id
        )
        assert state.is_done()


class TestObserveBehaviour(PriceEstimationFSMBehaviourBaseCase):
    """Test ObserveBehaviour."""

    def test_observer_behaviour(
        self,
    ):
        """Run tests."""
        self.fast_forward_to_state(
            self.price_estimation_behaviour,
            ObserveBehaviour.state_id,
            PeriodState(estimate=1.0),
        )
        assert self.price_estimation_behaviour.current == ObserveBehaviour.state_id
        self.price_estimation_behaviour.act_wrapper()
        self.mock_http_request(
            request_kwargs=dict(
                method="GET",
                url="https://api.coingecko.com/api/v3/simple/price?ids=bitcoin&vs_currencies=usd",
                headers="",
                version="",
                body=b"",
            ),
            response_kwargs=dict(
                version="",
                status_code=200,
                status_text="",
                headers="",
                body=json.dumps({"bitcoin": {"usd": 54566}}).encode("utf-8"),
            ),
        )
        self.mock_a2a_transaction()
        self.end_round()
        state = self.price_estimation_behaviour.get_state(ObserveBehaviour.state_id)
        assert state.is_done()

    def test_obeserved_value_none(
        self,
    ):
        """Test when `observed` value is none."""
        self.fast_forward_to_state(
            self.price_estimation_behaviour, ObserveBehaviour.state_id, PeriodState()
        )
        assert self.price_estimation_behaviour.current == ObserveBehaviour.state_id
        self.price_estimation_behaviour.act_wrapper()
        self.mock_http_request(
            request_kwargs=dict(
                method="GET",
                url="https://api.coingecko.com/api/v3/simple/price?ids=bitcoin&vs_currencies=usd",
                headers="",
                version="",
                body=b"",
            ),
            response_kwargs=dict(
                version="",
                status_code=200,
                status_text="",
                headers="",
                body=b"",
            ),
        )
        time.sleep(1)
        self.price_estimation_behaviour.act_wrapper()

    def test_setfail(
        self,
    ):
        """Test when `observed` value is none."""
        self.fast_forward_to_state(
            self.price_estimation_behaviour, ObserveBehaviour.state_id, PeriodState()
        )
        assert self.price_estimation_behaviour.current == ObserveBehaviour.state_id
        state = self.price_estimation_behaviour.get_state(ObserveBehaviour.state_id)
        for _ in range(10):
            state.context.price_api.increment_retries()
        self.price_estimation_behaviour.act_wrapper()

        state = self.price_estimation_behaviour.get_state(ObserveBehaviour.state_id)
        assert state.is_done()
        assert state._event == FAIL_EVENT


class TestWaitBehaviour(PriceEstimationFSMBehaviourBaseCase):
    """Test WaitBehaviour."""

    def test_wait_behaviour(
        self,
    ):
        """Run tests."""
        self.fast_forward_to_state(
            self.price_estimation_behaviour, WaitBehaviour.state_id, PeriodState()
        )
        assert self.price_estimation_behaviour.current == WaitBehaviour.state_id
        with pytest.raises(AEAActException):
            self.price_estimation_behaviour.act_wrapper()


class TestEstimateBehaviour(PriceEstimationFSMBehaviourBaseCase):
    """Test EstimateBehaviour."""

    def test_estimate(
        self,
    ):
        """Test estimate behaviour."""

        self.fast_forward_to_state(
            behaviour=self.price_estimation_behaviour,
            state_id=EstimateBehaviour.state_id,
            period_state=PeriodState(estimate=1.0),
        )
        assert self.price_estimation_behaviour.current == EstimateBehaviour.state_id
        self.price_estimation_behaviour.act_wrapper()
        self.mock_a2a_transaction()
        self.end_round()
        state = self.price_estimation_behaviour.get_state(EstimateBehaviour.state_id)
        assert state.is_done()


class TestTransactionHashBehaviour(PriceEstimationFSMBehaviourBaseCase):
    """Test TransactionHashBehaviour."""

    def test_estimate(
        self,
    ):
        """Test estimate behaviour."""

        self.fast_forward_to_state(
            behaviour=self.price_estimation_behaviour,
            state_id=TransactionHashBehaviour.state_id,
            period_state=PeriodState(
                most_voted_estimate=1.0,
                safe_contract_address="safe_contract_address",
                most_voted_keeper_address="most_voted_keeper_address",
            ),
        )
        assert (
            self.price_estimation_behaviour.current == TransactionHashBehaviour.state_id
        )
        self.price_estimation_behaviour.act_wrapper()
        self.mock_contract_api_request(
            request_kwargs=dict(
                performative=ContractApiMessage.Performative.GET_RAW_TRANSACTION,
            ),
            response_kwargs=dict(
                performative=ContractApiMessage.Performative.RAW_TRANSACTION,
                callable="get_deploy_transaction",
                raw_transaction=RawTransaction(
                    ledger_id="ethereum", body={"tx_hash": "0x3b"}
                ),
            ),
        )
        self.mock_a2a_transaction()
        self.end_round()
        state = self.price_estimation_behaviour.get_state(
            TransactionHashBehaviour.state_id
        )
        assert state.is_done()


class TestSignatureBehaviour(PriceEstimationFSMBehaviourBaseCase):
    """Test SignatureBehaviour."""

    def test_signature_behaviour(
        self,
    ):
        """Test signature behaviour."""

        self.fast_forward_to_state(
            behaviour=self.price_estimation_behaviour,
            state_id=SignatureBehaviour.state_id,
            period_state=PeriodState(most_voted_tx_hash="68656c6c6f776f726c64"),
        )
        assert self.price_estimation_behaviour.current == SignatureBehaviour.state_id
        self.price_estimation_behaviour.act_wrapper()
        self.mock_signing_request(
            request_kwargs=dict(
                performative=SigningMessage.Performative.SIGN_MESSAGE,
            ),
            response_kwargs=dict(
                performative=SigningMessage.Performative.SIGNED_MESSAGE,
                signed_message=SignedMessage(
                    ledger_id="ethereum", body="stub_signature"
                ),
            ),
        )
        self.mock_a2a_transaction()
        self.end_round()
        state = self.price_estimation_behaviour.get_state(SignatureBehaviour.state_id)
        assert state.is_done()


class TestFinalizeBehaviour(PriceEstimationFSMBehaviourBaseCase):
    """Test FinalizeBehaviour."""

    def test_non_sender_act(
        self,
    ):
        """Test finalize behaviour."""
        participants = [self.skill.skill_context.agent_address, "a_1", "a_2"]
        self.fast_forward_to_state(
            behaviour=self.price_estimation_behaviour,
            state_id=FinalizeBehaviour.state_id,
            period_state=PeriodState(
                most_voted_keeper_address="most_voted_keeper_address",
                participants=participants,
            ),
        )
        assert self.price_estimation_behaviour.current == FinalizeBehaviour.state_id
        self.price_estimation_behaviour.act_wrapper()
        self.end_round()
        state = self.price_estimation_behaviour.get_state(FinalizeBehaviour.state_id)
        assert state.is_done()

    def test_non_sender_act_with_timeout(
        self,
    ):
        """Test finalize behaviour."""
        participants = [self.skill.skill_context.agent_address, "a_1", "a_2"]
        self.fast_forward_to_state(
            behaviour=self.price_estimation_behaviour,
            state_id=FinalizeBehaviour.state_id,
            period_state=PeriodState(
                most_voted_keeper_address="most_voted_keeper_address",
                participants=participants,
            ),
        )
        assert self.price_estimation_behaviour.current == FinalizeBehaviour.state_id

        state = self.price_estimation_behaviour.get_state(
            self.price_estimation_behaviour.current
        )
        state.context.params.keeper_timeout_seconds = 0
        self.price_estimation_behaviour.act_wrapper()

    def test_sender_act(
        self,
    ):
        """Test finalize behaviour."""
        participants = [self.skill.skill_context.agent_address, "a_1", "a_2"]
        self.fast_forward_to_state(
            behaviour=self.price_estimation_behaviour,
            state_id=FinalizeBehaviour.state_id,
            period_state=PeriodState(
                most_voted_keeper_address=self.skill.skill_context.agent_address,
                safe_contract_address="safe_contract_address",
                participants=participants,
                estimate=1.0,
                participant_to_signature=[],
                most_voted_estimate=1.0,
            ),
        )
        assert self.price_estimation_behaviour.current == FinalizeBehaviour.state_id
        self.price_estimation_behaviour.act_wrapper()
        self.mock_contract_api_request(
            request_kwargs=dict(
                performative=ContractApiMessage.Performative.GET_RAW_TRANSACTION,
            ),
            response_kwargs=dict(
                performative=ContractApiMessage.Performative.RAW_TRANSACTION,
                callable="get_deploy_transaction",
                raw_transaction=RawTransaction(
                    ledger_id="ethereum", body={"tx_hash": "0x3b"}
                ),
            ),
        )
        self.mock_signing_request(
            request_kwargs=dict(
                performative=SigningMessage.Performative.SIGN_TRANSACTION
            ),
            response_kwargs=dict(
                performative=SigningMessage.Performative.SIGNED_TRANSACTION,
                signed_transaction=SignedTransaction(ledger_id="ethereum", body={}),
            ),
        )
        self.mock_ledger_api_request(
            request_kwargs=dict(
                performative=LedgerApiMessage.Performative.SEND_SIGNED_TRANSACTION
            ),
            response_kwargs=dict(
                performative=LedgerApiMessage.Performative.TRANSACTION_DIGEST,
                transaction_digest=TransactionDigest(
                    ledger_id="ethereum", body="tx_hash"
                ),
            ),
        )
        self.mock_ledger_api_request(
            request_kwargs=dict(
                performative=LedgerApiMessage.Performative.GET_TRANSACTION_RECEIPT
            ),
            response_kwargs=dict(
                performative=LedgerApiMessage.Performative.TRANSACTION_RECEIPT,
                transaction_receipt=TransactionReceipt(
                    ledger_id="ethereum", receipt={}, transaction={}
                ),
            ),
        )
        self.mock_a2a_transaction()
        self.end_round()
        state = self.price_estimation_behaviour.get_state(FinalizeBehaviour.state_id)
        assert state.is_done()

    def test_sender_act_with_timeout(
        self,
    ):
        """Test finalize behaviour."""
        participants = [self.skill.skill_context.agent_address, "a_1", "a_2"]
        self.fast_forward_to_state(
            behaviour=self.price_estimation_behaviour,
            state_id=FinalizeBehaviour.state_id,
            period_state=PeriodState(
                most_voted_keeper_address=self.skill.skill_context.agent_address,
                safe_contract_address="safe_contract_address",
                participants=participants,
                estimate=1.0,
                participant_to_signature=[],
                most_voted_estimate=1.0,
            ),
        )
        assert self.price_estimation_behaviour.current == FinalizeBehaviour.state_id
        self.price_estimation_behaviour.act_wrapper()
        state = self.price_estimation_behaviour.get_state(
            self.price_estimation_behaviour.current
        )
        state.context.params.keeper_timeout_seconds = 0
        self.price_estimation_behaviour.act_wrapper()


class TestValidateTransactionBehaviour(PriceEstimationFSMBehaviourBaseCase):
    """Test ValidateTransactionBehaviour."""

    def test_validate_transaction_safe_behaviour(
        self,
    ):
        """Test ValidateTransactionBehaviour."""
        self.fast_forward_to_state(
            behaviour=self.price_estimation_behaviour,
            state_id=ValidateTransactionBehaviour.state_id,
            period_state=PeriodState(
                safe_contract_address="safe_contract_address",
                final_tx_hash="final_tx_hash",
            ),
        )
        assert (
            self.price_estimation_behaviour.current
            == ValidateTransactionBehaviour.state_id
        )
        self.price_estimation_behaviour.act_wrapper()
        self.mock_contract_api_request(
            request_kwargs=dict(performative=ContractApiMessage.Performative.GET_STATE),
            response_kwargs=dict(
                performative=ContractApiMessage.Performative.STATE,
                callable="get_deploy_transaction",
                state=TrState(ledger_id="ethereum", body={"verified": True}),
            ),
        )
        self.mock_a2a_transaction()
        self.end_round()
        state = self.price_estimation_behaviour.get_state(
            ValidateTransactionBehaviour.state_id
        )
        assert state.is_done()


class TestEndBehaviour(PriceEstimationFSMBehaviourBaseCase):
    """Test EndBehaviour."""

    def test_end_behaviour(
        self,
    ):
        """Test end behaviour."""
        self.fast_forward_to_state(
            behaviour=self.price_estimation_behaviour,
            state_id=EndBehaviour.state_id,
            period_state=PeriodState(
                most_voted_estimate="most_voted_estimate",
                final_tx_hash="68656c6c6f776f726c64",
            ),
        )
        assert self.price_estimation_behaviour.current == EndBehaviour.state_id
        self.price_estimation_behaviour.act_wrapper()
        self.price_estimation_behaviour.act_wrapper()
        state = self.price_estimation_behaviour.get_state(EndBehaviour.state_id)
        assert state.is_done()<|MERGE_RESOLUTION|>--- conflicted
+++ resolved
@@ -37,10 +37,10 @@
 from aea.helpers.transaction.base import TransactionDigest, TransactionReceipt
 from aea.test_tools.test_skill import BaseSkillTestCase
 
-from packages.fetchai.connections.http_client.connection import (
+from packages.fetchai.connections.http_client.connection import (  # noqa: F401
     PUBLIC_ID as HTTP_CLIENT_PUBLIC_ID,
 )
-from packages.fetchai.connections.ledger.connection import (  # type: ignore
+from packages.fetchai.connections.ledger.connection import (  # noqa: F401
     CONNECTION_ID as LEDGER_CLIENT_PUBLIC_ID,
 )
 from packages.fetchai.protocols.contract_api.message import (  # noqa: F401
@@ -49,9 +49,6 @@
 from packages.fetchai.protocols.http import HttpMessage
 from packages.fetchai.protocols.ledger_api.message import LedgerApiMessage  # noqa: F401
 from packages.fetchai.protocols.signing import SigningMessage
-from packages.valory.connections.abci.connection import (  # noqa: F401
-    PUBLIC_ID as ABCI_SERVER_PUBLIC_ID,
-)
 from packages.valory.contracts.gnosis_safe.contract import (
     PUBLIC_ID as GNOSIS_SAFE_CONTRACT_ID,
 )
@@ -89,10 +86,7 @@
     LedgerApiHandler,
     SigningHandler,
 )
-from packages.valory.skills.price_estimation_abci.rounds import (
-    PeriodState,
-    RegistrationRound,
-)
+from packages.valory.skills.price_estimation_abci.rounds import PeriodState
 
 from tests.conftest import ROOT_DIR
 
@@ -113,6 +107,8 @@
     path_to_skill = Path(
         ROOT_DIR, "packages", "valory", "skills", "price_estimation_abci"
     )
+
+    price_estimation_behaviour: PriceEstimationConsensusBehaviour
 
     @classmethod
     def setup(cls):
@@ -134,15 +130,14 @@
             cls._skill.skill_context.behaviours.main,
         )
         cls.http_handler = cast(HttpHandler, cls._skill.skill_context.handlers.http)
-        cls.abci_handler = cast(HttpHandler, cls._skill.skill_context.handlers.abci)
         cls.signing_handler = cast(
             SigningHandler, cls._skill.skill_context.handlers.signing
         )
-        cls.contract_handler = ContractApiHandler(
-            "contract_handler", cls._skill.skill_context
-        )
-        cls.ledger_handler = LedgerApiHandler(
-            "ledger_handler", cls._skill.skill_context
+        cls.contract_handler = cast(
+            ContractApiHandler, cls._skill.skill_context.handlers.contract_api
+        )
+        cls.ledger_handler = cast(
+            LedgerApiHandler, cls._skill.skill_context.handlers.ledger_api
         )
 
         cls.price_estimation_behaviour.setup()
@@ -367,21 +362,6 @@
         """Teardown the test class."""
         _MetaPayload.transaction_type_to_payload_cls = cls.old_tx_type_to_payload_cls  # type: ignore
 
-    def end_block_request(self) -> None:
-        """Process end block request."""
-        self._skill.skill_context.state.period.begin_block(None)
-        incoming_message = self.build_incoming_message(
-            message_type=AbciMessage,
-            dialogue_reference=("stub", ""),
-            performative=AbciMessage.Performative.REQUEST_END_BLOCK,
-            target=0,
-            message_id=1,
-            to=str(self.skill.skill_context.skill_id),
-            sender=str(ABCI_SERVER_PUBLIC_ID),
-            height=100,
-        )
-        self.abci_handler.handle(incoming_message)  # type: ignore
-
 
 class TestTendermintHealthcheckBehaviour(PriceEstimationFSMBehaviourBaseCase):
     """Test case to test TendermintHealthcheckBehaviour."""
@@ -416,13 +396,8 @@
         mock_logger.assert_any_call(
             logging.ERROR, "Tendermint not running, trying again!"
         )
-
         time.sleep(1)
         self.price_estimation_behaviour.act_wrapper()
-        state = self.price_estimation_behaviour.get_state(
-            TendermintHealthcheckBehaviour.state_id
-        )
-        assert not state.is_done()
 
     def test_tendermint_healthcheck_not_live_raises(self):
         """Test the tendermint health check raises if not healthy for too long."""
@@ -443,7 +418,6 @@
             == TendermintHealthcheckBehaviour.state_id
         )
         self.price_estimation_behaviour.act_wrapper()
-<<<<<<< HEAD
         with patch.object(
             self.price_estimation_behaviour.context.logger, "log"
         ) as mock_logger:
@@ -464,52 +438,10 @@
                 ),
             )
 
-=======
-        self.assert_quantity_in_outbox(1)
-        actual_http_message = self.get_message_from_outbox()
-        has_attributes, error_str = self.message_has_attributes(
-            actual_message=actual_http_message,
-            message_type=HttpMessage,
-            performative=HttpMessage.Performative.REQUEST,
-            to=str(HTTP_CLIENT_PUBLIC_ID),
-            sender=str(self.skill.skill_context.skill_id),
-            method="GET",
-            url=self.skill.skill_context.params.tendermint_url + "/health",
-            headers="",
-            version="",
-            body=b"",
-        )
-        assert has_attributes, error_str
-        self.price_estimation_behaviour.act_wrapper()
-        self.assert_quantity_in_outbox(0)
-        incoming_message = self.build_incoming_message(
-            message_type=HttpMessage,
-            dialogue_reference=(actual_http_message.dialogue_reference[0], "stub"),
-            performative=HttpMessage.Performative.RESPONSE,
-            target=actual_http_message.message_id,
-            message_id=-1,
-            to=str(self.skill.skill_context.skill_id),
-            sender=str(HTTP_CLIENT_PUBLIC_ID),
-            version="",
-            status_code=200,
-            status_text="",
-            headers="",
-            body=json.dumps({}).encode("utf-8"),
-        )
-        self.http_handler.handle(incoming_message)
+        mock_logger.assert_any_call(logging.INFO, "Tendermint running.")
         state = self.price_estimation_behaviour.get_state(
             TendermintHealthcheckBehaviour.state_id
         )
-        with patch.object(
-            self.price_estimation_behaviour.context.logger, "log"
-        ) as mock_logger:
-            # need to call 'act' twice so to overcome
-            # the call to 'wait_until_round_end'
-            self.price_estimation_behaviour.act_wrapper()
->>>>>>> 604aa3a7
-        mock_logger.assert_any_call(logging.INFO, "Tendermint running.")
-        self.end_block_request()
-        self.price_estimation_behaviour.act_wrapper()
         assert state.is_done()
 
 
@@ -523,15 +455,6 @@
             RegistrationBehaviour.state_id,
             PeriodState(),
         )
-
-        # update period round
-        period = self.skill.skill_context.state.period
-        period_state = period.current_round.period_state
-        consensus_params = period.current_round._consensus_params
-        self.skill.skill_context.state.period._current_round = RegistrationRound(
-            period_state, consensus_params
-        )
-
         assert self.price_estimation_behaviour.current == RegistrationBehaviour.state_id
         self.price_estimation_behaviour.act_wrapper()
         self.mock_a2a_transaction()
