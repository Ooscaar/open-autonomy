--- conflicted
+++ resolved
@@ -23,7 +23,7 @@
 import time
 from copy import copy
 from pathlib import Path
-from typing import Dict, cast
+from typing import cast
 from unittest.mock import patch
 from packages.fetchai.protocols.contract_api.custom_types import Kwargs
 from packages.fetchai.protocols.ledger_api.message import LedgerApiMessage
@@ -107,7 +107,6 @@
     path_to_skill = Path(
         ROOT_DIR, "packages", "valory", "skills", "price_estimation_abci"
     )
-    price_estimation_behaviour: PriceEstimationConsensusBehaviour
 
     @classmethod
     def setup(cls):
@@ -163,7 +162,6 @@
                 )
             )
 
-<<<<<<< HEAD
     def perform_mock_a2a_transaction(self,):
         """Performs mock a2a transaction."""
 
@@ -225,9 +223,6 @@
     def end_round(
         self,
     ) -> None:
-=======
-    def end_round(self) -> None:
->>>>>>> 6336f64d
         """Ends round early to cover `wait_for_end` generator."""
         if self.price_estimation_behaviour.current is None:
             return
@@ -242,7 +237,6 @@
         current_state.context.state.period._last_round = DummyRoundId(
             current_state.matching_round.round_id
         )
-        self.price_estimation_behaviour.act_wrapper()
 
     @classmethod
     def teardown(cls) -> None:
@@ -579,11 +573,7 @@
             state_id=SelectKeeperABehaviour.state_id,
             period_state=PeriodState(
                 participants,
-<<<<<<< HEAD
-                most_voted_randomness="3"
-=======
-                most_voted_randomness="56cbde9e9bbcbdcaf92f183c678eaa5288581f06b1c9c7f884ce911776727688",
->>>>>>> 6336f64d
+                most_voted_randomness="56cbde9e9bbcbdcaf92f183c678eaa5288581f06b1c9c7f884ce911776727688"
             ),
         )
         assert (
@@ -813,7 +803,6 @@
         assert self.price_estimation_behaviour.current == DeploySafeBehaviour.state_id
         self.price_estimation_behaviour.act_wrapper()
         self.end_round()
-<<<<<<< HEAD
         time.sleep(1)
         self.price_estimation_behaviour.act_wrapper()
 
@@ -869,8 +858,6 @@
             message_id=1
         )
         assert has_attributes, error_str
-=======
->>>>>>> 6336f64d
         self.price_estimation_behaviour.act_wrapper()
 
         incoming_message = self.build_incoming_message(
@@ -1413,149 +1400,6 @@
         self.price_estimation_behaviour.act_wrapper()
 
     def test_sender_act(
-        self,
-    ):
-        """Test finalize behaviour."""
-        participants = [self.skill.skill_context.agent_address, "a_1", "a_2"]
-        self.fast_forward_to_state(
-            behaviour=self.price_estimation_behaviour,
-            state_id=FinalizeBehaviour.state_id,
-            period_state=PeriodState(
-                most_voted_keeper_address=self.skill.skill_context.agent_address,
-                safe_contract_address="safe_contract_address",
-                participants=participants,
-                most_voted_estimate=1.0,
-                participant_to_signature=[],
-                most_voted_estimate=1.0
-            ),
-        )
-        assert self.price_estimation_behaviour.current == FinalizeBehaviour.state_id
-        self.price_estimation_behaviour.act_wrapper()
-
-        self.assert_quantity_in_outbox(1)
-        actual_contract_ledger_message = self.get_message_from_outbox()
-        has_attributes, error_str = self.message_has_attributes(
-            actual_message=actual_contract_ledger_message,
-            message_type=ContractApiMessage,
-            performative=ContractApiMessage.Performative.GET_RAW_TRANSACTION,
-            to=str(LEDGER_CLIENT_PUBLIC_ID),
-            sender=str(self.skill.skill_context.skill_id),
-            ledger_id="ethereum",
-            contract_id=str(GNOSIS_SAFE_CONTRACT_ID),
-            message_id=1
-        )
-        assert has_attributes, error_str
-        self.price_estimation_behaviour.act_wrapper()
-
-        incoming_message = self.build_incoming_message(
-            message_type=ContractApiMessage,
-            dialogue_reference=(
-                actual_contract_ledger_message.dialogue_reference[0], "stub"),
-            performative=ContractApiMessage.Performative.RAW_TRANSACTION,
-            target=actual_contract_ledger_message.message_id,
-            message_id=-1,
-            to=str(self.skill.skill_context.skill_id),
-            sender=str(LEDGER_CLIENT_PUBLIC_ID),
-            ledger_id="ethereum",
-            contract_id=str(GNOSIS_SAFE_CONTRACT_ID),
-            callable="get_deploy_transaction",
-            raw_transaction=RawTransaction(
-                ledger_id="ethereum",
-                body={"tx_hash": "0x3b"}
-            )
-        )
-        self.contract_handler.handle(incoming_message)
-        self.price_estimation_behaviour.act_wrapper()
-
-        self.assert_quantity_in_decision_making_queue(1)
-        actual_signing_message = self.get_message_from_decision_maker_inbox()
-        has_attributes, error_str = self.message_has_attributes(
-            actual_message=actual_signing_message,
-            message_type=SigningMessage,
-            performative=SigningMessage.Performative.SIGN_TRANSACTION,
-            to="dummy_decision_maker_address",
-            sender=str(self.skill.skill_context.skill_id),
-        )
-        assert has_attributes, error_str
-        incoming_message = self.build_incoming_message(
-            message_type=SigningMessage,
-            dialogue_reference=(actual_signing_message.dialogue_reference[0], "stub"),
-            performative=SigningMessage.Performative.SIGNED_TRANSACTION,
-            target=actual_signing_message.message_id,
-            message_id=-1,
-            to=str(self.skill.skill_context.skill_id),
-            sender="dummy_decision_maker_address",
-            signed_transaction=SignedTransaction(
-                ledger_id="ethereum",
-                body={
-
-                }
-            )
-        )
-        self.signing_handler.handle(incoming_message)
-        self.price_estimation_behaviour.act_wrapper()
-
-        self.assert_quantity_in_outbox(1)
-        actual_ledger_api_message = self.get_message_from_outbox()
-        has_attributes, error_str = self.message_has_attributes(
-            actual_message=actual_ledger_api_message,
-            message_type=LedgerApiMessage,
-            performative=LedgerApiMessage.Performative.SEND_SIGNED_TRANSACTION,
-            to=str(LEDGER_CLIENT_PUBLIC_ID),
-            sender=str(self.skill.skill_context.skill_id),
-        )
-        assert has_attributes, error_str
-        incoming_message = self.build_incoming_message(
-            message_type=LedgerApiMessage,
-            dialogue_reference=(
-                actual_ledger_api_message.dialogue_reference[0], "stub"),
-            performative=LedgerApiMessage.Performative.TRANSACTION_DIGEST,
-            target=actual_ledger_api_message.message_id,
-            message_id=-1,
-            to=str(self.skill.skill_context.skill_id),
-            sender=str(LEDGER_CLIENT_PUBLIC_ID),
-            ledger_id=str(LEDGER_CLIENT_PUBLIC_ID),
-            transaction_digest=TransactionDigest(
-                ledger_id="ethereum",
-                body="tx_hash"
-            )
-        )
-        self.ledger_handler.handle(incoming_message)
-        self.price_estimation_behaviour.act_wrapper()
-
-        self.assert_quantity_in_outbox(1)
-        actual_ledger_api_message = self.get_message_from_outbox()
-        has_attributes, error_str = self.message_has_attributes(
-            actual_message=actual_ledger_api_message,
-            message_type=LedgerApiMessage,
-            performative=LedgerApiMessage.Performative.GET_TRANSACTION_RECEIPT,
-            to=str(LEDGER_CLIENT_PUBLIC_ID),
-            sender=str(self.skill.skill_context.skill_id),
-        )
-        assert has_attributes, error_str
-        incoming_message = self.build_incoming_message(
-            message_type=LedgerApiMessage,
-            dialogue_reference=(
-                actual_ledger_api_message.dialogue_reference[0], "stub"),
-            performative=LedgerApiMessage.Performative.TRANSACTION_RECEIPT,
-            target=actual_ledger_api_message.message_id,
-            message_id=-1,
-            to=str(self.skill.skill_context.skill_id),
-            sender=str(LEDGER_CLIENT_PUBLIC_ID),
-            ledger_id=str(LEDGER_CLIENT_PUBLIC_ID),
-            transaction_receipt=TransactionReceipt(
-                ledger_id="ethereum",
-                receipt={},
-                transaction={}
-            )
-        )
-        self.ledger_handler.handle(incoming_message)
-        self.price_estimation_behaviour.act_wrapper()
-
-        self.perform_mock_a2a_transaction()
-        self.end_round()
-
-    def test_sender_act_with_timeout(
         self,
     ):
         """Test finalize behaviour."""
@@ -1574,6 +1418,149 @@
         )
         assert self.price_estimation_behaviour.current == FinalizeBehaviour.state_id
         self.price_estimation_behaviour.act_wrapper()
+
+        self.assert_quantity_in_outbox(1)
+        actual_contract_ledger_message = self.get_message_from_outbox()
+        has_attributes, error_str = self.message_has_attributes(
+            actual_message=actual_contract_ledger_message,
+            message_type=ContractApiMessage,
+            performative=ContractApiMessage.Performative.GET_RAW_TRANSACTION,
+            to=str(LEDGER_CLIENT_PUBLIC_ID),
+            sender=str(self.skill.skill_context.skill_id),
+            ledger_id="ethereum",
+            contract_id=str(GNOSIS_SAFE_CONTRACT_ID),
+            message_id=1
+        )
+        assert has_attributes, error_str
+        self.price_estimation_behaviour.act_wrapper()
+
+        incoming_message = self.build_incoming_message(
+            message_type=ContractApiMessage,
+            dialogue_reference=(
+                actual_contract_ledger_message.dialogue_reference[0], "stub"),
+            performative=ContractApiMessage.Performative.RAW_TRANSACTION,
+            target=actual_contract_ledger_message.message_id,
+            message_id=-1,
+            to=str(self.skill.skill_context.skill_id),
+            sender=str(LEDGER_CLIENT_PUBLIC_ID),
+            ledger_id="ethereum",
+            contract_id=str(GNOSIS_SAFE_CONTRACT_ID),
+            callable="get_deploy_transaction",
+            raw_transaction=RawTransaction(
+                ledger_id="ethereum",
+                body={"tx_hash": "0x3b"}
+            )
+        )
+        self.contract_handler.handle(incoming_message)
+        self.price_estimation_behaviour.act_wrapper()
+
+        self.assert_quantity_in_decision_making_queue(1)
+        actual_signing_message = self.get_message_from_decision_maker_inbox()
+        has_attributes, error_str = self.message_has_attributes(
+            actual_message=actual_signing_message,
+            message_type=SigningMessage,
+            performative=SigningMessage.Performative.SIGN_TRANSACTION,
+            to="dummy_decision_maker_address",
+            sender=str(self.skill.skill_context.skill_id),
+        )
+        assert has_attributes, error_str
+        incoming_message = self.build_incoming_message(
+            message_type=SigningMessage,
+            dialogue_reference=(actual_signing_message.dialogue_reference[0], "stub"),
+            performative=SigningMessage.Performative.SIGNED_TRANSACTION,
+            target=actual_signing_message.message_id,
+            message_id=-1,
+            to=str(self.skill.skill_context.skill_id),
+            sender="dummy_decision_maker_address",
+            signed_transaction=SignedTransaction(
+                ledger_id="ethereum",
+                body={
+
+                }
+            )
+        )
+        self.signing_handler.handle(incoming_message)
+        self.price_estimation_behaviour.act_wrapper()
+
+        self.assert_quantity_in_outbox(1)
+        actual_ledger_api_message = self.get_message_from_outbox()
+        has_attributes, error_str = self.message_has_attributes(
+            actual_message=actual_ledger_api_message,
+            message_type=LedgerApiMessage,
+            performative=LedgerApiMessage.Performative.SEND_SIGNED_TRANSACTION,
+            to=str(LEDGER_CLIENT_PUBLIC_ID),
+            sender=str(self.skill.skill_context.skill_id),
+        )
+        assert has_attributes, error_str
+        incoming_message = self.build_incoming_message(
+            message_type=LedgerApiMessage,
+            dialogue_reference=(
+                actual_ledger_api_message.dialogue_reference[0], "stub"),
+            performative=LedgerApiMessage.Performative.TRANSACTION_DIGEST,
+            target=actual_ledger_api_message.message_id,
+            message_id=-1,
+            to=str(self.skill.skill_context.skill_id),
+            sender=str(LEDGER_CLIENT_PUBLIC_ID),
+            ledger_id=str(LEDGER_CLIENT_PUBLIC_ID),
+            transaction_digest=TransactionDigest(
+                ledger_id="ethereum",
+                body="tx_hash"
+            )
+        )
+        self.ledger_handler.handle(incoming_message)
+        self.price_estimation_behaviour.act_wrapper()
+
+        self.assert_quantity_in_outbox(1)
+        actual_ledger_api_message = self.get_message_from_outbox()
+        has_attributes, error_str = self.message_has_attributes(
+            actual_message=actual_ledger_api_message,
+            message_type=LedgerApiMessage,
+            performative=LedgerApiMessage.Performative.GET_TRANSACTION_RECEIPT,
+            to=str(LEDGER_CLIENT_PUBLIC_ID),
+            sender=str(self.skill.skill_context.skill_id),
+        )
+        assert has_attributes, error_str
+        incoming_message = self.build_incoming_message(
+            message_type=LedgerApiMessage,
+            dialogue_reference=(
+                actual_ledger_api_message.dialogue_reference[0], "stub"),
+            performative=LedgerApiMessage.Performative.TRANSACTION_RECEIPT,
+            target=actual_ledger_api_message.message_id,
+            message_id=-1,
+            to=str(self.skill.skill_context.skill_id),
+            sender=str(LEDGER_CLIENT_PUBLIC_ID),
+            ledger_id=str(LEDGER_CLIENT_PUBLIC_ID),
+            transaction_receipt=TransactionReceipt(
+                ledger_id="ethereum",
+                receipt={},
+                transaction={}
+            )
+        )
+        self.ledger_handler.handle(incoming_message)
+        self.price_estimation_behaviour.act_wrapper()
+
+        self.perform_mock_a2a_transaction()
+        self.end_round()
+
+    def test_sender_act_with_timeout(
+        self,
+    ):
+        """Test finalize behaviour."""
+        participants = [self.skill.skill_context.agent_address, "a_1", "a_2"]
+        self.fast_forward_to_state(
+            behaviour=self.price_estimation_behaviour,
+            state_id=FinalizeBehaviour.state_id,
+            period_state=PeriodState(
+                most_voted_keeper_address=self.skill.skill_context.agent_address,
+                safe_contract_address="safe_contract_address",
+                participants=participants,
+                estimate=1.0,
+                participant_to_signature=[],
+                most_voted_estimate=1.0
+            ),
+        )
+        assert self.price_estimation_behaviour.current == FinalizeBehaviour.state_id
+        self.price_estimation_behaviour.act_wrapper()
         state = self.price_estimation_behaviour.get_state(
             self.price_estimation_behaviour.current
         )
