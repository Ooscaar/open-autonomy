# -*- coding: utf-8 -*-
# ------------------------------------------------------------------------------
#
#   Copyright 2021-2022 Valory AG
#
#   Licensed under the Apache License, Version 2.0 (the "License");
#   you may not use this file except in compliance with the License.
#   You may obtain a copy of the License at
#
#       http://www.apache.org/licenses/LICENSE-2.0
#
#   Unless required by applicable law or agreed to in writing, software
#   distributed under the License is distributed on an "AS IS" BASIS,
#   WITHOUT WARRANTIES OR CONDITIONS OF ANY KIND, either express or implied.
#   See the License for the specific language governing permissions and
#   limitations under the License.
#
# ------------------------------------------------------------------------------

"""Test the rounds of the skill."""
import logging  # noqa: F401
from types import MappingProxyType
from typing import Dict, FrozenSet, Optional

from packages.valory.skills.abstract_round_abci.base import AbciAppDB
from packages.valory.skills.abstract_round_abci.base import (
    BaseSynchronizedData as SynchronizedData,
)
from packages.valory.skills.abstract_round_abci.base import MAX_INT_256
from packages.valory.skills.oracle_deployment_abci.payloads import (
    RandomnessPayload,
    SelectKeeperPayload,
)
from packages.valory.skills.price_estimation_abci.payloads import (
    EstimatePayload,
    ObservationPayload,
    TransactionHashPayload,
)
from packages.valory.skills.price_estimation_abci.rounds import (
    CollectObservationRound,
    EstimateConsensusRound,
)
from packages.valory.skills.price_estimation_abci.rounds import (
    Event as PriceEstimationEvent,
)
from packages.valory.skills.price_estimation_abci.rounds import (
    SynchronizedData as PriceEstimationSynchronizedSata,
)
from packages.valory.skills.price_estimation_abci.rounds import TxHashRound
from packages.valory.skills.registration_abci.rounds import (
    BaseSynchronizedData as RegistrationSynchronizedSata,
)
from packages.valory.skills.transaction_settlement_abci.payloads import ValidatePayload
from packages.valory.skills.transaction_settlement_abci.rounds import (
    Event as TransactionSettlementEvent,
)
from packages.valory.skills.transaction_settlement_abci.rounds import (
    RandomnessTransactionSubmissionRound,
)
from packages.valory.skills.transaction_settlement_abci.rounds import (
    SynchronizedData as TransactionSettlementSynchronizedSata,
)

from tests.test_skills.test_abstract_round_abci.test_base_rounds import (
    BaseCollectDifferentUntilThresholdRoundTest,
    BaseCollectSameUntilThresholdRoundTest,
)


MAX_PARTICIPANTS: int = 4
RANDOMNESS: str = "d1c29dce46f979f9748210d24bce4eae8be91272f5ca1a6aea2832d3dd676f51"


def get_participants() -> FrozenSet[str]:
    """Participants"""
    return frozenset([f"agent_{i}" for i in range(MAX_PARTICIPANTS)])


def get_participant_to_randomness(
    participants: FrozenSet[str], round_id: int
) -> Dict[str, RandomnessPayload]:
    """participant_to_randomness"""
    return {
        participant: RandomnessPayload(
            sender=participant,
            round_id=round_id,
            randomness=RANDOMNESS,
        )
        for participant in participants
    }


def get_most_voted_randomness() -> str:
    """most_voted_randomness"""
    return RANDOMNESS


def get_participant_to_selection(
    participants: FrozenSet[str],
) -> Dict[str, SelectKeeperPayload]:
    """participant_to_selection"""
    return {
        participant: SelectKeeperPayload(sender=participant, keeper="keeper")
        for participant in participants
    }


def get_most_voted_keeper_address() -> str:
    """most_voted_keeper_address"""
    return "keeper"


def get_safe_contract_address() -> str:
    """safe_contract_address"""
    return "0x6f6ab56aca12"


def get_participant_to_votes(
    participants: FrozenSet[str], vote: Optional[bool] = True
) -> Dict[str, ValidatePayload]:
    """participant_to_votes"""
    return {
        participant: ValidatePayload(sender=participant, vote=vote)
        for participant in participants
    }


def get_participant_to_observations(
    participants: FrozenSet[str],
) -> Dict[str, ObservationPayload]:
    """participant_to_observations"""
    return {
        participant: ObservationPayload(sender=participant, observation=1.0)
        for participant in participants
    }


def get_participant_to_estimate(
    participants: FrozenSet[str],
) -> Dict[str, EstimatePayload]:
    """participant_to_estimate"""
    return {
        participant: EstimatePayload(sender=participant, estimate=1.0)
        for participant in participants
    }


def get_estimate() -> float:
    """Estimate"""
    return 1.0


def get_most_voted_estimate() -> float:
    """most_voted_estimate"""
    return 1.0


def get_participant_to_tx_hash(
    participants: FrozenSet[str], hash_: Optional[str] = "tx_hash"
) -> Dict[str, TransactionHashPayload]:
    """participant_to_tx_hash"""
    return {
        participant: TransactionHashPayload(sender=participant, tx_hash=hash_)
        for participant in participants
    }


def get_most_voted_tx_hash() -> str:
    """most_voted_tx_hash"""
    return "tx_hash"


class TestRandomnessTransactionSubmissionRound(BaseCollectSameUntilThresholdRoundTest):
    """Test RandomnessTransactionSubmissionRound."""

    _synchronized_data_class = TransactionSettlementSynchronizedSata
    _event_class = TransactionSettlementEvent

    def test_run(
        self,
    ) -> None:
        """Run tests."""

        test_round = RandomnessTransactionSubmissionRound(
            self.synchronized_data, self.consensus_params
        )
        self._complete_run(
            self._test_round(
                test_round=test_round,
                round_payloads=get_participant_to_randomness(self.participants, 1),
                synchronized_data_update_fn=lambda _synchronized_data, _test_round: _synchronized_data.update(
                    participant_to_randomness=MappingProxyType(
                        dict(get_participant_to_randomness(self.participants, 1))
                    )
                ),
                synchronized_data_attr_checks=[
                    lambda _synchronized_data: _synchronized_data.participant_to_randomness.keys()
                ],
                most_voted_payload=RANDOMNESS,
                exit_event=TransactionSettlementEvent.DONE,
            )
        )


class TestCollectObservationRound(BaseCollectDifferentUntilThresholdRoundTest):
    """Test CollectObservationRound."""

    _synchronized_data_class = PriceEstimationSynchronizedSata
    _event_class = PriceEstimationEvent

    def test_run_a(
        self,
    ) -> None:
        """Runs tests."""

        test_round = CollectObservationRound(
            synchronized_data=self.synchronized_data,
            consensus_params=self.consensus_params,
        )
        self._complete_run(
            self._test_round(
                test_round=test_round,
                round_payloads=get_participant_to_observations(self.participants),
                synchronized_data_update_fn=lambda _synchronized_data, _: _synchronized_data.update(
                    participant_to_observations=get_participant_to_observations(
                        self.participants
                    )
                ),
                synchronized_data_attr_checks=[
                    lambda _synchronized_data: _synchronized_data.participant_to_observations.keys()
                ],
                exit_event=self._event_class.DONE,
            )
        )

    def test_run_b(
        self,
    ) -> None:
        """Runs tests with one less observation."""

        test_round = CollectObservationRound(
            synchronized_data=self.synchronized_data,
            consensus_params=self.consensus_params,
        )

        self._complete_run(
            self._test_round(
                test_round=test_round,
                round_payloads=get_participant_to_observations(
                    frozenset(list(self.participants)[:-1])
                ),
                synchronized_data_update_fn=lambda _synchronized_data, _: _synchronized_data.update(
                    participant_to_observations=get_participant_to_observations(
                        frozenset(list(self.participants)[:-1])
                    )
                ),
                synchronized_data_attr_checks=[
                    lambda _synchronized_data: _synchronized_data.participant_to_observations.keys()
                ],
                exit_event=self._event_class.DONE,
            )
        )


class TestEstimateConsensusRound(BaseCollectSameUntilThresholdRoundTest):
    """Test EstimateConsensusRound."""

    _synchronized_data_class = PriceEstimationSynchronizedSata
    _event_class = PriceEstimationEvent

    def test_run(
        self,
    ) -> None:
        """Runs test."""

        test_round = EstimateConsensusRound(
            synchronized_data=self.synchronized_data,
            consensus_params=self.consensus_params,
        )
        self._complete_run(
            self._test_round(
                test_round=test_round,
                round_payloads=get_participant_to_estimate(self.participants),
                synchronized_data_update_fn=lambda _synchronized_data, _test_round: _synchronized_data.update(
                    participant_to_estimate=dict(
                        get_participant_to_estimate(self.participants)
                    ),
                    most_voted_estimate=_test_round.most_voted_payload,
                ),
                synchronized_data_attr_checks=[
                    lambda _synchronized_data: _synchronized_data.participant_to_estimate.keys()
                ],
                most_voted_payload=1.0,
                exit_event=self._event_class.DONE,
            )
        )


class TestTxHashRound(BaseCollectSameUntilThresholdRoundTest):
    """Test TxHashRound."""

    _synchronized_data_class = PriceEstimationSynchronizedSata
    _event_class = PriceEstimationEvent

    def test_run(
        self,
    ) -> None:
        """Runs test."""

        test_round = TxHashRound(
            synchronized_data=self.synchronized_data,
            consensus_params=self.consensus_params,
        )

        hash_ = "tx_hash"
        self._complete_run(
            self._test_round(
                test_round=test_round,
                round_payloads=get_participant_to_tx_hash(self.participants, hash_),
                synchronized_data_update_fn=lambda _synchronized_data, _test_round: _synchronized_data,
                synchronized_data_attr_checks=[],
                most_voted_payload=hash_,
                exit_event=self._event_class.DONE,
            )
        )

    def test_run_none(
        self,
    ) -> None:
        """Runs test."""

        test_round = TxHashRound(
            synchronized_data=self.synchronized_data,
            consensus_params=self.consensus_params,
        )

        hash_ = None
        self._complete_run(
            self._test_round(
                test_round=test_round,
                round_payloads=get_participant_to_tx_hash(self.participants, hash_),
                synchronized_data_update_fn=lambda _synchronized_data, _test_round: _synchronized_data,
                synchronized_data_attr_checks=[],
                most_voted_payload=hash_,
                exit_event=self._event_class.NONE,
            )
        )


def test_synchronized_datas() -> None:
    """Test SynchronizedData."""

    participants = get_participants()
    participant_to_randomness = get_participant_to_randomness(participants, 1)
    most_voted_randomness = get_most_voted_randomness()
    participant_to_selection = get_participant_to_selection(participants)
    most_voted_keeper_address = get_most_voted_keeper_address()
    safe_contract_address = get_safe_contract_address()
    oracle_contract_address = get_safe_contract_address()
    participant_to_votes = get_participant_to_votes(participants)
    most_voted_tx_hash = get_most_voted_tx_hash()
    participant_to_observations = get_participant_to_observations(participants)
    estimate = get_estimate()
    most_voted_estimate = get_most_voted_estimate()

    synchronized_data = SynchronizedData(
        AbciAppDB(
<<<<<<< HEAD
            initial_data=dict(
                participants=participants,
                participant_to_randomness=participant_to_randomness,
                most_voted_randomness=most_voted_randomness,
                participant_to_selection=participant_to_selection,
                most_voted_keeper_address=most_voted_keeper_address,
                participant_to_votes=participant_to_votes,
=======
            initial_data=AbciAppDB.data_to_lists(
                dict(
                    participants=participants,
                    participant_to_randomness=participant_to_randomness,
                    most_voted_randomness=most_voted_randomness,
                    participant_to_selection=participant_to_selection,
                    most_voted_keeper_address=most_voted_keeper_address,
                    participant_to_votes=participant_to_votes,
                )
>>>>>>> 2052c1a5
            ),
        )
    )

    actual_keeper_randomness = int(most_voted_randomness, base=16) / MAX_INT_256
    assert synchronized_data.keeper_randomness == actual_keeper_randomness
    assert synchronized_data.most_voted_randomness == most_voted_randomness
    assert synchronized_data.most_voted_keeper_address == most_voted_keeper_address
    assert synchronized_data.participant_to_votes == participant_to_votes

    synchronized_data____ = RegistrationSynchronizedSata(
        AbciAppDB(
<<<<<<< HEAD
            initial_data=dict(
                participants=participants,
                participant_to_randomness=participant_to_randomness,
                most_voted_randomness=most_voted_randomness,
                participant_to_selection=participant_to_selection,
                most_voted_keeper_address=most_voted_keeper_address,
=======
            initial_data=AbciAppDB.data_to_lists(
                dict(
                    participants=participants,
                    participant_to_randomness=participant_to_randomness,
                    most_voted_randomness=most_voted_randomness,
                    participant_to_selection=participant_to_selection,
                    most_voted_keeper_address=most_voted_keeper_address,
                )
>>>>>>> 2052c1a5
            ),
        )
    )

    assert (
        abs(synchronized_data____.keeper_randomness - actual_keeper_randomness) < 1e-10
    )  # avoid equality comparisons between floats
    assert synchronized_data____.most_voted_randomness == most_voted_randomness
    assert synchronized_data____.most_voted_keeper_address == most_voted_keeper_address

    synchronized_data______ = PriceEstimationSynchronizedSata(
        AbciAppDB(
<<<<<<< HEAD
            initial_data=dict(
                participants=participants,
                participant_to_randomness=participant_to_randomness,
                most_voted_randomness=most_voted_randomness,
                participant_to_selection=participant_to_selection,
                most_voted_keeper_address=most_voted_keeper_address,
                safe_contract_address=safe_contract_address,
                oracle_contract_address=oracle_contract_address,
                most_voted_tx_hash=most_voted_tx_hash,
                most_voted_estimate=most_voted_estimate,
                participant_to_observations=participant_to_observations,
=======
            initial_data=AbciAppDB.data_to_lists(
                dict(
                    participants=participants,
                    participant_to_randomness=participant_to_randomness,
                    most_voted_randomness=most_voted_randomness,
                    participant_to_selection=participant_to_selection,
                    most_voted_keeper_address=most_voted_keeper_address,
                    safe_contract_address=safe_contract_address,
                    oracle_contract_address=oracle_contract_address,
                    most_voted_tx_hash=most_voted_tx_hash,
                    most_voted_estimate=most_voted_estimate,
                    participant_to_observations=participant_to_observations,
                )
>>>>>>> 2052c1a5
            ),
        )
    )

    synchronized_data______.set_aggregator_method("median")

    assert synchronized_data______.keeper_randomness == actual_keeper_randomness
    assert synchronized_data______.most_voted_randomness == most_voted_randomness
    assert (
        synchronized_data______.most_voted_keeper_address == most_voted_keeper_address
    )
    assert synchronized_data______.safe_contract_address == safe_contract_address
    assert synchronized_data______.oracle_contract_address == oracle_contract_address
    assert synchronized_data______.most_voted_tx_hash == most_voted_tx_hash
    assert synchronized_data______.most_voted_estimate == most_voted_estimate
    assert (
        synchronized_data______.participant_to_observations
        == participant_to_observations
    )
    assert synchronized_data______.estimate == estimate<|MERGE_RESOLUTION|>--- conflicted
+++ resolved
@@ -365,15 +365,6 @@
 
     synchronized_data = SynchronizedData(
         AbciAppDB(
-<<<<<<< HEAD
-            initial_data=dict(
-                participants=participants,
-                participant_to_randomness=participant_to_randomness,
-                most_voted_randomness=most_voted_randomness,
-                participant_to_selection=participant_to_selection,
-                most_voted_keeper_address=most_voted_keeper_address,
-                participant_to_votes=participant_to_votes,
-=======
             initial_data=AbciAppDB.data_to_lists(
                 dict(
                     participants=participants,
@@ -383,7 +374,6 @@
                     most_voted_keeper_address=most_voted_keeper_address,
                     participant_to_votes=participant_to_votes,
                 )
->>>>>>> 2052c1a5
             ),
         )
     )
@@ -396,14 +386,6 @@
 
     synchronized_data____ = RegistrationSynchronizedSata(
         AbciAppDB(
-<<<<<<< HEAD
-            initial_data=dict(
-                participants=participants,
-                participant_to_randomness=participant_to_randomness,
-                most_voted_randomness=most_voted_randomness,
-                participant_to_selection=participant_to_selection,
-                most_voted_keeper_address=most_voted_keeper_address,
-=======
             initial_data=AbciAppDB.data_to_lists(
                 dict(
                     participants=participants,
@@ -412,7 +394,6 @@
                     participant_to_selection=participant_to_selection,
                     most_voted_keeper_address=most_voted_keeper_address,
                 )
->>>>>>> 2052c1a5
             ),
         )
     )
@@ -425,19 +406,6 @@
 
     synchronized_data______ = PriceEstimationSynchronizedSata(
         AbciAppDB(
-<<<<<<< HEAD
-            initial_data=dict(
-                participants=participants,
-                participant_to_randomness=participant_to_randomness,
-                most_voted_randomness=most_voted_randomness,
-                participant_to_selection=participant_to_selection,
-                most_voted_keeper_address=most_voted_keeper_address,
-                safe_contract_address=safe_contract_address,
-                oracle_contract_address=oracle_contract_address,
-                most_voted_tx_hash=most_voted_tx_hash,
-                most_voted_estimate=most_voted_estimate,
-                participant_to_observations=participant_to_observations,
-=======
             initial_data=AbciAppDB.data_to_lists(
                 dict(
                     participants=participants,
@@ -451,7 +419,6 @@
                     most_voted_estimate=most_voted_estimate,
                     participant_to_observations=participant_to_observations,
                 )
->>>>>>> 2052c1a5
             ),
         )
     )
