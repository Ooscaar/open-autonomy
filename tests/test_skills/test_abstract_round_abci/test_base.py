--- conflicted
+++ resolved
@@ -23,7 +23,7 @@
 from abc import ABC
 from copy import copy
 from enum import Enum
-from typing import Any, Dict, List, Optional, Set, Tuple, Type, Union
+from typing import Any, Dict, Optional, Set, Tuple, Type
 from unittest import mock
 from unittest.mock import MagicMock
 
@@ -510,21 +510,6 @@
         """Set up the tests."""
         self.participants = {"a", "b"}
         self.db = AbciAppDB(
-<<<<<<< HEAD
-            initial_data=dict(participants=self.participants),
-        )
-
-    @pytest.mark.parametrize(
-        "participants, format_initial_data", [({"a", "b"}, True), ([{"a", "b"}], False)]
-    )
-    def test_init(
-        self, participants: Union[List[Set[str]], Set[str]], format_initial_data: bool
-    ) -> None:
-        """Test constructor."""
-        db = AbciAppDB(
-            initial_data=dict(participants=participants),
-            format_initial_data=format_initial_data,
-=======
             initial_data=dict(participants=[self.participants]),
         )
 
@@ -533,7 +518,6 @@
         participants = {"a", "b"}
         db = AbciAppDB(
             initial_data=dict(participants=[participants]),
->>>>>>> 2052c1a5
         )
         assert db._data == {0: {"participants": [self.participants]}}
         assert db.initial_data == {"participants": [self.participants]}
@@ -542,10 +526,7 @@
     def test_get(self) -> None:
         """Test getters."""
         assert self.db.get("participants", default="default") == self.participants
-<<<<<<< HEAD
-=======
         assert self.db.get("inexistent", default="default") == "default"
->>>>>>> 2052c1a5
         assert self.db.get_latest_from_reset_index(0) == {
             "participants": self.participants
         }
@@ -557,8 +538,6 @@
         self.db.increment_round_count()
         assert self.db.round_count == 0
 
-<<<<<<< HEAD
-=======
     def test_update_empty(self) -> None:
         """Test update on empty db."""
         db = AbciAppDB(
@@ -567,7 +546,6 @@
         db.update(dummy_key="dummy_value")
         assert db._data == {0: {"dummy_key": ["dummy_value"]}}
 
->>>>>>> 2052c1a5
 
 class TestBaseSynchronizedData:
     """Test 'BaseSynchronizedData' class."""
@@ -576,11 +554,7 @@
         """Set up the tests."""
         self.participants = {"a", "b"}
         self.base_synchronized_data = BaseSynchronizedData(
-<<<<<<< HEAD
-            db=AbciAppDB(initial_data=dict(participants=self.participants))
-=======
             db=AbciAppDB(initial_data=dict(participants=[self.participants]))
->>>>>>> 2052c1a5
         )
 
     def test_participants_getter_positive(self) -> None:
@@ -594,9 +568,6 @@
     def test_participants_getter_negative(self) -> None:
         """Test 'participants' property getter, negative case."""
         base_synchronized_data = BaseSynchronizedData(db=AbciAppDB(initial_data={}))
-<<<<<<< HEAD
-        with pytest.raises(ValueError, match="Value of key=participants is None"):
-=======
         # with pytest.raises(ValueError, match="Value of key=participants is None"):
         with pytest.raises(
             ValueError,
@@ -604,52 +575,22 @@
                 "'participants' field is not set for this period [0] and no default value was provided."
             ),
         ):
->>>>>>> 2052c1a5
             base_synchronized_data.participants
 
     def test_update(self) -> None:
         """Test the 'update' method."""
         participants = {"a"}
         expected = BaseSynchronizedData(
-<<<<<<< HEAD
-            db=AbciAppDB(initial_data=dict(participants=participants))
-=======
             db=AbciAppDB(initial_data=dict(participants=[participants]))
->>>>>>> 2052c1a5
         )
         actual = self.base_synchronized_data.update(participants=participants)
         assert expected.participants == actual.participants
         assert actual.db._data == {0: {"participants": [{"a", "b"}, {"a"}]}}
 
-<<<<<<< HEAD
-    def test_update_overwrite(self) -> None:
-        """Test the 'update' method."""
-        participants = {"a"}
-        expected = BaseSynchronizedData(
-            db=AbciAppDB(initial_data=dict(participants=participants))
-        )
-        actual = self.base_synchronized_data.update(
-            overwrite_history=True, participants=participants
-        )
-        assert expected.participants == actual.participants
-        assert actual.db._data == {0: {"participants": [{"a"}]}}
-
-    @pytest.mark.parametrize(
-        "participants, format_data", [({"a"}, True), ([{"a"}], False)]
-    )
-    def test_create(
-        self, participants: Union[List[Set[str]], Set[str]], format_data: bool
-    ) -> None:
-        """Test the 'create' method."""
-        actual = self.base_synchronized_data.create(
-            format_data=format_data, participants=participants
-        )
-=======
     def test_create(self) -> None:
         """Test the 'create' method."""
         participants = {"a"}
         actual = self.base_synchronized_data.create(participants=[participants])
->>>>>>> 2052c1a5
         assert actual.db._data == {
             0: {"participants": [{"a", "b"}]},
             1: {"participants": [{"a"}]},
@@ -666,11 +607,7 @@
     ) -> None:
         """Tets when participants list is set to zero."""
         base_synchronized_data = BaseSynchronizedData(
-<<<<<<< HEAD
-            db=AbciAppDB(initial_data=dict(participants={}))
-=======
             db=AbciAppDB(initial_data=dict(participants=[{}]))
->>>>>>> 2052c1a5
         )
         with pytest.raises(ValueError, match="List participants cannot be empty."):
             _ = base_synchronized_data.participants
@@ -680,11 +617,7 @@
     ) -> None:
         """Tets when participants list is set to zero."""
         base_synchronized_data = BaseSynchronizedData(
-<<<<<<< HEAD
-            db=AbciAppDB(initial_data=dict(all_participants={}))
-=======
             db=AbciAppDB(initial_data=dict(all_participants=[{}]))
->>>>>>> 2052c1a5
         )
         with pytest.raises(ValueError, match="List participants cannot be empty."):
             _ = base_synchronized_data.all_participants
@@ -704,17 +637,6 @@
 
         base_synchronized_data = BaseSynchronizedData(
             db=AbciAppDB(
-<<<<<<< HEAD
-                initial_data=dict(
-                    participants=participants,
-                    all_participants=participants,
-                    most_voted_randomness=randomness_str,
-                    most_voted_keeper_address=most_voted_keeper_address,
-                    blacklisted_keepers=blacklisted_keepers,
-                    participant_to_selection=participant_to_selection,
-                    participant_to_randomness=participant_to_randomness,
-                    participant_to_votes=participant_to_votes,
-=======
                 initial_data=AbciAppDB.data_to_lists(
                     dict(
                         participants=participants,
@@ -726,7 +648,6 @@
                         participant_to_randomness=participant_to_randomness,
                         participant_to_votes=participant_to_votes,
                     )
->>>>>>> 2052c1a5
                 )
             )
         )
@@ -759,11 +680,7 @@
         self.known_payload_type = ConcreteRoundA.allowed_tx_type
         self.participants = {"a", "b"}
         self.base_synchronized_data = BaseSynchronizedData(
-<<<<<<< HEAD
-            db=AbciAppDB(initial_data=dict(participants=self.participants))
-=======
             db=AbciAppDB(initial_data=dict(participants=[self.participants]))
->>>>>>> 2052c1a5
         )
         self.params = ConsensusParams(
             max_participants=len(self.participants),
@@ -1218,11 +1135,7 @@
         start_history_depth = 5
         max_participants = 4
         dummy_synchronized_data = BaseSynchronizedData(
-<<<<<<< HEAD
-            db=AbciAppDB(initial_data=dict(participants=max_participants))
-=======
             db=AbciAppDB(initial_data=dict(participants=[max_participants]))
->>>>>>> 2052c1a5
         )
         dummy_consensus_params = ConsensusParams(max_participants)
         dummy_round = ConcreteRoundA(dummy_synchronized_data, dummy_consensus_params)
@@ -1266,23 +1179,16 @@
         """Set up the test."""
         self.round_sequence = RoundSequence(abci_app_cls=AbciAppTest)
         self.round_sequence.setup(MagicMock(), MagicMock(), MagicMock())
-<<<<<<< HEAD
-=======
         self.round_sequence.tm_height = 1
->>>>>>> 2052c1a5
 
     @pytest.mark.parametrize("offset", tuple(range(5)))
     @pytest.mark.parametrize("n_blocks", (0, 1, 10))
     def test_height(self, n_blocks: int, offset: int) -> None:
         """Test 'height' property."""
         self.round_sequence._blockchain._blocks = [MagicMock() for _ in range(n_blocks)]
-<<<<<<< HEAD
-        assert self.round_sequence.height == n_blocks
-=======
         self.round_sequence._blockchain._height_offset = offset
         assert self.round_sequence._blockchain.length == n_blocks
         assert self.round_sequence.height == n_blocks + offset
->>>>>>> 2052c1a5
 
     def test_is_finished(self) -> None:
         """Test 'is_finished' property."""
@@ -1386,8 +1292,6 @@
                 match="Trying to access `last_round_transition_height` while no transition has been completed yet.",
             ):
                 _ = self.round_sequence.last_round_transition_height
-<<<<<<< HEAD
-=======
 
     @pytest.mark.parametrize("round_count, reset_index", ((0, 0), (4, 2), (8, 1)))
     def test_last_round_transition_root_hash(
@@ -1428,7 +1332,6 @@
         assert self.round_sequence._blockchain.height == begin_height
         self.round_sequence.init_chain(initial_height)
         assert self.round_sequence._blockchain.height == initial_height - 1
->>>>>>> 2052c1a5
 
     def test_begin_block_negative_is_finished(self) -> None:
         """Test 'begin_block' method, negative case (round sequence is finished)."""
@@ -1506,17 +1409,12 @@
         """Test 'end_block' method, positive (no change round)."""
         self.round_sequence.begin_block(MagicMock(height=1))
         self.round_sequence.end_block()
-<<<<<<< HEAD
-        self.round_sequence.commit()
-        assert isinstance(self.round_sequence.current_round, ConcreteRoundA)
-=======
         with mock.patch.object(
             self.round_sequence.current_round,
             "end_block",
             return_value=None,
         ):
             assert isinstance(self.round_sequence.current_round, ConcreteRoundA)
->>>>>>> 2052c1a5
 
     def test_commit_positive_with_change_round(self) -> None:
         """Test 'end_block' method, positive (with change round)."""
