--- conflicted
+++ resolved
@@ -487,35 +487,6 @@
                 try_send(gen)
                 clean_up_mock.assert_called()
 
-<<<<<<< HEAD
-=======
-    @mock.patch.object(BaseState, "_get_status", _get_status_patch)
-    @mock.patch.object(BaseState, "wait_until_round_end", _wait_until_round_ends_patch)
-    def test_async_act_wrapper_agent_sync_mode(self) -> None:
-        """Test 'async_act_wrapper' in sync mode."""
-        self.behaviour.context.state.period = Period(MagicMock())  # type: ignore
-        self.behaviour.context.state.period.start_sync()
-        self.behaviour.context.logger.info = lambda msg: logging.info(msg)  # type: ignore
-
-        with mock.patch.object(logging, "info") as log_mock:
-            gen = self.behaviour.async_act_wrapper()
-            try_send(gen)
-            log_mock.assert_called_with("local height == remote; Sync complete...")
-
-    @mock.patch.object(BaseState, "_get_status", _get_status_wrong_patch)
-    @mock.patch.object(BaseState, "wait_until_round_end", _wait_until_round_ends_patch)
-    def test_async_act_wrapper_agent_sync_height_dont_match(self) -> None:
-        """Test 'async_act_wrapper' in sync mode."""
-        self.behaviour.context.state.period = Period(MagicMock())  # type: ignore
-        self.behaviour.context.state.period.start_sync()
-        self.behaviour.context.params.tendermint_max_retries = 5
-        self.behaviour.context.params.tendermint_check_sleep_delay = 3
-        self.behaviour.context.logger.info = lambda msg: logging.info(msg)  # type: ignore
-
-        gen = self.behaviour.async_act_wrapper()
-        try_send(gen)
-
->>>>>>> ad2c08cf
     def test_get_request_nonce_from_dialogue(self) -> None:
         """Test '_get_request_nonce_from_dialogue' helper method."""
         dialogue_mock = MagicMock()
