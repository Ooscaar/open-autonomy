# -*- coding: utf-8 -*-
# ------------------------------------------------------------------------------
#
#   Copyright 2021 Valory AG
#
#   Licensed under the Apache License, Version 2.0 (the "License");
#   you may not use this file except in compliance with the License.
#   You may obtain a copy of the License at
#
#       http://www.apache.org/licenses/LICENSE-2.0
#
#   Unless required by applicable law or agreed to in writing, software
#   distributed under the License is distributed on an "AS IS" BASIS,
#   WITHOUT WARRANTIES OR CONDITIONS OF ANY KIND, either express or implied.
#   See the License for the specific language governing permissions and
#   limitations under the License.
#
# ------------------------------------------------------------------------------

"""Test the base_models.py module of the skill."""
from abc import ABC
from enum import Enum
from unittest import mock
from unittest.mock import MagicMock

import pytest
from aea_ledger_ethereum import EthereumCrypto
from hypothesis import given
from hypothesis.strategies import booleans, dictionaries, floats, one_of, text

<<<<<<< HEAD
from packages.valory.skills.abstract_round_abci.base_models import (
    AbstractRound,
    BasePeriodState,
    BaseTxPayload,
    Block,
    BlockBuilder,
    Blockchain,
    ConsensusParams,
    Transaction,
    _MetaPayload,
)
=======
from packages.valory.skills.abstract_round_abci.base import BaseTxPayload, Transaction
>>>>>>> 95802755
from packages.valory.skills.abstract_round_abci.serializer import (
    DictProtobufStructSerializer,
)


class PayloadEnum(Enum):
    """Payload enumeration type."""

    A = "A"
    B = "B"
    C = "C"

    def __str__(self) -> str:
        """Get the string representation."""
        return self.value


class BasePayload(BaseTxPayload, ABC):
    """Base payload class for testing.."""


class PayloadA(BasePayload):
    """Payload class for payload type 'A'."""

    transaction_type = PayloadEnum.A


class PayloadB(BasePayload):
    """Payload class for payload type 'B'."""

    transaction_type = PayloadEnum.B


class PayloadC(BasePayload):
    """Payload class for payload type 'C'."""

    transaction_type = PayloadEnum.C


def test_encode_decode():
    """Test encoding and decoding of payloads."""
    sender = "sender"

    expected_payload = PayloadA(sender=sender)
    actual_payload = PayloadA.decode(expected_payload.encode())
    assert expected_payload == actual_payload

    expected_payload = PayloadB(sender=sender)
    actual_payload = PayloadB.decode(expected_payload.encode())
    assert expected_payload == actual_payload

    expected_payload = PayloadC(sender=sender)
    actual_payload = PayloadC.decode(expected_payload.encode())
    assert expected_payload == actual_payload


def test_encode_decode_transaction():
    """Test encode/decode of a transaction."""
    sender = "sender"
    signature = "signature"
    payload = PayloadA(sender)
    expected = Transaction(payload, signature)
    actual = expected.decode(expected.encode())
    assert expected == actual


def test_sign_verify_transaction():
    """Test sign/verify transaction."""
    crypto = EthereumCrypto()
    sender = crypto.address
    payload = PayloadA(sender)
    payload_bytes = payload.encode()
    signature = crypto.sign_message(payload_bytes)
    transaction = Transaction(payload, signature)
    transaction.verify(crypto.identifier)


@mock.patch("eth_account.Account.recover_message", return_value="wrong_sender")
def test_verify_transaction_negative_case(*_mocks):
    """Test verify() of transaction, negative case."""
    transaction = Transaction(MagicMock(sender="right_sender", json={}), b"")
    with pytest.raises(ValueError, match="signature not valid."):
        transaction.verify()


@given(
    dictionaries(
        keys=text(),
        values=one_of(floats(allow_nan=False, allow_infinity=False), booleans()),
    )
)
def test_dict_serializer_is_deterministic(obj):
    """Test that 'DictProtobufStructSerializer' is deterministic."""
    obj_bytes = DictProtobufStructSerializer.encode(obj)
    for _ in range(100):
        assert obj_bytes == DictProtobufStructSerializer.encode(obj)
    assert obj == DictProtobufStructSerializer.decode(obj_bytes)


class TestMetaPayloadUtilityMethods:
    """Test _MetaPayload private utility methods."""

    def setup(self):
        """Set up the test."""
        self.old_value = _MetaPayload.transaction_type_to_payload_cls

    def test_meta_payload_validate_tx_type(self):
        """
        Test _MetaPayload._validate_transaction_type utility method.

        First, it registers a class object with a transaction type name into the
        _MetaPayload map from transaction type name to classes.
        Then, it tries to validate a new insertion with the same transaction type name
        but different class object. This will raise an error.
        """
        tx_type_name = "transaction_type"
        tx_cls_1 = MagicMock()
        tx_cls_2 = MagicMock()
        _MetaPayload.transaction_type_to_payload_cls[tx_type_name] = tx_cls_1

        with pytest.raises(ValueError):
            _MetaPayload._validate_transaction_type(tx_type_name, tx_cls_2)

    def test_get_field_positive(self):
        """Test the utility class method "_get_field", positive case"""
        expected_value = 42
        result = _MetaPayload._get_field(
            MagicMock(field_name=expected_value), "field_name"
        )
        return result == expected_value

    def test_get_field_negative(self):
        """Test the utility class method "_get_field", negative case"""
        with pytest.raises(ValueError):
            _MetaPayload._get_field(object(), "field_name")

    def teardown(self):
        """Tear down the test."""
        _MetaPayload.transaction_type_to_payload_cls = self.old_value


def test_initialize_block():
    """Test instantiation of a Block instance."""
    block = Block(MagicMock(), [])
    assert block.transactions == tuple()


class TestBlockchain:
    """Test a blockchain object."""

    def setup(self):
        """Set up the test."""
        self.blockchain = Blockchain()

    def test_height(self):
        """Test the 'height' property getter."""
        assert self.blockchain.height == 1

    def test_len(self):
        """Test the 'length' property getter."""
        assert self.blockchain.length == 0

    def test_add_block_positive(self):
        """Test 'add_block', success."""
        block = Block(MagicMock(height=1), [])
        self.blockchain.add_block(block)
        assert self.blockchain.length == 1
        assert self.blockchain.height == 2

    def test_add_block_negative_wrong_height(self):
        """Test 'add_block', wrong height."""
        wrong_height = 42
        block = Block(MagicMock(height=wrong_height), [])
        with pytest.raises(
            ValueError,
            match=f"expected height {self.blockchain.height}, got {wrong_height}",
        ):
            self.blockchain.add_block(block)

    def test_get_block_positive(self):
        """Test 'get_block', success."""
        self.test_add_block_positive()
        self.blockchain.get_block(0)

    @pytest.mark.parametrize("wrong_height", [-1, 0, 42])
    def test_get_block_when_empty(self, wrong_height):
        """Test 'get_block' when blockchain is empty."""
        with pytest.raises(ValueError, match="blockchain is empty"):
            self.blockchain.get_block(wrong_height)

    @pytest.mark.parametrize("wrong_height", [-1, 42])
    def test_get_block_wrong_height(self, wrong_height):
        """Test 'get_block' when wrong height is provided."""
        self.blockchain.add_block(Block(MagicMock(height=1), []))
        with pytest.raises(
            ValueError,
            match=f"height {wrong_height} not valid, must be between {self.blockchain.length - 1} and 0",
        ):
            self.blockchain.get_block(wrong_height)


class TestBlockBuilder:
    """Test block builder."""

    def setup(self):
        """Set up the method."""
        self.block_builder = BlockBuilder()

    def test_get_header_positive(self):
        """Test header property getter, positive."""
        expected_header = MagicMock()
        self.block_builder._current_header = expected_header
        actual_header = self.block_builder.header
        assert expected_header == actual_header

    def test_get_header_negative(self):
        """Test header property getter, negative."""
        with pytest.raises(ValueError, match="header not set"):
            self.block_builder.header

    def test_set_header_positive(self):
        """Test header property setter, positive."""
        expected_header = MagicMock()
        self.block_builder.header = expected_header
        actual_header = self.block_builder.header
        assert expected_header == actual_header

    def test_set_header_negative(self):
        """Test header property getter, negative."""
        self.block_builder.header = MagicMock()
        with pytest.raises(ValueError, match="header already set"):
            self.block_builder.header = MagicMock()

    def test_transitions_getter(self):
        """Test 'transitions' property getter."""
        assert self.block_builder.transactions == tuple()

    def test_add_transitions(self):
        """Test 'add_transition'."""
        transaction = MagicMock()
        self.block_builder.add_transaction(transaction)
        assert self.block_builder.transactions == (transaction,)

    def test_get_block_negative_header_not_set_yet(self):
        """Test 'get_block', negative case (header not set yet)."""
        with pytest.raises(ValueError, match="header not set yet"):
            self.block_builder.get_block()

    def test_get_block_positive(self):
        """Test 'get_block', positive case."""
        self.block_builder.header = MagicMock()
        self.block_builder.get_block()


class TestConsensusParams:
    """Test the 'ConsensusParams' class."""

    def setup(self):
        """Set up the tests."""
        self.max_participants = 4
        self.consensus_params = ConsensusParams(self.max_participants)

    def test_max_participants_getter(self):
        """Test 'max_participants' property getter."""
        expected_max_participants = self.max_participants
        assert self.consensus_params.max_participants == expected_max_participants

    @pytest.mark.parametrize(
        "nb_participants,expected",
        [(1, 1), (2, 2), (3, 2), (4, 3), (5, 4), (6, 4), (10, 7)],
    )
    def test_threshold_getter(self, nb_participants, expected):
        """Test threshold property getter."""
        params = ConsensusParams(nb_participants)
        assert params.two_thirds_threshold == expected

    def test_from_json(self):
        """Test 'from_json' method."""
        expected = ConsensusParams(self.max_participants)
        json_object = dict(max_participants=self.max_participants)
        actual = ConsensusParams.from_json(json_object)
        assert expected == actual


class TestBasePeriodState:
    """Test 'BasePeriodState' class."""

    def setup(self):
        """Set up the tests."""
        self.participants = {"a", "b"}
        self.base_period_state = BasePeriodState(self.participants)

    def test_participants_getter_positive(self):
        """Test 'participants' property getter."""
        assert self.participants == self.base_period_state.participants

    def test_participants_getter_negative(self):
        """Test 'participants' property getter, negative case."""
        base_period_state = BasePeriodState()
        with pytest.raises(ValueError, match="'participants' field is None"):
            base_period_state.participants

    def test_update(self):
        """Test the 'update' method."""
        participants = {"a"}
        expected = BasePeriodState(participants=participants)
        actual = self.base_period_state.update(participants=participants)
        assert expected.participants == actual.participants


class TestAbstractRound:
    """Test the 'AbstractRound' class."""

    class ConcreteRound(AbstractRound):
        """Dummy instantiation of the AbstractRound class."""

        def end_block(self):
            """End block."""

        def check_payload_a(self, *args, **kwargs) -> bool:
            """Check payloads of type 'payload_a'."""
            return True

        def payload_a(self) -> None:
            """Process payloads of type 'payload_a'."""

    def setup(self):
        """Set up the tests."""
        self.known_payload_type = TestAbstractRound.ConcreteRound.payload_a.__name__
        self.participants = {"a", "b"}
        self.base_period_state = BasePeriodState(participants=self.participants)
        self.params = ConsensusParams(max_participants=len(self.participants))
        self.round = TestAbstractRound.ConcreteRound(
            self.base_period_state, self.params
        )

    def test_period_state_getter(self):
        """Test 'period_state' property getter."""
        state = self.round.period_state
        assert state.participants == self.participants

    def test_check_transaction_unknown_payload(self):
        """Test 'check_transaction' method, with unknown payload type."""
        tx_mock = MagicMock()
        tx_mock.payload.transaction_type.value = "unknown_payload"
        assert not self.round.check_transaction(tx_mock)

    def test_check_transaction_known_payload(self):
        """Test 'check_transaction' method, with known payload type."""
        tx_mock = MagicMock()
        tx_mock.payload.transaction_type.value = self.known_payload_type
        assert self.round.check_transaction(tx_mock)<|MERGE_RESOLUTION|>--- conflicted
+++ resolved
@@ -28,8 +28,7 @@
 from hypothesis import given
 from hypothesis.strategies import booleans, dictionaries, floats, one_of, text
 
-<<<<<<< HEAD
-from packages.valory.skills.abstract_round_abci.base_models import (
+from packages.valory.skills.abstract_round_abci.base import (
     AbstractRound,
     BasePeriodState,
     BaseTxPayload,
@@ -40,9 +39,6 @@
     Transaction,
     _MetaPayload,
 )
-=======
-from packages.valory.skills.abstract_round_abci.base import BaseTxPayload, Transaction
->>>>>>> 95802755
 from packages.valory.skills.abstract_round_abci.serializer import (
     DictProtobufStructSerializer,
 )
