--- conflicted
+++ resolved
@@ -683,20 +683,6 @@
 
     synchronized_data_____ = TransactionSettlementSynchronizedSata(
         AbciAppDB(
-<<<<<<< HEAD
-            initial_data=dict(
-                participants=participants,
-                participant_to_randomness=participant_to_randomness,
-                most_voted_randomness=most_voted_randomness,
-                participant_to_selection=participant_to_selection,
-                safe_contract_address=safe_contract_address,
-                most_voted_tx_hash=most_voted_tx_hash,
-                participant_to_signature=participant_to_signature,
-                final_tx_hash=final_tx_hash,
-                late_arriving_tx_hashes=late_arriving_tx_hashes,
-                keepers=keepers,
-                blacklisted_keepers="t" * 42,
-=======
             initial_data=AbciAppDB.data_to_lists(
                 dict(
                     participants=participants,
@@ -711,7 +697,6 @@
                     keepers=keepers,
                     blacklisted_keepers="t" * 42,
                 )
->>>>>>> 2052c1a5
             ),
         )
     )
@@ -769,15 +754,9 @@
                     self.participants, next_period_count
                 ),
                 synchronized_data_update_fn=lambda _synchronized_data, _: _synchronized_data.create(
-<<<<<<< HEAD
-                    participants=self.participants,
-                    all_participants=self.participants,
-                    keeper_randomness=DUMMY_RANDOMNESS,
-=======
                     participants=[self.participants],
                     all_participants=[self.participants],
                     keeper_randomness=[DUMMY_RANDOMNESS],
->>>>>>> 2052c1a5
                 ),
                 synchronized_data_attr_checks=[],  # [lambda _synchronized_data: _synchronized_data.participants],
                 most_voted_payload=next_period_count,
