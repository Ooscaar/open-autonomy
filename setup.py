--- conflicted
+++ resolved
@@ -24,12 +24,7 @@
 
 from setuptools import find_packages, setup  # type: ignore
 
-<<<<<<< HEAD
-
-PACKAGE_NAME = "aea_swarm"
-=======
 PACKAGE_NAME = "autonomy"
->>>>>>> 29a464c6
 here = os.path.abspath(os.path.dirname(__file__))
 
 
