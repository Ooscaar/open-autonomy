site_name: Open Autonomy
site_url: https://valory.xyz/
site_description: A framework for the creation of autonomous agent services.
repo_url: https://github.com/valory-xyz/open-autonomy
site_author: developer@valory.xyz
edit_uri: edit/main/docs/

theme:
  name: 'material'
  features:
    - navigation.top
    - navigation.indexes
    - content.code.copy
    - content.code.annotate

extra_css:
  - stylesheets/extra.css

strict: true

nav:
  - Home: 'index.md'
  - Get started:
    - What is an agent service: 'get_started/what_is_an_agent_service.md'
    - Why do we need agent services: 'get_started/why_do_we_need_agent_services.md'
    - Agent services compared to...: 'get_started/agent_services_compared_to.md'
    - Use cases: 'get_started/use_cases.md'
  - Guides:
    - 'guides/index.md'
    - Set up: 'guides/set_up.md'
    - Quick start: 'guides/quick_start.md'
    - Overview of the development process: 'guides/overview_of_the_development_process.md'
    - Draft the service idea and define the FSM specification: 'guides/draft_service_idea_and_define_fsm_specification.md'
    - Code the FSM App skill: 'guides/code_fsm_app_skill.md'
    - Define the agent: 'guides/define_agent.md'
    - Define the service: 'guides/define_service.md'
    - Publish and mint packages: 'guides/publish_mint_packages.md'
    - Deploy the service: 'guides/deploy_service.md'
  - Demo agent services:
    - 'demos/index.md'  
    - Hello World demo: 'demos/hello_world_demo.md'
    - Price Oracle Demo:
      - Introduction: 'demos/price_oracle_intro.md'
      - Technical Details: 'demos/price_oracle_technical_details.md'
      - FSM Specification: 'demos/price_oracle_fsms.md'  
  - Key concepts:
    - 'key_concepts/index.md'    
    - Autonomous economic agents: 'key_concepts/aea.md'
    - Finite-state machines: 'key_concepts/fsm.md'
    - The Application BlockChain Interface: 'key_concepts/abci.md'
    - FSM Apps:
      - Introduction to FSM Apps: 'key_concepts/fsm_app_introduction.md'
      - Components of an FSM App: 'key_concepts/fsm_app_components.md'
      - The AbciApp class: 'key_concepts/abci_app_class.md'
      - The AbstractRoundBehaviour class: 'key_concepts/abci_app_abstract_round_behaviour.md'
      - The AsyncBehaviour class: 'key_concepts/abci_app_async_behaviour.md'
      - The AbstractRound class: 'key_concepts/abci_app_abstract_round.md'
      - Interactions between components: 'key_concepts/abci_app_interactions.md'
      - Sequence diagram: 'key_concepts/poc-diagram.md'
    - Threat model: 'key_concepts/threat_model.md'
  - Configure the service:
    - The service configuration file: 'configure_service/service_configuration_file.md'
    - Configure access to external chains: 'configure_service/configure_access_external_chains.md'
    - On-chain deployment checklist: 'configure_service/on-chain_deployment_checklist.md'
    - Analise and test: 'configure_service/analise_test.md'
  - Advanced reference:
    - 'advanced_reference/index.md'
    - Commands:
      - autonomy deploy: 'advanced_reference/commands/autonomy_deploy.md'
      - autonomy build-image: 'advanced_reference/commands/autonomy_build-image.md'
      - autonomy replay: 'advanced_reference/commands/autonomy_replay.md'
      - autonomy analyse: 'advanced_reference/commands/autonomy_analyse.md'
      - autonomy fetch: 'advanced_reference/commands/autonomy_fetch.md'
      - autonomy scaffold: 'advanced_reference/commands/autonomy_scaffold.md'           
      - autonomy mint: 'advanced_reference/commands/autonomy_mint.md'           
      - autonomy service: 'advanced_reference/commands/autonomy_service.md'           
    - Developer tooling:
      - Dev mode: 'advanced_reference/developer_tooling/dev_mode.md'
      - Execution replay: 'advanced_reference/developer_tooling/execution_replay.md'
      - Benchmarking: 'advanced_reference/developer_tooling/benchmarking.md'
      - Debugging in the cluster: 'advanced_reference/developer_tooling/debugging_in_the_cluster.md'
    - Deployment:
      - Container Control Flow: 'control_flow.md'
      - Local Deployment: 'application_deployment.md'
      - Cloud Deployment: 'using_stack_deployment.md'
    - Using custom images in a deployment: 'advanced_reference/use_custom_images.md'
    - API:
      - Library:
        - Constants: 'api/constants.md'
        - Analyse:
          - ABCI:
            - App Spec: 'api/analyse/abci/app_spec.md'
            - Docstrings: 'api/analyse/abci/docstrings.md'
            - Handlers: 'api/analyse/handlers.md'
            - Logs:
              - Base: 'api/analyse/logs/base.md'
              - Collection: 'api/analyse/logs/collection.md'
              - Db: 'api/analyse/logs/db.md'
          - Benchmark:
            - Aggregate: 'api/analyse/benchmark/aggregate.md'
            - HTML: 'api/analyse/benchmark/html.md'
        - CLI:
          - Analyse: 'api/cli/analyse.md'
          - Core: 'api/cli/core.md'
          - Deploy: 'api/cli/deploy.md'
          - Develop: 'api/cli/develop.md'
          - Fetch: 'api/cli/fetch.md'
          - Hash: 'api/cli/hash.md'
          - Publish: 'api/cli/publish.md'
          - Push All: 'api/cli/push_all.md'
          - Replay: 'api/cli/replay.md'
          - Utils: 'api/cli/utils/click_utils.md'
          - Build Images: 'api/cli/build_images.md'
          - Scaffold FSM: 'api/cli/scaffold_fsm.md'
          - Helpers:
            - Deployment: api/cli/helpers/deployment.md
            - Docstring: api/cli/helpers/docstring.md
            - FSM Spec: api/cli/helpers/fsm_spec.md
            - IFPS Hash: api/cli/helpers/ipfs_hash.md
            - Registry: api/cli/helpers/registry.md
        - Configurations:
          - Base: 'api/configurations/base.md'
          - Constants: 'api/configurations/constants.md'
          - Loader: 'api/configurations/loader.md'
          - Validation: 'api/configurations/validation.md'
        - Deploy:
          - Base: 'api/deploy/base.md'
          - Build: 'api/deploy/build.md'
          - Constants: 'api/deploy/constants.md'
          - Image: 'api/deploy/image.md'
          - Generators:
            - Docker Compose:
              - Base: 'api/deploy/generators/docker_compose/base.md'
              - Templates: 'api/deploy/generators/docker_compose/templates.md'
            - Kubernetes:
              - Base: 'api/deploy/generators/kubernetes/base.md'
              - Templates: 'api/deploy/generators/kubernetes/templates.md'
        - Replay:
          - Agent: 'api/replay/agent.md'
          - Tendermint: 'api/replay/tendermint.md'
          - Utils: 'api/replay/utils.md'
        - FSM:
          - Scaffold:
            - Constants: api/fsm/scaffold/constants.md
            - Base: api/fsm/scaffold/base.md
            - Scaffold tools: api/fsm/scaffold/scaffold_skill.md
            - Generators:
              - Components: api/fsm/scaffold/generators/components.md
              - Tests: api/fsm/scaffold/generators/tests.md
            - Templates:
              - Components: api/fsm/scaffold/templates/components.md
              - Tests: api/fsm/scaffold/templates/tests.md
        - Test Tools:
          - Configurations: 'api/plugins/aea_test_autonomy/configurations.md'
          - Fixture Helpers: 'api/plugins/aea_test_autonomy/fixture_helpers.md'
          - Base Test Classes:
            - Agents: 'api/plugins/aea_test_autonomy/base_test_classes/agents.md'
            - Contracts: 'api/plugins/aea_test_autonomy/base_test_classes/contracts.md'
          - Docker:
            - ACN Node: 'api/plugins/aea_test_autonomy/docker/acn_node.md'
            - AMM Net: 'api/plugins/aea_test_autonomy/docker/amm_net.md'
            - Base: 'api/plugins/aea_test_autonomy/docker/base.md'
            - Ganache Helpers: 'api/plugins/aea_test_autonomy/docker/ganache.md'
            - Gnosis Safe Helpers: 'api/plugins/aea_test_autonomy/docker/gnosis_safe_net.md'
            - Registries: 'api/plugins/aea_test_autonomy/docker/registries.md'
            - Tendermint Helpers: 'api/plugins/aea_test_autonomy/docker/tendermint.md'
          - Helpers:
            - Async Utils: 'api/plugins/aea_test_autonomy/helpers/async_utils.md'
            - Base: 'api/plugins/aea_test_autonomy/helpers/base.md'
            - Contracts: 'api/plugins/aea_test_autonomy/helpers/contracts.md'
            - Tendermint Utils: 'api/plugins/aea_test_autonomy/helpers/tendermint_utils.md'
        - Data:
          - Watcher: 'api/data/Dockerfiles/dev/watcher.md'
      - Connections:
        - ABCI:
          - Check Dependencies: 'api/connections/abci/check_dependencies.md'
          - Connection: 'api/connections/abci/connection.md'
          - Dialogues: 'api/connections/abci/dialogues.md'
          - Tendermint Decoder: 'api/connections/abci/tendermint_decoder.md'
          - Tendermint Encoder: 'api/connections/abci/tendermint_encoder.md'
          - Scripts: 'api/connections/abci/scripts/genproto.md'
          - Tests - Helper:
            - Helper: 'api/connections/abci/tests/helper.md'
            - Base: 'api/connections/abci/tests/test_fuzz/base.md'
            - Mock Node - Node: 'api/connections/abci/tests/test_fuzz/mock_node/node.md'
            - Mock Node - Channels Base: 'api/connections/abci/tests/test_fuzz/mock_node/channels/base.md'
            - Mock Node - Channels GRPC: 'api/connections/abci/tests/test_fuzz/mock_node/channels/grpc_channel.md'
            - Mock Node - Channels TCP: 'api/connections/abci/tests/test_fuzz/mock_node/channels/tcp_channel.md'
      - Contracts:
        - Gnosis Safe:
          - Contract: 'api/contracts/gnosis_safe/contract.md'
        - Gnosis Safe Proxy Factory:
          - Contract: 'api/contracts/gnosis_safe_proxy_factory/contract.md'
      - Protocols:
        - ABCI:
          - Custom Types: 'api/protocols/abci/custom_types.md'
          - Dialogues: 'api/protocols/abci/dialogues.md'
          - Message: 'api/protocols/abci/message.md'
          - Serialization: 'api/protocols/abci/serialization.md'
      - Skills:
        - Abstract ABCI:
          - Dialogues: 'api/skills/abstract_abci/dialogues.md'
          - Handlers: 'api/skills/abstract_abci/handlers.md'
        - Abstract Round ABCI:
          - Abci App Chain: 'api/skills/abstract_round_abci/abci_app_chain.md'
          - Base: 'api/skills/abstract_round_abci/base.md'
          - Behaviour Utils: 'api/skills/abstract_round_abci/behaviour_utils.md'
          - Behaviour: 'api/skills/abstract_round_abci/behaviours.md'
          - Common: 'api/skills/abstract_round_abci/common.md'
          - Dialogues: 'api/skills/abstract_round_abci/dialogues.md'
          - Handlers: 'api/skills/abstract_round_abci/handlers.md'
          - Models: 'api/skills/abstract_round_abci/models.md'
          - Test Tools:
            - ABCI App: 'api/skills/abstract_round_abci/test_tools/abci_app.md'
            - Base: 'api/skills/abstract_round_abci/test_tools/base.md'
            - Common: 'api/skills/abstract_round_abci/test_tools/common.md'
            - Integration: 'api/skills/abstract_round_abci/test_tools/integration.md'
            - Rounds: 'api/skills/abstract_round_abci/test_tools/rounds.md'
          - IO:
            - IPFS: 'api/skills/abstract_round_abci/io_/ipfs.md'
            - Load: 'api/skills/abstract_round_abci/io_/load.md'
            - Paths: 'api/skills/abstract_round_abci/io_/paths.md'
            - Store: 'api/skills/abstract_round_abci/io_/store.md'
          - Utils: 'api/skills/abstract_round_abci/utils.md'
        - Registration ABCI:
          - Behaviours: 'api/skills/registration_abci/behaviours.md'
          - Payloads: 'api/skills/registration_abci/payloads.md'
          - Rounds: 'api/skills/registration_abci/rounds.md'
          - Dialogues: 'api/skills/registration_abci/dialogues.md'
          - Handlers: 'api/skills/registration_abci/handlers.md'
          - Models: 'api/skills/registration_abci/models.md'
        - Transaction Settlement ABCI:
          - Behaviours: 'api/skills/transaction_settlement_abci/behaviours.md'
          - Payloads: 'api/skills/transaction_settlement_abci/payloads.md'
          - Rounds: 'api/skills/transaction_settlement_abci/rounds.md'
          - Dialogues: 'api/skills/transaction_settlement_abci/dialogues.md'
          - Handlers: 'api/skills/transaction_settlement_abci/handlers.md'
          - Models: 'api/skills/transaction_settlement_abci/models.md'
          - Payload Tools: 'api/skills/transaction_settlement_abci/payload_tools.md'
          - Test Tools: 'api/skills/transaction_settlement_abci/test_tools/integration.md'
      - Exceptions: 'exceptions.md'
    - Miscellaneous:
      - Ethereum: 'ethereum_specifics.md'
      - Delegate call vs call: 'delegate_call.md'
      - Debugging Using Tenderly: 'debugging.md'
      - Package list: 'package_list.md'
  - Version: 'version.md'
  - Upgrading: 'upgrading.md'
  - FAQ: 'questions-and-answers.md'


plugins:
<<<<<<< HEAD
  - macros:
      on_error_fail: true
  - search  
=======
  - macros
  - search
>>>>>>> 299e9e11

markdown_extensions:
  - pymdownx.details
  - pymdownx.superfences
  - pymdownx.tabbed:
      alternate_style: true
  - pymdownx.highlight
  - pymdownx.emoji:
      emoji_index: !!python/name:materialx.emoji.twemoji
      emoji_generator: !!python/name:materialx.emoji.to_svg
  - admonition
  - pymdownx.arithmatex
  - attr_list
  - def_list  
  - md_in_html

extra:
    open_aea: '[Open AEA](https://github.com/valory-xyz/open-aea)'
    open_aea_doc: '[Open AEA documentation](https://open-aea.docs.autonolas.tech)'
    open_aea_api: '[Open AEA API](https://open-aea.docs.autonolas.tech/api/)'
    fsm_app: 'FSM App'
    open_autonomy: '[Open Autonomy](https://github.com/valory-xyz/open-autonomy)'
    open_autonomy_api: '[Open Autonomy API](https://docs.autonolas.network/)'
    on_chain_frontend: '[on-chain protocol frontend](https://protocol.autonolas.network/)'
    open_aea_repository: '[Open AEA repository](https://github.com/valory-xyz/open-aea)'
    open_autonomy_repository: '[Open Autonomy repository](https://github.com/valory-xyz/open-aea)'
    price_oracle_service: 'Price Oracle service'


#extra_css:
#    - css/my-styles.css

extra_javascript:
    - https://unpkg.com/mermaid@8.10.1/dist/mermaid.min.js
    - https://cdnjs.cloudflare.com/ajax/libs/mathjax/2.7.0/MathJax.js?config=TeX-MML-AM_CHTML<|MERGE_RESOLUTION|>--- conflicted
+++ resolved
@@ -250,14 +250,9 @@
 
 
 plugins:
-<<<<<<< HEAD
   - macros:
       on_error_fail: true
-  - search  
-=======
-  - macros
   - search
->>>>>>> 299e9e11
 
 markdown_extensions:
   - pymdownx.details
