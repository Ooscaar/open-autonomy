; By default, testenvs are configured to:
; - don't skip dist (skipsdist = False)
; - don't skip the package installation (skip_install = False)
; - don't use source installation (usedevelop = False)
; where one of those steps is not necessary for the test,
; we set the associated flag (e.g. for linting we don't need
; the package installation).
[tox]
envlist = bandit, safety, black, black-check, isort, isort-check, check-copyright, docs, flake8, liccheck, mypy, py{3.6,3.7,3.8,3.9}


[testenv]
basepython = python3
whitelist_externals = /bin/sh
passenv = *
extras = all
deps =
    requests==2.26.0
    docker==5.0.2
    pytest==6.2.5
    pytest-randomly==3.8.0
    pytest-cov==2.12.1
    pytest-asyncio==0.15.1
    hypothesis==6.21.6
    py-eth-sig-utils==0.4.0
    aiohttp<3.8,>=3.7.4
    numpy<1.22,>=1.21.4
    optuna<2.11,>=2.10.0
    pandas<1.4,>=1.3.4
    pandas-stubs<1.2.1,>=1.2.0.39
    pmdarima<1.9,>=1.8.4
    scikit-learn<1.1,>=1.0.1
    open-aea-cli-ipfs<2.0.0,>=1.8.0
    open-aea-ledger-ethereum<2.0.0,>=1.8.0
    Flask==2.0.2
    protobuf==3.19.4
    atheris==2.0.10
setenv =
    PYTHONHASHSEED=0

commands =
    pytest -rfE --doctest-modules aea_swarm tests/ --cov=aea_swarm --cov-report=html --cov=packages/valory --cov-report=xml --cov-report=term --cov-report=term-missing --cov-config=.coveragerc {posargs}


[testenv:py3.6]
basepython = python3.6
usedevelop = True
deps =
    {[testenv]deps}
setenv =
    {[testenv]setenv}

[testenv:py3.7]
basepython = python3.7
usedevelop = True
deps =
    {[testenv]deps}
setenv =
    {[testenv]setenv}

[testenv:py3.8]
basepython = python3.8
usedevelop = True
deps =
    {[testenv]deps}
setenv =
    {[testenv]setenv}

[testenv:py3.9]
basepython = python3.9
usedevelop = True
deps =
    {[testenv]deps}
setenv =
    {[testenv]setenv}


[testenv:bandit]
skipsdist = True
skip_install = True
deps =
    bandit==1.7.0
commands = bandit -r aea_swarm packages/valory
           bandit -s B101 -r tests scripts

[testenv:black]
skipsdist = True
skip_install = True
deps =
    black==21.6b0
    click==8.0.4
commands = black aea_swarm packages/valory scripts tests

[testenv:black-check]
skipsdist = True
skip_install = True
deps =
    black==21.6b0
    click==8.0.4
commands = black --check aea_swarm packages/valory scripts tests

[testenv:isort]
skipsdist = True
skip_install = True
deps = isort==5.9.3
commands =
    isort aea_swarm/
    isort packages/valory
    isort scripts/
    isort tests/

[testenv:isort-check]
skipsdist = True
skip_install = True
deps = isort==5.9.3
commands = isort --check-only aea_swarm packages/valory scripts tests

[testenv:check-copyright]
skipsdist = True
skip_install = True
deps =
commands = {toxinidir}/scripts/check_copyright.py --check

[testenv:check-hash]
skipsdist = True
usedevelop = True
deps =
    ipfshttpclient==0.8.0a2
commands = python -m aea.cli hash all --check

[testenv:check-packages]
skipsdist = True
usedevelop = True
deps =
commands = {toxinidir}/scripts/check_packages.py

[testenv:check-api-docs]
skipsdist = True
skip_install = True
deps =
    pydoc-markdown==4.3.2
    open-aea==1.8.0
commands = {toxinidir}/scripts/generate_api_documentation.py --check-clean

[testenv:docs]
skipsdist = True
skip_install = True
deps =
    bs4==0.0.1
    click==8.0.4
    markdown==3.3.4
    click==8.0.4
    mkdocs==1.3.0
    markdown-include==0.6.0
    mkdocs-material==7.1.10
    mkdocs-macros-plugin==0.7.0
    pymdown-extensions==8.2
    Pygments==2.11.2
commands = pip3 install git+https://github.com/pugong/mkdocs-mermaid-plugin.git#egg=mkdocs-mermaid-plugin
           mkdocs build --clean

[testenv:docs-serve]
skipsdist = True
skip_install = True
deps =
    bs4==0.0.1
    markdown==3.3.4
    mkdocs==1.3.0
    markdown-include==0.6.0
    mkdocs-material==7.1.10
    pymdown-extensions==8.2
commands = pip3 install git+https://github.com/pugong/mkdocs-mermaid-plugin.git#egg=mkdocs-mermaid-plugin
           mkdocs build --clean
           python -c 'print("###### Starting local server. Press Control+C to stop server ######")'
           mkdocs serve -a localhost:8080

[testenv:flake8]
skipsdist = True
skip_install = True
deps =
    flake8==3.9.2
    flake8-bugbear==21.9.1
    flake8-docstrings==1.6.0
    flake8-eradicate==1.1.0
    flake8-isort==4.0.0
    pydocstyle==6.1.1
commands = flake8 aea_swarm packages/valory scripts tests

[testenv:mypy]
skipsdist = True
skip_install = True
deps =
    typed-ast==1.4.3
    mypy==0.910
commands = mypy aea_swarm packages/valory --disallow-untyped-defs
           mypy tests --disallow-untyped-defs
           mypy scripts

[testenv:pylint]
whitelist_externals = /bin/sh
skipsdist = True
deps =
    pylint==2.11.1
    pytest==6.2.5
    ipfshttpclient==0.8.0a2
    py-eth-sig-utils==0.4.0
    aiohttp<3.8,>=3.7.4
    multidict==5.2.0
    certifi==2021.10.8
    Flask==2.0.2
    protobuf==3.19.4
    open-aea<2.0.0,>=1.8.0
    open-aea-ledger-ethereum<2.0.0,>=1.8.0

commands = pylint aea_swarm packages/valory scripts

[testenv:safety]
skipsdist = True
skip_install = True
deps =
    safety==1.10.3
commands = safety check -i 37524 -i 38038 -i 37776 -i 38039 -i 39621 -i 40291 -i 39706 -i 41002

[testenv:vulture]
skipsdist = True
skip_install = True
deps =
    vulture==2.3
commands = vulture aea_swarm scripts/whitelist.py

[testenv:darglint]
skipsdist = True
skip_install = True
deps =
    darglint==1.8.0
commands = 	darglint aea_swarm scripts packages/valory/* tests

[testenv:check-generate-all-protocols]
skipsdist = True
usedevelop = True
deps =
    ipfshttpclient==0.8.0a2
    black==21.6b0
    click==8.0.4
    isort==5.9.3
commands = aea generate-all-protocols --no-bump --check-clean

[testenv:spell-check]
skipsdist = True
usedevelop = True
deps =
commands = {toxinidir}/scripts/spell-check.sh


[testenv:check-abci-docstrings]
skipsdist = True
usedevelop = True
deps =
    py-eth-sig-utils==0.4.0
    numpy<1.22,>=1.21.4
    optuna<2.11,>=2.10.0
    pandas<1.4,>=1.3.4
    pandas-stubs<1.2.1,>=1.2.0.39
    pmdarima<1.9,>=1.8.4
<<<<<<< HEAD
    open-aea<2.0.0,>=1.7.0
    open-aea-ledger-ethereum<2.0.0,>=1.7.0
    Flask==2.0.2
commands = swarm analyse abci docstrings --check
=======
    open-aea<2.0.0,>=1.8.0
    open-aea-ledger-ethereum<2.0.0,>=1.8.0
commands = {toxinidir}/scripts/generate_abci_docstrings.py --check-clean
>>>>>>> e071676a

[testenv:check-abciapp-specs]
skipsdist = True
usedevelop = True
commands = {toxinidir}/scripts/check_abciapp_spec.py --check-all

[testenv:check-handlers]
skipsdist = True
usedevelop = True
commands = {toxinidir}/scripts/check_handlers.py<|MERGE_RESOLUTION|>--- conflicted
+++ resolved
@@ -262,16 +262,11 @@
     pandas<1.4,>=1.3.4
     pandas-stubs<1.2.1,>=1.2.0.39
     pmdarima<1.9,>=1.8.4
-<<<<<<< HEAD
-    open-aea<2.0.0,>=1.7.0
-    open-aea-ledger-ethereum<2.0.0,>=1.7.0
+    open-aea<2.0.0,>=1.8.0
+    open-aea-ledger-ethereum<2.0.0,>=1.8.0
     Flask==2.0.2
 commands = swarm analyse abci docstrings --check
-=======
-    open-aea<2.0.0,>=1.8.0
-    open-aea-ledger-ethereum<2.0.0,>=1.8.0
-commands = {toxinidir}/scripts/generate_abci_docstrings.py --check-clean
->>>>>>> e071676a
+
 
 [testenv:check-abciapp-specs]
 skipsdist = True
