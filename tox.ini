--- conflicted
+++ resolved
@@ -22,12 +22,7 @@
     Werkzeug==2.0.3
     requests==2.28.1
     texttable==1.6.7
-<<<<<<< HEAD
-    python-dotenv>=0.14.0,<0.18.0
-    protobuf<4.25.0,>=4.21.6
-=======
     python-dotenv>=0.14.3.post1,<0.18.0
->>>>>>> ccef6dde
 
 [deps-tests]
 deps =
