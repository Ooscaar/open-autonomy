--- conflicted
+++ resolved
@@ -306,11 +306,7 @@
 AGENT_SECRET_TEMPLATE: str = """
 apiVersion: v1
 stringData:
-<<<<<<< HEAD
-  private_key: '{private_key}'
-=======
-    {ledger}_private_key.txt: '{private_key}'
->>>>>>> 2c7e453c
+  {ledger}_private_key.txt: '{private_key}'
 kind: Secret
 metadata:
   annotations: {{}}
