--- conflicted
+++ resolved
@@ -61,17 +61,11 @@
             service = load_service_config(service_dir)
             agent = service.agent
 
-    with reraise_as_click_exception(Exception):
+    with reraise_as_click_exception(ImageBuildFailed):
         click.echo(f"Building image with agent: {agent}\n")
         _build_image(
             agent=agent,
             pull=pull,
             dev=dev,
             version=version,
-<<<<<<< HEAD
-        )
-    except ImageBuildFailed as e:
-        raise click.ClickException(str(e)) from e
-=======
-        )
->>>>>>> 6acbca36
+        )