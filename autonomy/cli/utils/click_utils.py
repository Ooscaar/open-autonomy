# -*- coding: utf-8 -*-
# ------------------------------------------------------------------------------
#
#   Copyright 2022 Valory AG
#
#   Licensed under the Apache License, Version 2.0 (the "License");
#   you may not use this file except in compliance with the License.
#   You may obtain a copy of the License at
#
#       http://www.apache.org/licenses/LICENSE-2.0
#
#   Unless required by applicable law or agreed to in writing, software
#   distributed under the License is distributed on an "AS IS" BASIS,
#   WITHOUT WARRANTIES OR CONDITIONS OF ANY KIND, either express or implied.
#   See the License for the specific language governing permissions and
#   limitations under the License.
#
# ------------------------------------------------------------------------------

"""Usefule click utils."""
<<<<<<< HEAD
import contextlib
import copy
import sys
from pathlib import Path
from typing import Callable, Generator
=======

from pathlib import Path
from typing import Any, Callable, Optional
>>>>>>> 0ca467df

import click

from autonomy.analyse.abci.app_spec import FSMSpecificationLoader
from autonomy.deploy.chain import CHAIN_CONFIG
from autonomy.deploy.image import ImageProfiles


def image_profile_flag(
    default: str = ImageProfiles.PRODUCTION, mark_default: bool = True
) -> Callable:
    """Choice of one flag between: '--local/--remote'."""

    def wrapper(f: Callable) -> Callable:
        for profile in ImageProfiles.ALL:
            f = click.option(
                f"--{profile}",
                "profile",
                flag_value=profile,
                help=f"To use the {profile} profile.",
                default=(profile == default) and mark_default,
            )(f)

        return f

    return wrapper


def abci_spec_format_flag(
    default: str = FSMSpecificationLoader.OutputFormats.YAML, mark_default: bool = True
) -> Callable:
    """Flags for abci spec outputs formats."""

    def wrapper(f: Callable) -> Callable:
        for of in FSMSpecificationLoader.OutputFormats.ALL:
            f = click.option(
                f"--{of}",
                "spec_format",
                flag_value=of,
                help=f"{of.title()} file.",
                default=(of == default) and mark_default,
            )(f)

        return f

    return wrapper


def chain_selection_flag(
    default: str = "staging", mark_default: bool = True
) -> Callable:
    """Flags for abci spec outputs formats."""

    def wrapper(f: Callable) -> Callable:
        for chain in CHAIN_CONFIG.keys():
            f = click.option(
                f"--use-{chain}",
                "chain_type",
                flag_value=chain,
                help=f"Use {chain} chain to resolve the token id.",
                default=(chain == default) and mark_default,
            )(f)
        return f

    return wrapper


<<<<<<< HEAD
@contextlib.contextmanager
def sys_path_patch(path: Path) -> Generator:
    """Patch sys.path variable with new import path at highest priority."""
    old_sys_path = copy.copy(sys.path)
    sys.path.insert(0, str(path))
    yield
    sys.path = old_sys_path
=======
class PathArgument(click.Path):
    """Path parameter for CLI."""

    def convert(
        self, value: Any, param: Optional[click.Parameter], ctx: Optional[click.Context]
    ) -> Path:
        """Convert path string to `pathlib.Path`"""
        path_string = super().convert(value, param, ctx)
        return Path(path_string)
>>>>>>> 0ca467df
<|MERGE_RESOLUTION|>--- conflicted
+++ resolved
@@ -18,17 +18,14 @@
 # ------------------------------------------------------------------------------
 
 """Usefule click utils."""
-<<<<<<< HEAD
 import contextlib
 import copy
 import sys
 from pathlib import Path
 from typing import Callable, Generator
-=======
 
 from pathlib import Path
 from typing import Any, Callable, Optional
->>>>>>> 0ca467df
 
 import click
 
@@ -96,7 +93,6 @@
     return wrapper
 
 
-<<<<<<< HEAD
 @contextlib.contextmanager
 def sys_path_patch(path: Path) -> Generator:
     """Patch sys.path variable with new import path at highest priority."""
@@ -104,7 +100,8 @@
     sys.path.insert(0, str(path))
     yield
     sys.path = old_sys_path
-=======
+
+
 class PathArgument(click.Path):
     """Path parameter for CLI."""
 
@@ -113,5 +110,4 @@
     ) -> Path:
         """Convert path string to `pathlib.Path`"""
         path_string = super().convert(value, param, ctx)
-        return Path(path_string)
->>>>>>> 0ca467df
+        return Path(path_string)