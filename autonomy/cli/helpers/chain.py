# -*- coding: utf-8 -*-
# ------------------------------------------------------------------------------
#
#   Copyright 2022-2023 Valory AG
#
#   Licensed under the Apache License, Version 2.0 (the "License");
#   you may not use this file except in compliance with the License.
#   You may obtain a copy of the License at
#
#       http://www.apache.org/licenses/LICENSE-2.0
#
#   Unless required by applicable law or agreed to in writing, software
#   distributed under the License is distributed on an "AS IS" BASIS,
#   WITHOUT WARRANTIES OR CONDITIONS OF ANY KIND, either express or implied.
#   See the License for the specific language governing permissions and
#   limitations under the License.
#
# ------------------------------------------------------------------------------

"""On-chain interaction helpers."""

from pathlib import Path
from typing import List, Optional, Set, Tuple, cast

import click
from aea.configurations.data_types import PackageId, PackageType
from aea.configurations.loader import load_configuration_object
from aea.crypto.base import Crypto, LedgerApi
from aea.crypto.registries import crypto_registry, ledger_apis_registry
from aea.helpers.base import IPFSHash
from aea_ledger_ethereum.ethereum import EthereumApi, EthereumCrypto

from autonomy.chain.base import UnitType
from autonomy.chain.config import ChainConfigs, ChainType
from autonomy.chain.exceptions import (
    ComponentMintFailed,
    FailedToRetrieveTokenId,
    InstanceRegistrationFailed,
    InvalidMintParameter,
    ServiceDeployFailed,
    ServiceRegistrationFailed,
)
from autonomy.chain.metadata import NFTHashOrPath, publish_metadata
from autonomy.chain.mint import DEFAULT_NFT_IMAGE_HASH
from autonomy.chain.mint import mint_component as _mint_component
from autonomy.chain.mint import mint_service as _mint_service
from autonomy.chain.service import activate_service as _activate_service
from autonomy.chain.service import deploy_service as _deploy_service
from autonomy.chain.service import register_instance as _register_instance
from autonomy.chain.subgraph.client import SubgraphClient
from autonomy.configurations.base import PACKAGE_TYPE_TO_CONFIG_CLASS, Service


try:
    from aea_ledger_ethereum_hwi.exceptions import HWIError
    from aea_ledger_ethereum_hwi.hwi import EthereumHWIApi

    HWI_PLUGIN_INSTALLED = True
except ImportError:
    HWI_PLUGIN_INSTALLED = False


def get_ledger_and_crypto_objects(
    chain_type: ChainType,
    key: Optional[Path] = None,
    password: Optional[str] = None,
    hwi: bool = False,
) -> Tuple[LedgerApi, Crypto]:
    """Create ledger_api and crypto objects"""

    chain_config = ChainConfigs.get(chain_type=chain_type)
    if chain_config.rpc is None:
        raise click.ClickException(
            f"RPC URL cannot be `None`, "
            f"Please set the environment variable for {chain_type.value} chain "
            f"using `{ChainConfigs.get_rpc_env_var(chain_type)}` environment variable"
        )

    if hwi and not HWI_PLUGIN_INSTALLED:
        raise click.ClickException(
            "Hardware wallet plugin not installed, "
            "Run `pip3 install open-aea-ledger-ethereum-hwi` to install the plugin"
        )

    identifier = EthereumHWIApi.identifier if hwi else EthereumApi.identifier

    if key is None:
        crypto = crypto_registry.make(identifier)
    else:
        crypto = EthereumCrypto(
            private_key_path=key,
            password=password,
        )

    ledger_api = ledger_apis_registry.make(
        identifier,
        **{
            "address": chain_config.rpc,
            "chain_id": chain_config.chain_id,
            "is_gas_estimation_enabled": True,
        },
    )

    try:
        ledger_api.api.eth.default_account = crypto.address
    except HWIError as e:
        raise click.ClickException(e.message)

    return ledger_api, crypto


def get_on_chain_dependencies(
    dependencies: Set[PackageId],
    skip_hash_check: bool = False,
    use_latest_dependencies: bool = False,
) -> List[int]:
    """Get package dependencies"""
    not_found = []
    found = []
    subgraph = SubgraphClient()

    for dependency in dependencies:
        if skip_hash_check:
            record = subgraph.getRecordByPublicId(
                public_id=f"{dependency.public_id.author}/{dependency.public_id.name}",
            )
        else:
            record = subgraph.getRecordByPackageHash(
                package_hash=dependency.package_hash,
            )

        if len(record["units"]) == 0:
            not_found.append(dependency)
            continue

        units = record["units"]
        if len(units) > 1 and use_latest_dependencies:
            (*_, unit_record) = sorted(units, key=lambda x: int(x["tokenId"]))
            token_id = int(unit_record["tokenId"])
        elif len(units) > 1:
            token_ids = [unit["tokenId"] for unit in units]
            token_id = int(
                click.prompt(
                    text=f"Multiple dependencies found for {dependency}\nPlease choose which dependency to use",
                    type=click.Choice(choices=token_ids),
                )
            )
        else:
            (unit_record,) = units
            token_id = int(unit_record["tokenId"])

        found.append(token_id)

    if len(not_found) > 0:
        error_message = "\n\t- ".join(
            [
                "No on chain registration found for following dependencies",
                *map(str, not_found),
            ]
        )
        raise click.ClickException(error_message)

    return found


def mint_component(  # pylint: disable=too-many-arguments, too-many-locals
    package_path: Path,
    package_type: PackageType,
    key: Optional[Path],
    chain_type: ChainType,
<<<<<<< HEAD
    nft_image_hash: Optional[str] = None,
=======
    dependencies: List[int],
    nft: Optional[NFTHashOrPath] = None,
    owner: Optional[str] = None,
>>>>>>> 57440ccb
    password: Optional[str] = None,
    skip_hash_check: bool = False,
    use_latest_dependencies: bool = False,
    timeout: Optional[float] = None,
    hwi: bool = False,
) -> None:
    """Mint component."""

    is_agent = package_type == PackageType.AGENT

    if key is None and not hwi:
        raise click.ClickException(
            "Please provide key path using `--key` or use `--hwi` if you want to use a hardware wallet"
        )

    ledger_api, crypto = get_ledger_and_crypto_objects(
        chain_type=chain_type,
        key=key,
        password=password,
        hwi=hwi,
    )

    try:
        package_configuration = load_configuration_object(
            package_type=package_type,
            directory=package_path,
            package_type_config_class=PACKAGE_TYPE_TO_CONFIG_CLASS,
        )
    except FileNotFoundError as e:  # pragma: nocover
        raise click.ClickException(
            f"Cannot find configuration file for {package_type}"
        ) from e

    if chain_type == ChainType.LOCAL and nft is None:
        nft = IPFSHash(DEFAULT_NFT_IMAGE_HASH)

    if chain_type != ChainType.LOCAL and nft is None:
        raise click.ClickException(
            f"Please provide hash for NFT image to mint component on `{chain_type.value}` chain"
        )

    dependencies = get_on_chain_dependencies(
        package_configuration=package_configuration,
        skip_hash_check=skip_hash_check,
        use_latest_dependencies=use_latest_dependencies,
    )

    metadata_hash, metadata_string = publish_metadata(
        package_id=package_configuration.package_id,
        package_path=package_path,
        nft=cast(str, nft),
        description=package_configuration.description,
    )

    try:
        token_id = _mint_component(
            ledger_api=ledger_api,
            crypto=crypto,
            metadata_hash=metadata_hash,
            owner=owner,
            component_type=UnitType.AGENT if is_agent else UnitType.COMPONENT,
            chain_type=chain_type,
            dependencies=dependencies,
            timeout=timeout,
        )
    except InvalidMintParameter as e:
        raise click.ClickException(f"Invalid parameters provided; {e}") from e
    except ComponentMintFailed as e:
        raise click.ClickException(
            f"Component mint failed with following error; {e}"
        ) from e
    except FailedToRetrieveTokenId as e:
        raise click.ClickException(
            f"Component mint was successful but token ID retrieving failed with following error; {e}"
        ) from e

    click.echo("Component minted with:")
    click.echo(f"\tPublic ID: {package_configuration.public_id}")
    click.echo(f"\tMetadata Hash: {metadata_hash}")
    if token_id is not None:
        click.echo(f"\tToken ID: {token_id}")
        (Path.cwd() / f"{token_id}.json").write_text(metadata_string)
    else:
        raise click.ClickException(
            "Could not verify metadata hash to retrieve the token ID"
        )


def mint_service(  # pylint: disable=too-many-arguments, too-many-locals
    package_path: Path,
    key: Optional[Path],
    chain_type: ChainType,
    agent_id: int,
    number_of_slots: int,
    cost_of_bond: int,
    threshold: int,
    nft: Optional[NFTHashOrPath] = None,
    owner: Optional[str] = None,
    password: Optional[str] = None,
    skip_hash_check: bool = False,
    use_latest_dependencies: bool = False,
    timeout: Optional[float] = None,
    hwi: bool = False,
) -> None:
    """Mint service"""

    if key is None and not hwi:  # pragma: nocover
        raise click.ClickException(
            "Please provide key path using `--key` or use `--hwi` if you want to use a hardware wallet"
        )
    ledger_api, crypto = get_ledger_and_crypto_objects(
        chain_type=chain_type,
        key=key,
        password=password,
        hwi=hwi,
    )

    try:
        package_configuration = cast(
            Service,
            load_configuration_object(
                package_type=PackageType.SERVICE,
                directory=package_path,
                package_type_config_class=PACKAGE_TYPE_TO_CONFIG_CLASS,
            ),
        )
    except FileNotFoundError as e:  # pragma: nocover
        raise click.ClickException(
            f"Cannot find configuration file for {PackageType.SERVICE}"
        ) from e

    if chain_type == ChainType.LOCAL and nft is None:
        nft = IPFSHash(DEFAULT_NFT_IMAGE_HASH)

    if chain_type != ChainType.LOCAL and nft is None:
        raise click.ClickException(
            f"Please provide hash for NFT image to mint component on `{chain_type.value}` chain"
        )

    agent_ids = get_on_chain_dependencies(
        dependencies={
            PackageId(PackageType.AGENT, package_configuration.agent),
        },
        skip_hash_check=skip_hash_check,
        use_latest_dependencies=use_latest_dependencies,
    )

    if agent_id not in agent_ids:
        raise click.ClickException(
            "Agent ID not found in the list of on-chain agent IDs related to agent defined in the service"
            f"\n\tService ID: {package_configuration.public_id}"
            f"\n\tAgent ID: {package_configuration.agent}"
        )

    metadata_hash, metadata_string = publish_metadata(
        package_id=package_configuration.package_id,
        package_path=package_path,
        nft=cast(str, nft),
        description=package_configuration.description,
    )

    try:
        token_id = _mint_service(
            ledger_api=ledger_api,
            crypto=crypto,
            metadata_hash=metadata_hash,
            chain_type=chain_type,
            agent_ids=[
                agent_id,
            ],
            number_of_slots_per_agent=[
                number_of_slots,
            ],
            cost_of_bond_per_agent=[
                cost_of_bond,
            ],
            threshold=threshold,
            timeout=timeout,
            owner=owner,
        )
    except ComponentMintFailed as e:
        raise click.ClickException(
            f"Service mint failed with following error; {e}"
        ) from e
    except FailedToRetrieveTokenId as e:
        raise click.ClickException(
            f"Service mint was successful but token ID retrieving failed with following error; {e}"
        ) from e

    click.echo("Service minted with:")
    click.echo(f"\tPublic ID: {package_configuration.public_id}")
    click.echo(f"\tMetadata Hash: {metadata_hash}")
    if token_id is not None:
        click.echo(f"\tToken ID: {token_id}")
        (Path.cwd() / f"{token_id}.json").write_text(metadata_string)
    else:
        raise click.ClickException(
            "Could not verify metadata hash to retrieve the token ID"
        )


def activate_service(  # pylint: disable=too-many-arguments
    service_id: int,
    key: Path,
    chain_type: ChainType,
    password: Optional[str] = None,
    timeout: Optional[float] = None,
    hwi: bool = False,
) -> None:
    """Activate on-chain service"""

    if key is None and not hwi:  # pragma: nocover
        raise click.ClickException(
            "Please provide key path using `--key` or use `--hwi` if you want to use a hardware wallet"
        )

    ledger_api, crypto = get_ledger_and_crypto_objects(
        chain_type=chain_type,
        key=key,
        password=password,
        hwi=hwi,
    )

    try:
        _activate_service(
            ledger_api=ledger_api,
            crypto=crypto,
            chain_type=chain_type,
            service_id=service_id,
            timeout=timeout,
        )
    except ServiceRegistrationFailed as e:
        raise click.ClickException(str(e)) from e

    click.echo("Service activated succesfully")


def register_instance(  # pylint: disable=too-many-arguments
    service_id: int,
    instances: List[str],
    agent_ids: List[int],
    key: Path,
    chain_type: ChainType,
    password: Optional[str] = None,
    timeout: Optional[float] = None,
    hwi: bool = False,
) -> None:
    """Register agents instances on an activated service"""

    if key is None and not hwi:  # pragma: nocover
        raise click.ClickException(
            "Please provide key path using `--key` or use `--hwi` if you want to use a hardware wallet"
        )

    ledger_api, crypto = get_ledger_and_crypto_objects(
        chain_type=chain_type,
        key=key,
        password=password,
        hwi=hwi,
    )

    try:
        _register_instance(
            ledger_api=ledger_api,
            crypto=crypto,
            chain_type=chain_type,
            service_id=service_id,
            instances=instances,
            agent_ids=agent_ids,
            timeout=timeout,
        )
    except InstanceRegistrationFailed as e:
        raise click.ClickException(str(e)) from e

    click.echo("Agent instance registered succesfully")


def deploy_service(  # pylint: disable=too-many-arguments
    service_id: int,
    key: Path,
    chain_type: ChainType,
    deployment_payload: Optional[str] = None,
    password: Optional[str] = None,
    timeout: Optional[float] = None,
    hwi: bool = False,
) -> None:
    """Deploy a service with registration activated"""

    if key is None and not hwi:  # pragma: nocover
        raise click.ClickException(
            "Please provide key path using `--key` or use `--hwi` if you want to use a hardware wallet"
        )

    ledger_api, crypto = get_ledger_and_crypto_objects(
        chain_type=chain_type,
        key=key,
        password=password,
        hwi=hwi,
    )

    try:
        _deploy_service(
            ledger_api=ledger_api,
            crypto=crypto,
            chain_type=chain_type,
            service_id=service_id,
            deployment_payload=deployment_payload,
            timeout=timeout,
        )
    except ServiceDeployFailed as e:
        raise click.ClickException(str(e)) from e

    click.echo("Service deployed succesfully")<|MERGE_RESOLUTION|>--- conflicted
+++ resolved
@@ -168,13 +168,8 @@
     package_type: PackageType,
     key: Optional[Path],
     chain_type: ChainType,
-<<<<<<< HEAD
-    nft_image_hash: Optional[str] = None,
-=======
-    dependencies: List[int],
     nft: Optional[NFTHashOrPath] = None,
     owner: Optional[str] = None,
->>>>>>> 57440ccb
     password: Optional[str] = None,
     skip_hash_check: bool = False,
     use_latest_dependencies: bool = False,
