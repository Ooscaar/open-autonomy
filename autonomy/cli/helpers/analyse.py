# -*- coding: utf-8 -*-
# ------------------------------------------------------------------------------
#
#   Copyright 2023 Valory AG
#
#   Licensed under the Apache License, Version 2.0 (the "License");
#   you may not use this file except in compliance with the License.
#   You may obtain a copy of the License at
#
#       http://www.apache.org/licenses/LICENSE-2.0
#
#   Unless required by applicable law or agreed to in writing, software
#   distributed under the License is distributed on an "AS IS" BASIS,
#   WITHOUT WARRANTIES OR CONDITIONS OF ANY KIND, either express or implied.
#   See the License for the specific language governing permissions and
#   limitations under the License.
#
# ------------------------------------------------------------------------------

"""Helpers for analyse command"""

import re
import tempfile
from datetime import datetime
from pathlib import Path
<<<<<<< HEAD
from typing import Dict, List, Optional, Tuple, Union, cast
=======
from typing import List, Optional, Set, cast
>>>>>>> a2609161

import click
from aea.components.base import load_aea_package
from aea.configurations.base import AgentConfig, PackageConfiguration, SkillConfig
from aea.configurations.constants import (
    DEFAULT_SKILL_CONFIG_FILE,
    PACKAGE_TYPE_TO_CONFIG_FILE,
)
from aea.configurations.data_types import (
    ComponentId,
    ComponentType,
    PackageId,
    PackageType,
)
from aea.configurations.loader import load_configuration_object
from aea.package_manager.v1 import PackageManagerV1
from aea_cli_ipfs.ipfs_utils import IPFSTool

from autonomy.analyse.dialogues import check_dialogues_in_a_skill_package
from autonomy.analyse.logs.base import (
    ENTER_ROUND_REGEX,
    EXIT_ROUND_REGEX,
    LOGS_DB,
    LogRow,
    TIME_FORMAT,
)
from autonomy.analyse.logs.collection import FromDirectory, LogCollection
from autonomy.analyse.logs.db import AgentLogsDB
from autonomy.analyse.service import ServiceAnalyser, ServiceValidationFailed
from autonomy.chain.config import ChainType
from autonomy.cli.helpers.chain import get_ledger_and_crypto_objects
from autonomy.cli.utils.click_utils import sys_path_patch
from autonomy.configurations.base import PACKAGE_TYPE_TO_CONFIG_CLASS, Service


def load_package_tree(packages_dir: Path) -> None:
    """Load package tree."""

    pm = PackageManagerV1.from_dir(packages_dir=packages_dir)

    for package_id in pm.iter_dependency_tree():
        if package_id.package_type in (PackageType.AGENT, PackageType.SERVICE):
            continue

        package_path = pm.package_path_from_package_id(package_id=package_id)
        config_obj = load_configuration_object(
            package_type=package_id.package_type, directory=package_path
        )
        config_obj.directory = package_path
        load_aea_package(configuration=config_obj)


def list_all_skill_yaml_files(registry_path: Path) -> List[Path]:
    """List all skill yaml files in a local registry"""
    return sorted(registry_path.glob(f"*/skills/*/{DEFAULT_SKILL_CONFIG_FILE}"))


def run_dialogues_check(
    packages_dir: Path,
    ignore: List[str],
    dialogues: List[str],
) -> None:
    """Run dialogues check."""

    try:
        with sys_path_patch(packages_dir.parent):
            load_package_tree(packages_dir=packages_dir)
            for yaml_file in list_all_skill_yaml_files(packages_dir):
                if yaml_file.parent.name in ignore:
                    click.echo(f"Skipping {yaml_file.parent.name}")
                    continue

                click.echo(f"Checking {yaml_file.parent.name}")
                check_dialogues_in_a_skill_package(
                    config_file=yaml_file,
                    dialogues=dialogues,
                )
    except (ValueError, FileNotFoundError, ImportError) as e:
        raise click.ClickException(str(e))


<<<<<<< HEAD
class ParseLogs:
    """Parse agent logs."""

    _dbs: Dict[str, AgentLogsDB]
    _collection: LogCollection
    _db_path: Path

    results: Dict[str, List[LogRow]]

    def __init__(self) -> None:
        """Initialize object."""

    @property
    def agents(self) -> List[str]:
        """Available agents."""

        return self._collection.agents

    def from_dir(self, logs_dir: Path) -> "ParseLogs":
        """From directory"""

        self._db_path = logs_dir / LOGS_DB
        self._collection = FromDirectory(directory=logs_dir)
        self._dbs = {
            agent: AgentLogsDB(agent=agent, file=self._db_path)
            for agent in self._collection.agents
        }

        return self

    def create_tables(self, reset: bool = False) -> "ParseLogs":
        """Create required tables."""

        for agent, db in self._dbs.items():
            db_exists = db.exists()
            if db_exists and not reset:
                continue

            self._collection.create_agent_db(
                agent=agent,
                db=db,
                reset=reset,
            )

        return self

    def select(  # pylint: disable=too-many-arguments
        self,
        agents: List[str],
        start_time: Optional[Union[str, datetime]],
        end_time: Optional[Union[str, datetime]],
        log_level: Optional[str],
        period: Optional[int],
        round_name: Optional[str],
        behaviour_name: Optional[str],
    ) -> "ParseLogs":
        """Query and return results."""

        if start_time is not None:
            start_time = datetime.strptime(cast(str, start_time), TIME_FORMAT)

        if end_time is not None:
            end_time = datetime.strptime(cast(str, end_time), TIME_FORMAT)

        results = {}
        for agent in agents:
            results[agent] = self._dbs[agent].select(
                start_time=start_time,
                end_time=end_time,
                log_level=log_level,
                period=period,
                round_name=round_name,
                behaviour_name=behaviour_name,
            )

        self.results = results
        return self

    def re_include(self, regexes: List[str]) -> "ParseLogs":
        """Apply a set of regexes on the result."""
        if len(regexes) == 0:
            return self

        compiled_re = [re.compile(pattern) for pattern in regexes]

        def _apply_filter(row: LogRow) -> bool:
            return any(map(lambda _re: _re.match(row[2]) is not None, compiled_re))

        for agent, logs in self.results.items():
            self.results[agent] = list(filter(_apply_filter, logs))

        return self

    def re_exclude(self, regexes: List[str]) -> "ParseLogs":
        """Apply a set of regexes on the result."""

        if len(regexes) == 0:
            return self

        compiled_re = [re.compile(pattern) for pattern in regexes]

        def _apply_filter(row: LogRow) -> bool:
            return any(map(lambda _re: _re.match(row[2]) is None, compiled_re))

        for agent, logs in self.results.items():
            self.results[agent] = list(filter(_apply_filter, logs))

        return self

    def execution_path(self) -> None:
        """Output FSM path"""
        for agent, logs in self.results.items():
            period = -1
            click.echo(f"Agent {agent}")
            for _, _, message, _, _, _ in logs:
                match = ENTER_ROUND_REGEX.match(message)
                if match is not None:
                    _, _period = cast(Tuple[str, int], match.groups())
                    if _period != period:
                        period = _period
                        click.echo(f"|_ Period {period}")

                match = EXIT_ROUND_REGEX.match(message)
                if match is not None:
                    round_name, exit_event = match.groups()
                    click.echo(f"| |_ {round_name} | {exit_event}")
            click.echo("|_ End\n")

    def table(self) -> None:
        """Print table."""

        for agent, logs in self.results.items():
            click.echo(f"--- {agent} ---")
            for timestamp, log_level, message, _, _, _ in logs:
                click.echo(f"[{timestamp}][{log_level}] {message}")
            click.echo("--- End ---")


def _load_agent_from_ipfs(agent: PublicId) -> AgentConfig:
=======
def _get_content_from_ipfs(package_id: PackageId, file: str) -> bytes:
    """Read content from the IPFS registry."""
    try:
        ipfs_tool = IPFSTool()
        return ipfs_tool.client.cat(
            f"{package_id.package_hash}/{package_id.name}/{file}"
        )
    except Exception as e:
        raise click.ClickException(
            "Fetching content from the IPFS registry failed"
            f"\n\tPackage: {package_id}\n\tFile: {file}\n\tError: {e}"
        ) from e


def _load_from_ipfs(package_id: PackageId) -> PackageConfiguration:
>>>>>>> a2609161
    """Load agent config from the IPFS hash."""
    with tempfile.TemporaryDirectory() as package_dir:
        config_file = PACKAGE_TYPE_TO_CONFIG_FILE[package_id.package_type.value]
        config_content = _get_content_from_ipfs(package_id=package_id, file=config_file)
        Path(package_dir, config_file).write_bytes(config_content)
        return load_configuration_object(
            package_type=package_id.package_type,
            directory=Path(package_dir),
            package_type_config_class=PACKAGE_TYPE_TO_CONFIG_CLASS,
        )


def _load_from_local(
    package_id: PackageId, package_manager: PackageManagerV1
) -> PackageConfiguration:
    """Load from local repository."""

    return load_configuration_object(
        package_type=package_id.package_type,
        directory=package_manager.package_path_from_package_id(package_id=package_id),
        package_type_config_class=PACKAGE_TYPE_TO_CONFIG_CLASS,
    )


def _get_chained_abci_skill(
    agent_config: AgentConfig,
    package_manager: PackageManagerV1,
    is_on_chain_check: bool = False,
) -> Optional[SkillConfig]:
    """
    Get chained ABCI skill config

    This method cycles through the component overrides defined inside an agent package
    and tries to find out the chained ABCI app.

    :param agent_config: Agent configuration object.
    :param package_manager: Package manager.
    :param is_on_chain_check: A boolean flag to specify whether this is an on-chain
                            check or a local check
    :return: Skill configuration object if found
    """

    for skill_id in agent_config.skills:
        override = agent_config.component_configurations.get(
            ComponentId(component_type=ComponentType.SKILL, public_id=skill_id)
        )
        if override is None:
            continue

        package_id = PackageId(
            package_type=PackageType.SKILL,
            public_id=skill_id,
        )

        skill_config = cast(
            SkillConfig,
            (
                _load_from_ipfs(package_id=package_id)
                if is_on_chain_check
                else _load_from_local(
                    package_id=package_id, package_manager=package_manager
                )
            ),
        )

        # Check if the skill override has the `is_abstract` property set to true
        if override.get("is_abstract", False):
            continue

        # Check if the skill has the `is_abstract` property set to true
        if skill_config.is_abstract:
            continue

        # This statement makes an assumption skills other than the chained/main
        # abci are defined as abstract
        return skill_config

    return None


def _get_ipfs_pins(is_on_chain_check: bool = False) -> Set[str]:
    """Get IPFS pins."""
    ipfs_tool = IPFSTool()
    if is_on_chain_check:
        if not ipfs_tool.daemon.is_started():
            raise click.ClickException("Cannot connect to the IPFS daemon.")
        return ipfs_tool.all_pins()

    return set()


def _get_service_hash(service_id: PackageId, package_manager: PackageManagerV1) -> str:
    """Iterate through the available packages and find the hash for the service"""

    for package_id, package_hash in package_manager.dev_packages.items():
        if (
            package_id.package_type == PackageType.SERVICE
            and package_id.public_id.to_any() == service_id.public_id.to_any()
        ):
            return package_hash

    raise click.ClickException(
        f"Service with public id `{service_id.public_id}` not found"
    )


def check_service_readiness(
    token_id: Optional[int],
    service_id: PackageId,
    chain_type: ChainType,
    packages_dir: Path,
) -> None:
    """Check deployment readiness of a service."""

    package_manager = PackageManagerV1.from_dir(packages_dir=packages_dir)
    is_on_chain_check = token_id is not None
    ipfs_pins = _get_ipfs_pins(is_on_chain_check=is_on_chain_check)

    service_id = service_id.with_hash(
        package_hash=_get_service_hash(
            service_id=service_id,
            package_manager=package_manager,
        )
    )
    service_config = cast(
        Service,
        (
            _load_from_ipfs(package_id=service_id)
            if is_on_chain_check
            else _load_from_local(
                package_id=service_id, package_manager=package_manager
            )
        ),
    )

    agent_id = PackageId(
        package_type=PackageType.AGENT,
        public_id=service_config.agent,
    )
    agent_config = cast(
        AgentConfig,
        (
            _load_from_ipfs(package_id=agent_id)
            if is_on_chain_check
            else _load_from_local(package_id=agent_id, package_manager=package_manager)
        ),
    )

    skill_config = _get_chained_abci_skill(
        agent_config=agent_config,
        package_manager=package_manager,
        is_on_chain_check=is_on_chain_check,
    )

    if skill_config is None:
        raise click.ClickException(
            "Please make sure the agent package configuration contains overrides for the chained ABCI app"
        )

    try:
        service_analyser = ServiceAnalyser(
            service_config=service_config,
            is_on_chain_check=is_on_chain_check,
        )
        ledger_api, _ = get_ledger_and_crypto_objects(chain_type=chain_type)
        service_analyser.check_on_chain_state(
            ledger_api=ledger_api,
            chain_type=chain_type,
            token_id=cast(int, token_id),
        )
        service_analyser.validate_service_overrides()
        service_analyser.validate_agent_overrides(agent_config=agent_config)
        service_analyser.validate_skill_config(skill_config=skill_config)
        service_analyser.cross_verify_overrides(
            agent_config=agent_config, skill_config=skill_config
        )
        service_analyser.check_agent_dependencies_published(
            ipfs_pins=ipfs_pins, agent_config=agent_config
        )

        click.echo("Service is ready to be deployed.")
    except ServiceValidationFailed as e:
        raise click.ClickException(str(e)) from e<|MERGE_RESOLUTION|>--- conflicted
+++ resolved
@@ -23,11 +23,7 @@
 import tempfile
 from datetime import datetime
 from pathlib import Path
-<<<<<<< HEAD
-from typing import Dict, List, Optional, Tuple, Union, cast
-=======
-from typing import List, Optional, Set, cast
->>>>>>> a2609161
+from typing import Dict, List, Optional, Set, Tuple, Union, cast
 
 import click
 from aea.components.base import load_aea_package
@@ -109,7 +105,6 @@
         raise click.ClickException(str(e))
 
 
-<<<<<<< HEAD
 class ParseLogs:
     """Parse agent logs."""
 
@@ -248,8 +243,6 @@
             click.echo("--- End ---")
 
 
-def _load_agent_from_ipfs(agent: PublicId) -> AgentConfig:
-=======
 def _get_content_from_ipfs(package_id: PackageId, file: str) -> bytes:
     """Read content from the IPFS registry."""
     try:
@@ -265,7 +258,6 @@
 
 
 def _load_from_ipfs(package_id: PackageId) -> PackageConfiguration:
->>>>>>> a2609161
     """Load agent config from the IPFS hash."""
     with tempfile.TemporaryDirectory() as package_dir:
         config_file = PACKAGE_TYPE_TO_CONFIG_FILE[package_id.package_type.value]
