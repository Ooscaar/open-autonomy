name: oracle_hardhat
author: valory
version: 0.1.0
description: A set of agents implementing a price oracle
aea_version: '>=1.0.0, <2.0.0'
license: Apache-2.0
agent: valory/oracle_deployable:0.1.0
network: hardhat
number_of_agents: 4
---
benchmark_persistence_params:
  args: &id003
    log_dir: /benchmarks
observation_params:
  args: &id001
    observation_interval: 30
    broadcast_to_server: false
<<<<<<< HEAD
    service_registry_address: '0x0DCd1Bf9A1b36cE34237eEaFef220932846BCD82'
    on_chain_service_id: 1

valory_monitoring_backend: &monitoring_backend
  args:
    url: 'https://staging.oracle-server.autonolas.tech/deposit'

=======
valory_monitoring_backend:
  args: &id002
    url: https://staging.oracle-server.autonolas.tech/deposit
>>>>>>> 5a66ca27
public_id: valory/oracle_abci:0.1.0
type: skill
models:
  0:
  - price_api:
      args:
        url: https://api.coingecko.com/api/v3/simple/price
        api_id: coingecko
        parameters: '[["ids", "bitcoin"], ["vs_currencies", "usd"]]'
        response_key: bitcoin:usd
        headers: null
  - randomness_api:
      args:
        url: https://drand.cloudflare.com/public/latest
        api_id: cloudflare
  - params:
      args: *id001
  - server_api:
      args: *id002
  - benchmark_tool:
      args: *id003
  1:
  - price_api:
      args:
        url: https://ftx.com/api/markets/BTC/USD
        api_id: ftx
        response_key: result:last
        headers: null
        parameters: null
  - randomness_api:
      args:
        url: https://api.drand.sh/public/latest
        api_id: protocollabs1
  - params:
      args: *id001
  - server_api:
      args: *id002
  - benchmark_tool:
      args: *id003
  2:
  - price_api:
      args:
        url: https://api.coinbase.com/v2/prices/BTC-USD/buy
        api_id: coinbase
        response_key: data:amount
        headers: null
        parameters: null
  - randomness_api:
      args:
        url: https://api2.drand.sh/public/latest
        api_id: protocollabs2
  - params:
      args: *id001
  - server_api:
      args: *id002
  - benchmark_tool:
      args: *id003
  3:
  - price_api:
      args:
        url: https://api.binance.com/api/v3/ticker/price
        api_id: binance
        parameters: '[["symbol", "BTCUSDT"]]'
        response_key: price
        headers: null
  - randomness_api:
      args:
        url: https://api3.drand.sh/public/latest
        api_id: protocollabs3
  - params:
      args: *id001
  - server_api:
      args: *id002
  - benchmark_tool:
      args: *id003<|MERGE_RESOLUTION|>--- conflicted
+++ resolved
@@ -15,19 +15,11 @@
   args: &id001
     observation_interval: 30
     broadcast_to_server: false
-<<<<<<< HEAD
     service_registry_address: '0x0DCd1Bf9A1b36cE34237eEaFef220932846BCD82'
     on_chain_service_id: 1
-
-valory_monitoring_backend: &monitoring_backend
-  args:
-    url: 'https://staging.oracle-server.autonolas.tech/deposit'
-
-=======
 valory_monitoring_backend:
   args: &id002
     url: https://staging.oracle-server.autonolas.tech/deposit
->>>>>>> 5a66ca27
 public_id: valory/oracle_abci:0.1.0
 type: skill
 models:
