--- conflicted
+++ resolved
@@ -31,7 +31,6 @@
 from packages.valory.contracts.gnosis_safe.contract import GnosisSafeContract
 from packages.valory.skills.abstract_round_abci.behaviour_utils import BaseState
 from packages.valory.skills.abstract_round_abci.behaviours import AbstractRoundBehaviour
-from packages.valory.skills.abstract_round_abci.dialogues import HttpDialogues
 from packages.valory.skills.price_estimation_abci.models.payloads import (
     DeploySafePayload,
     EstimatePayload,
@@ -66,35 +65,30 @@
         return cast(PeriodState, self.context.state.period_state)
 
 
-class TendermintHealthcheck(PriceEstimationBaseState):  # pylint: disable=too-many-ancestors
+class TendermintHealthcheck(
+    PriceEstimationBaseState
+):  # pylint: disable=too-many-ancestors
     """Check whether Tendermint nodes are running."""
 
     state_id = "tendermint_healthcheck"
 
     def async_act(self) -> None:  # type: ignore
-<<<<<<< HEAD
-        """Do the action."""
-        delay = self.context.params.initial_delay
-        yield from self.sleep(delay)
-        self.set_done()
-=======
-        """
-        Check whether tendermint is running or not.
-        """
-        while True:
-            request_message, http_dialogue = self._build_http_request_message(
-                "GET",
-                self.context.params.tendermint_url + "/health",
-            )
-            result = yield from self._do_request(request_message, http_dialogue)
-            try:
-                json.loads(result.body.decode())
-                self.context.logger.info("Tendermint running.")
-                break
-            except json.JSONDecodeError:
-                self.context.logger.error("Tendermint not running, Trying again !")
-                yield from self.sleep(1)
->>>>>>> 16f3f01d
+        """Check whether tendermint is running or not."""
+        request_message, http_dialogue = self._build_http_request_message(
+            "GET",
+            self.context.params.tendermint_url + "/health",
+        )
+        result = yield from self._do_request(request_message, http_dialogue)
+        is_done = False
+        try:
+            json.loads(result.body.decode())
+            self.context.logger.info("Tendermint running.")
+            is_done = True
+        except json.JSONDecodeError:
+            self.context.logger.error("Tendermint not running, trying again!")
+            yield from self.sleep(1)
+        if is_done:
+            self.set_done()
 
 
 class RegistrationBehaviour(  # pylint: disable=too-many-ancestors
