name: registration_abci
author: valory
version: 0.1.0
type: skill
description: ABCI application for common apps.
license: Apache-2.0
aea_version: '>=1.0.0, <2.0.0'
fingerprint:
  README.md: QmYgDsnQnryPwFXnaNTns1ypH9jqvYeHGgmP9K2y4tXFJy
  __init__.py: QmcMo5TeB1s4UWwEwXT8Xdsw7nNXzwJe7YXE3RgsSwEp7R
  behaviours.py: QmZUyyQWAXhPWY3ny2HZkykb5fJgHjkqxKPFVYfR1wCSh1
<<<<<<< HEAD
  dialogues.py: QmT6ojZQVrHPZC8vU4qMUAYwSuoyfENztqPgqMr2DyLQ13
  fsm_specification.yaml: QmPmcDVTn1PEZhTuZdxrA68thbvz1iCjM88cR8984Ez7Js
  handlers.py: QmaBseoR7MqbNV4A1Bj3694zavs3bbt3YrV2RyiAuWhQv7
=======
  dialogues.py: QmfDThV4WCRzK88XDpW2hKDYCuEH4RxoHCoAkWpkBRGRPv
  fsm_specification.yaml: QmXVQp8pmwwURGntFJ41QziXMFysTpkZy9wjVn1KoACZgA
  handlers.py: QmThK5PB67624VnCWmBXBz1MzwVp9XBWA97x3rsAwADnW1
>>>>>>> ce2d400b
  models.py: QmP1o1MJF1qQtRurgzZ2fdRHWdu3G6xrTxUWy9GdYtHihT
  payloads.py: QmdJ8VRZmEXnJWx4oNcizaxjgBtEhanFBY2cU3g4UWM7s5
  rounds.py: QmUq6h9dV27yVpqBqsXUEtrDoTKqinCgAWtaMKvEe8Nv18
fingerprint_ignore_patterns: []
connections: []
contracts: []
protocols: []
skills:
- valory/abstract_round_abci:0.1.0
behaviours:
  main:
    args: {}
    class_name: AgentRegistrationRoundBehaviour
handlers:
  contract_api:
    args: {}
    class_name: ContractApiHandler
  http:
    args: {}
    class_name: HttpHandler
  ledger_api:
    args: {}
    class_name: LedgerApiHandler
  signing:
    args: {}
    class_name: SigningHandler
  tendermint:
    args: {}
    class_name: TendermintHandler
models:
  abci_dialogues:
    args: {}
    class_name: AbciDialogues
  benchmark_tool:
    args:
      log_dir: /logs
    class_name: BenchmarkTool
  contract_api_dialogues:
    args: {}
    class_name: ContractApiDialogues
  http_dialogues:
    args: {}
    class_name: HttpDialogues
  ledger_api_dialogues:
    args: {}
    class_name: LedgerApiDialogues
  params:
    args:
      cleanup_history_depth: 1
      consensus:
        max_participants: 1
      drand_public_key: 868f005eb8e6e4ca0a47c8a77ceaa5309a47978a7c71bc5cce96366b5d7a569937c529eeda66c7293784a9402801af31
      keeper_timeout: 30.0
      max_healthcheck: 120
      observation_interval: 10
      reset_tendermint_after: 2
      retry_attempts: 400
      retry_timeout: 3
      round_timeout_seconds: 30.0
      service_id: registration
      service_registry_address: null
      on_chain_service_id: null
      sleep_time: 1
      tendermint_check_sleep_delay: 3
      tendermint_com_url: http://localhost:8080
      tendermint_max_retries: 5
      tendermint_url: http://localhost:26657
    class_name: Params
  requests:
    args: {}
    class_name: Requests
  signing_dialogues:
    args: {}
    class_name: SigningDialogues
  state:
    args: {}
    class_name: SharedState
dependencies: {}
is_abstract: true<|MERGE_RESOLUTION|>--- conflicted
+++ resolved
@@ -8,16 +8,10 @@
 fingerprint:
   README.md: QmYgDsnQnryPwFXnaNTns1ypH9jqvYeHGgmP9K2y4tXFJy
   __init__.py: QmcMo5TeB1s4UWwEwXT8Xdsw7nNXzwJe7YXE3RgsSwEp7R
-  behaviours.py: QmZUyyQWAXhPWY3ny2HZkykb5fJgHjkqxKPFVYfR1wCSh1
-<<<<<<< HEAD
+  behaviours.py: QmUy29Td8xCH44WwT8LCJq7aXvvQqGzriXDMEThwwQtuNz
   dialogues.py: QmT6ojZQVrHPZC8vU4qMUAYwSuoyfENztqPgqMr2DyLQ13
-  fsm_specification.yaml: QmPmcDVTn1PEZhTuZdxrA68thbvz1iCjM88cR8984Ez7Js
+  fsm_specification.yaml: QmXVQp8pmwwURGntFJ41QziXMFysTpkZy9wjVn1KoACZgA
   handlers.py: QmaBseoR7MqbNV4A1Bj3694zavs3bbt3YrV2RyiAuWhQv7
-=======
-  dialogues.py: QmfDThV4WCRzK88XDpW2hKDYCuEH4RxoHCoAkWpkBRGRPv
-  fsm_specification.yaml: QmXVQp8pmwwURGntFJ41QziXMFysTpkZy9wjVn1KoACZgA
-  handlers.py: QmThK5PB67624VnCWmBXBz1MzwVp9XBWA97x3rsAwADnW1
->>>>>>> ce2d400b
   models.py: QmP1o1MJF1qQtRurgzZ2fdRHWdu3G6xrTxUWy9GdYtHihT
   payloads.py: QmdJ8VRZmEXnJWx4oNcizaxjgBtEhanFBY2cU3g4UWM7s5
   rounds.py: QmUq6h9dV27yVpqBqsXUEtrDoTKqinCgAWtaMKvEe8Nv18
@@ -73,13 +67,13 @@
       keeper_timeout: 30.0
       max_healthcheck: 120
       observation_interval: 10
+      on_chain_service_id: null
       reset_tendermint_after: 2
       retry_attempts: 400
       retry_timeout: 3
       round_timeout_seconds: 30.0
       service_id: registration
       service_registry_address: null
-      on_chain_service_id: null
       sleep_time: 1
       tendermint_check_sleep_delay: 3
       tendermint_com_url: http://localhost:8080
