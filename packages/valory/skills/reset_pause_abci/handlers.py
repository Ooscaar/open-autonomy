# -*- coding: utf-8 -*-
# ------------------------------------------------------------------------------
#
#   Copyright 2021-2022 Valory AG
#
#   Licensed under the Apache License, Version 2.0 (the "License");
#   you may not use this file except in compliance with the License.
#   You may obtain a copy of the License at
#
#       http://www.apache.org/licenses/LICENSE-2.0
#
#   Unless required by applicable law or agreed to in writing, software
#   distributed under the License is distributed on an "AS IS" BASIS,
#   WITHOUT WARRANTIES OR CONDITIONS OF ANY KIND, either express or implied.
#   See the License for the specific language governing permissions and
#   limitations under the License.
#
# ------------------------------------------------------------------------------

"""This module contains the handler for the 'reset_pause_abci' skill."""

<<<<<<< HEAD

=======
from packages.valory.skills.abstract_round_abci.handlers import ABCIRoundHandler
>>>>>>> 4eacb3d5
from packages.valory.skills.abstract_round_abci.handlers import (
    ContractApiHandler as BaseContractApiHandler,
)
from packages.valory.skills.abstract_round_abci.handlers import (
    HttpHandler as BaseHttpHandler,
)
from packages.valory.skills.abstract_round_abci.handlers import (
    LedgerApiHandler as BaseLedgerApiHandler,
)
from packages.valory.skills.abstract_round_abci.handlers import (
    SigningHandler as BaseSigningHandler,
)
from packages.valory.skills.abstract_round_abci.handlers import (
    TendermintHandler as BaseTendermintHandler,
)


ABCIHandler = ABCIRoundHandler
HttpHandler = BaseHttpHandler
SigningHandler = BaseSigningHandler
LedgerApiHandler = BaseLedgerApiHandler
ContractApiHandler = BaseContractApiHandler
TendermintHandler = BaseTendermintHandler<|MERGE_RESOLUTION|>--- conflicted
+++ resolved
@@ -19,11 +19,7 @@
 
 """This module contains the handler for the 'reset_pause_abci' skill."""
 
-<<<<<<< HEAD
-
-=======
 from packages.valory.skills.abstract_round_abci.handlers import ABCIRoundHandler
->>>>>>> 4eacb3d5
 from packages.valory.skills.abstract_round_abci.handlers import (
     ContractApiHandler as BaseContractApiHandler,
 )
