--- conflicted
+++ resolved
@@ -156,13 +156,8 @@
         """Process the end of the block."""
         if self.threshold_reached:
             synchronized_data = self.synchronized_data.create(
-<<<<<<< HEAD
-                participants=self.synchronized_data.participants,
-                all_participants=self.synchronized_data.all_participants,
-=======
                 participants=[self.synchronized_data.participants],
                 all_participants=[self.synchronized_data.all_participants],
->>>>>>> 2052c1a5
             )
             return synchronized_data, Event.DONE
         if not self.is_majority_possible(
