--- conflicted
+++ resolved
@@ -517,27 +517,18 @@
             - done: 1.
             - no majority: 0.
             - round timeout: 0.
-<<<<<<< HEAD
-=======
             - file error: 14.
             - network error: 14.
->>>>>>> d0495bd5
         1. TransformRound
             - done: 2.
             - no majority: 1.
             - round timeout: 1.
-<<<<<<< HEAD
-=======
-            - file error: 14.
->>>>>>> d0495bd5
+            - file error: 14.
         2. PreprocessRound
             - done: 3.
             - no majority: 2.
             - round timeout: 2.
-<<<<<<< HEAD
-=======
-            - file error: 14.
->>>>>>> d0495bd5
+            - file error: 14.
         3. RandomnessRound
             - done: 4.
             - randomness invalid: 3.
@@ -547,36 +538,24 @@
             - done: 5.
             - no majority: 4.
             - round timeout: 4.
-<<<<<<< HEAD
-=======
-            - file error: 14.
->>>>>>> d0495bd5
+            - file error: 14.
         5. TrainRound
             - fully trained: 7.
             - done: 6.
             - no majority: 5.
             - round timeout: 5.
-<<<<<<< HEAD
-=======
-            - file error: 14.
->>>>>>> d0495bd5
+            - file error: 14.
         6. TestRound
             - done: 5.
             - no majority: 6.
             - round timeout: 6.
-<<<<<<< HEAD
-=======
-            - file error: 14.
->>>>>>> d0495bd5
+            - file error: 14.
         7. EstimateRound
             - done: 8.
             - estimation cycle: 9.
             - round timeout: 7.
             - no majority: 7.
-<<<<<<< HEAD
-=======
-            - file error: 14.
->>>>>>> d0495bd5
+            - file error: 14.
         8. FreshModelResetRound
             - done: 0.
             - round timeout: 8.
@@ -589,28 +568,18 @@
             - done: 11.
             - round timeout: 10.
             - no majority: 10.
-<<<<<<< HEAD
-=======
             - file error: 14.
             - network error: 14.
->>>>>>> d0495bd5
         11. PrepareBatchRound
             - done: 12.
             - round timeout: 11.
             - no majority: 11.
-<<<<<<< HEAD
-        12. UpdateForecasterRound
-            - done: 7.
-            - round timeout: 12.
-            - no majority: 14.
-=======
             - file error: 14.
         12. UpdateForecasterRound
             - done: 7.
             - round timeout: 12.
             - no majority: 12.
             - file error: 14.
->>>>>>> d0495bd5
         13. FinishedAPYEstimationRound
         14. FailedAPYRound
 
