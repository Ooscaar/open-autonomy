# -*- coding: utf-8 -*-
# ------------------------------------------------------------------------------
#
#   Copyright 2021-2022 Valory AG
#
#   Licensed under the Apache License, Version 2.0 (the "License");
#   you may not use this file except in compliance with the License.
#   You may obtain a copy of the License at
#
#       http://www.apache.org/licenses/LICENSE-2.0
#
#   Unless required by applicable law or agreed to in writing, software
#   distributed under the License is distributed on an "AS IS" BASIS,
#   WITHOUT WARRANTIES OR CONDITIONS OF ANY KIND, either express or implied.
#   See the License for the specific language governing permissions and
#   limitations under the License.
#
# ------------------------------------------------------------------------------

"""Test the behaviours_utils.py module of the skill."""

import json
import logging
import math
import platform
import time
from abc import ABC
from collections import OrderedDict
from datetime import datetime
from enum import Enum
from pathlib import Path
from typing import (
    Any,
    Callable,
    Dict,
    Generator,
    List,
    Optional,
    Tuple,
    Type,
    Union,
    cast,
)
from unittest import mock
from unittest.mock import MagicMock

import pytest
import pytz  # type: ignore  # pylint: disable=import-error
<<<<<<< HEAD
from aea.protocols.base import Message
from hypothesis import given
from hypothesis import strategies as st

from packages.valory.protocols.ledger_api.custom_types import (
    SignedTransaction,
    TransactionDigest,
)


try:
    import atheris  # type: ignore
except (ImportError, ModuleNotFoundError):
    atheris: Any = None  # type: ignore
=======
from _pytest.logging import LogCaptureFixture
>>>>>>> 0ab02481

# pylint: skip-file
from aea.common import JSONLike
from aea.test_tools.utils import as_context
from aea_test_autonomy.helpers.base import try_send
from hypothesis import given, settings
from hypothesis import strategies as st

from packages.open_aea.protocols.signing import SigningMessage
from packages.valory.connections.http_client.connection import HttpDialogues
from packages.valory.protocols.http import HttpMessage
from packages.valory.protocols.ledger_api.custom_types import (
    SignedTransaction,
    TransactionDigest,
)
from packages.valory.protocols.ledger_api.message import LedgerApiMessage
from packages.valory.skills.abstract_round_abci import behaviour_utils
from packages.valory.skills.abstract_round_abci.base import (
    AbstractRound,
    BaseSynchronizedData,
    BaseTxPayload,
    Transaction,
)
from packages.valory.skills.abstract_round_abci.behaviour_utils import (
    AsyncBehaviour,
    BaseBehaviour,
    DegenerateBehaviour,
    GENESIS_TIME_FMT,
    HEIGHT_OFFSET_MULTIPLIER,
    MIN_HEIGHT_OFFSET,
    NON_200_RETURN_CODE_DURING_RESET_THRESHOLD,
    RESET_HASH,
    ROOT_HASH,
    RPCResponseStatus,
    SendException,
    TimeoutException,
    TmManager,
    make_degenerate_behaviour,
)
from packages.valory.skills.abstract_round_abci.io_.ipfs import (
    IPFSInteract,
    IPFSInteractionError,
)
from packages.valory.skills.abstract_round_abci.models import (
    SharedState,
    TendermintRecoveryParams,
    _DEFAULT_REQUEST_RETRY_DELAY,
    _DEFAULT_REQUEST_TIMEOUT,
    _DEFAULT_TX_MAX_ATTEMPTS,
    _DEFAULT_TX_TIMEOUT,
)


PACKAGE_DIR = Path(__file__).parent.parent

# https://github.com/python/cpython/issues/94414
# https://stackoverflow.com/questions/46133223/maximum-value-of-timestamp
# NOTE: timezone in behaviour_utils._get_reset_params set to UTC
#  but hypothesis does not allow passing of the `tzinfo` argument
#  hence we add and subtract a day from the actual min / max datetime
MIN_DATETIME_WINDOWS = datetime(1970, 1, 3, 1, 0, 0)
MAX_DATETIME_WINDOWS = datetime(3000, 12, 30, 23, 59, 59)


def mock_yield_and_return(
    return_value: Any,
) -> Callable[[], Generator[None, None, Any]]:
    """Wrapper for a Dummy generator that returns a `bool`."""

    def yield_and_return(*_: Any, **__: Any) -> Generator[None, None, Any]:
        """Dummy generator that returns a `bool`."""
        yield
        return return_value

    return yield_and_return


def yield_and_return_bool_wrapper(
    flag_value: bool,
) -> Callable[[], Generator[None, None, Optional[bool]]]:
    """Wrapper for a Dummy generator that returns a `bool`."""

    def yield_and_return_bool(
        **_: bool,
    ) -> Generator[None, None, Optional[bool]]:
        """Dummy generator that returns a `bool`."""
        yield
        return flag_value

    return yield_and_return_bool


def yield_and_return_int_wrapper(
    value: Optional[int],
) -> Callable[[], Generator[None, None, Optional[int]]]:
    """Wrapper for a Dummy generator that returns an `int`."""

    def yield_and_return_int(
        **_: int,
    ) -> Generator[None, None, Optional[int]]:
        """Dummy generator that returns an `int`."""
        yield
        return value

    return yield_and_return_int


class AsyncBehaviourTest(AsyncBehaviour, ABC):
    """Concrete AsyncBehaviour class for testing purposes."""

    def async_act_wrapper(self) -> Generator:
        """Do async act wrapper. Forwards to 'async_act'."""
        yield from self.async_act()

    def async_act(self) -> Generator:
        """Do 'async_act'."""


def async_behaviour_initial_state_is_ready() -> None:
    """Check that the initial async state is "READY"."""
    behaviour = AsyncBehaviourTest()
    assert behaviour.state == AsyncBehaviour.AsyncState.READY


def test_async_behaviour_ticks() -> None:
    """Test "AsyncBehaviour", only ticks."""

    class MyAsyncBehaviour(AsyncBehaviourTest):
        counter = 0

        def async_act(self) -> Generator:
            self.counter += 1
            yield
            self.counter += 1
            yield
            self.counter += 1

    behaviour = MyAsyncBehaviour()
    assert behaviour.counter == 0
    behaviour.act()
    assert behaviour.counter == 1
    assert behaviour.state == AsyncBehaviour.AsyncState.RUNNING
    behaviour.act()
    assert behaviour.counter == 2
    assert behaviour.state == AsyncBehaviour.AsyncState.RUNNING
    behaviour.act()
    assert behaviour.counter == 3
    assert behaviour.state == AsyncBehaviour.AsyncState.READY


def test_async_behaviour_wait_for_message() -> None:
    """Test 'wait_for_message'."""

    expected_message = "message"

    class MyAsyncBehaviour(AsyncBehaviourTest):
        counter = 0
        message = None

        def async_act(self) -> Generator:
            self.counter += 1
            self.message = yield from self.wait_for_message(
                lambda message: message == expected_message
            )
            self.counter += 1

    behaviour = MyAsyncBehaviour()
    assert behaviour.counter == 0
    behaviour.act()
    assert behaviour.counter == 1
    assert behaviour.state == AsyncBehaviour.AsyncState.WAITING_MESSAGE

    # another call to act doesn't change the state (still waiting for message)
    behaviour.act()
    assert behaviour.counter == 1
    assert behaviour.state == AsyncBehaviour.AsyncState.WAITING_MESSAGE

    # sending a message that does not satisfy the condition won't change state
    behaviour.try_send("wrong_message")
    behaviour.act()
    assert behaviour.counter == 1
    assert behaviour.state == AsyncBehaviour.AsyncState.WAITING_MESSAGE

    # sending a message before it is processed raises an exception
    behaviour.try_send("wrong_message")
    with pytest.raises(SendException, match="cannot send message"):
        behaviour.try_send("wrong_message")
    behaviour.act()

    # sending the right message will transition to the next state,
    # but only when calling act()
    behaviour.try_send(expected_message)
    assert behaviour.counter == 1
    assert behaviour.state == AsyncBehaviour.AsyncState.WAITING_MESSAGE
    behaviour.act()
    assert behaviour.counter == 2
    assert behaviour.message == expected_message
    assert behaviour.state == AsyncBehaviour.AsyncState.READY


def test_async_behaviour_wait_for_message_raises_timeout_exception() -> None:
    """Test 'wait_for_message' when it raises TimeoutException."""

    with pytest.raises(TimeoutException):
        behaviour = AsyncBehaviourTest()
        gen = behaviour.wait_for_message(lambda _: False, timeout=0.01)
        # trigger function
        try_send(gen)
        # sleep so to run out the timeout
        time.sleep(0.02)
        # trigger function and make the exception to raise
        try_send(gen)


def test_async_behaviour_wait_for_condition() -> None:
    """Test 'wait_for_condition' method."""

    condition = False

    class MyAsyncBehaviour(AsyncBehaviourTest):
        counter = 0

        def async_act(self) -> Generator:
            self.counter += 1
            yield from self.wait_for_condition(lambda: condition)
            self.counter += 1

    behaviour = MyAsyncBehaviour()
    assert behaviour.counter == 0
    behaviour.act()
    assert behaviour.counter == 1
    assert behaviour.state == AsyncBehaviour.AsyncState.RUNNING

    # if condition is false, execution remains at the same point
    behaviour.act()
    assert behaviour.counter == 1
    assert behaviour.state == AsyncBehaviour.AsyncState.RUNNING

    # if condition is true, execution continues
    condition = True
    behaviour.act()
    assert behaviour.counter == 2
    assert behaviour.state == AsyncBehaviour.AsyncState.READY


def test_async_behaviour_wait_for_condition_with_timeout() -> None:
    """Test 'wait_for_condition' method with timeout expired."""

    class MyAsyncBehaviour(AsyncBehaviourTest):
        counter = 0

        def async_act(self) -> Generator:
            self.counter += 1
            yield from self.wait_for_condition(lambda: False, timeout=0.05)
            self.counter += 1

    behaviour = MyAsyncBehaviour()
    assert behaviour.counter == 0
    behaviour.act()
    assert behaviour.counter == 1
    assert behaviour.state == AsyncBehaviour.AsyncState.RUNNING

    # sleep so the timeout expires
    time.sleep(0.1)

    # the next call to act raises TimeoutException
    with pytest.raises(TimeoutException):
        behaviour.act()


def test_async_behaviour_sleep() -> None:
    """Test 'sleep' method."""

    timedelta = 0.5

    class MyAsyncBehaviour(AsyncBehaviourTest):
        counter = 0
        first_datetime = None
        last_datetime = None

        def async_act_wrapper(self) -> Generator:
            yield from self.async_act()

        def async_act(self) -> Generator:
            self.first_datetime = datetime.now()
            self.counter += 1
            yield from self.sleep(timedelta)
            self.counter += 1
            self.last_datetime = datetime.now()

    behaviour = MyAsyncBehaviour()
    assert behaviour.counter == 0

    behaviour.act()
    assert behaviour.counter == 1
    assert behaviour.state == AsyncBehaviour.AsyncState.RUNNING

    # calling 'act()' before the sleep interval will keep the behaviour in the same state
    behaviour.act()
    assert behaviour.counter == 1
    assert behaviour.state == AsyncBehaviour.AsyncState.RUNNING

    # wait the sleep timeout, we give twice the amount of time it takes the behaviour
    time.sleep(timedelta * 2)

    assert behaviour.counter == 1
    assert behaviour.state == AsyncBehaviour.AsyncState.RUNNING
    behaviour.act()
    assert behaviour.counter == 2
    assert behaviour.state == AsyncBehaviour.AsyncState.READY
    assert behaviour.last_datetime is not None and behaviour.first_datetime is not None
    assert (
        behaviour.last_datetime - behaviour.first_datetime
    ).total_seconds() > timedelta


def test_async_behaviour_without_yield() -> None:
    """Test AsyncBehaviour, async_act without yield/yield from."""

    class MyAsyncBehaviour(AsyncBehaviourTest):
        def async_act_wrapper(self) -> Generator:
            pass

        def async_act(self) -> Generator:
            pass

    behaviour = MyAsyncBehaviour()
    behaviour.act()
    assert behaviour.state == AsyncBehaviour.AsyncState.READY


def test_async_behaviour_raise_stopiteration() -> None:
    """Test AsyncBehaviour, async_act raising 'StopIteration'."""

    class MyAsyncBehaviour(AsyncBehaviourTest):
        def async_act_wrapper(self) -> Generator:
            raise StopIteration

        def async_act(self) -> Generator:
            pass

    behaviour = MyAsyncBehaviour()
    behaviour.act()
    assert behaviour.state == AsyncBehaviour.AsyncState.READY


def test_async_behaviour_stop() -> None:
    """Test AsyncBehaviour.stop method."""

    class MyAsyncBehaviour(AsyncBehaviourTest):
        def async_act(self) -> Generator:
            yield

    behaviour = MyAsyncBehaviour()
    assert behaviour.is_stopped
    behaviour.act()
    assert not behaviour.is_stopped
    behaviour.stop()
    assert behaviour.is_stopped
    behaviour.stop()
    assert behaviour.is_stopped


class RoundA(AbstractRound):
    """Concrete ABCI round."""

    round_id = "round_a"

    def end_block(self) -> Optional[Tuple[BaseSynchronizedData, Enum]]:
        """Handle end block."""
        return None

    def check_payload(self, payload: BaseTxPayload) -> None:
        """Check payload."""

    def process_payload(self, payload: BaseTxPayload) -> None:
        """Process payload."""


class BehaviourATest(BaseBehaviour):
    """Concrete BaseBehaviour class."""

    behaviour_id = "behaviour_a"
    matching_round: Type[RoundA] = RoundA

    def async_act(self) -> Generator:
        """Do the 'async_act'."""
        yield


def _get_status_patch_wrapper(
    latest_block_height: int,
    expected_round_count: Optional[int],
    expected_reset_index: Optional[int],
) -> Callable[[Any, Any], Generator[None, None, MagicMock]]:
    """Wrapper for `_get_status` method patch."""

    if any(
        app_hash_param is None
        for app_hash_param in (expected_round_count, expected_reset_index)
    ):
        app_hash = ""
    else:
        app_hash = (
            f"{ROOT_HASH}{expected_round_count}{RESET_HASH}{expected_reset_index}"
        )

    def _get_status_patch(*_: Any, **__: Any) -> Generator[None, None, MagicMock]:
        """Patch `_get_status` method"""
        yield
        return MagicMock(
            body=json.dumps(
                {
                    "result": {
                        "sync_info": {
                            "latest_block_height": latest_block_height,
                            "latest_app_hash": app_hash,
                        }
                    }
                }
            ).encode()
        )

    return _get_status_patch


def _get_status_wrong_patch(
    *args: Any, **kwargs: Any
) -> Generator[None, None, MagicMock]:
    """Patch `_get_status` method"""
    return MagicMock(
        body=json.dumps({"result": {"sync_info": {"latest_block_height": -1}}}).encode()
    )
    yield


def _wait_until_transaction_delivered_patch(
    *args: Any, **kwargs: Any
) -> Generator[None, None, Tuple]:
    """Patch `_wait_until_transaction_delivered` method"""
    return False, HttpMessage(
        performative=HttpMessage.Performative.RESPONSE,  # type: ignore
        body=json.dumps({"tx_result": {"info": "TransactionNotValidError"}}),
    )
    yield


class TestBaseBehaviour:
    """Tests for the 'BaseBehaviour' class."""

    _DUMMY_CONSENSUS_THRESHOLD = 3

    def setup(self) -> None:
        """Set up the tests."""
        self.context_mock = MagicMock()
        self.context_params_mock = MagicMock(
            ipfs_domain_name=None,
            request_timeout=_DEFAULT_REQUEST_TIMEOUT,
            request_retry_delay=_DEFAULT_REQUEST_RETRY_DELAY,
            tx_timeout=_DEFAULT_TX_TIMEOUT,
            max_attempts=_DEFAULT_TX_MAX_ATTEMPTS,
        )
        self.context_mock.shared_state = {}
        self.context_state_synchronized_data_mock = MagicMock()
        self.context_mock.params = self.context_params_mock
        self.context_mock.state.synchronized_data = (
            self.context_state_synchronized_data_mock
        )
        self.current_round_count = 10
        self.current_reset_index = 10
        self.context_mock.state.synchronized_data.db = MagicMock(
            round_count=self.current_round_count, reset_index=self.current_reset_index
        )
        self.context_mock.state.round_sequence.current_round_id = "round_a"
        self.context_mock.state.round_sequence.syncing_up = False
        self.context_mock.state.round_sequence.block_stall_deadline_expired = False
        self.context_mock.http_dialogues = HttpDialogues()
        self.context_mock.handlers.__dict__ = {"http": MagicMock()}
        self.behaviour = BehaviourATest(name="", skill_context=self.context_mock)
        self.behaviour.context.logger = logging  # type: ignore

    def test_send_to_ipfs(self, caplog: LogCaptureFixture) -> None:
        """Test send_to_ipfs"""

        assert self.behaviour.ipfs_enabled is False
        expected = "Trying to perform an IPFS operation, but IPFS has not been enabled!"
        with pytest.raises(ValueError, match=expected):
            self.behaviour.send_to_ipfs("filepath", [])

        self.behaviour.ipfs_enabled = True
        self.behaviour._ipfs_interact = IPFSInteract(None)  # type: ignore
        with mock.patch.object(
            IPFSInteract, "store_and_send", return_value="mock_hash"
        ):
            with caplog.at_level(logging.INFO):
                self.behaviour.send_to_ipfs("filepath", [])
                assert "IPFS hash is: mock_hash" in caplog.text

        side_effect = IPFSInteractionError
        with mock.patch.object(IPFSInteract, "store_and_send", side_effect=side_effect):
            with caplog.at_level(logging.ERROR):
                self.behaviour.send_to_ipfs("filepath", [])
                expected = "An error occurred while trying to send a file to IPFS:"
                assert expected in caplog.text

    def test_get_from_ipfs(self, caplog: LogCaptureFixture) -> None:
        """Test get_from_ipfs"""

        assert self.behaviour.ipfs_enabled is False
        expected = "Trying to perform an IPFS operation, but IPFS has not been enabled!"
        with pytest.raises(ValueError, match=expected):
            self.behaviour.get_from_ipfs("mock_hash", "target_dir")

        self.behaviour.ipfs_enabled = True
        self.behaviour._ipfs_interact = IPFSInteract(None)  # type: ignore
        with mock.patch.object(IPFSInteract, "get_and_read"):
            with caplog.at_level(logging.INFO):
                self.behaviour.get_from_ipfs("mock_hash", "target_dir")

        side_effect = IPFSInteractionError
        with mock.patch.object(IPFSInteract, "store_and_send", side_effect=side_effect):
            with caplog.at_level(logging.ERROR):
                self.behaviour.get_from_ipfs("mock_hash", "target_dir")
                expected = "An error occurred while trying to fetch a file from IPFS:"
                assert expected in caplog.text

    def test_params_property(self) -> None:
        """Test the 'params' property."""
        assert self.behaviour.params == self.context_params_mock

    def test_synchronized_data_property(self) -> None:
        """Test the 'synchronized_data' property."""
        assert (
            self.behaviour.synchronized_data
            == self.context_state_synchronized_data_mock
        )

    def test_check_in_round(self) -> None:
        """Test 'BaseBehaviour' initialization."""
        expected_round_id = "round"
        self.context_mock.state.round_sequence.current_round_id = expected_round_id
        assert self.behaviour.check_in_round(expected_round_id)
        assert not self.behaviour.check_in_round("wrong round")

        assert not self.behaviour.check_not_in_round(expected_round_id)
        assert self.behaviour.check_not_in_round("wrong round")

        func = self.behaviour.is_round_ended(expected_round_id)
        assert not func()

    def test_check_in_last_round(self) -> None:
        """Test 'BaseBehaviour' initialization."""
        expected_round_id = "round"
        self.context_mock.state.round_sequence.last_round_id = expected_round_id
        assert self.behaviour.check_in_last_round(expected_round_id)
        assert not self.behaviour.check_in_last_round("wrong round")

        assert not self.behaviour.check_not_in_last_round(expected_round_id)
        assert self.behaviour.check_not_in_last_round("wrong round")

        assert self.behaviour.check_round_has_finished(expected_round_id)

    def test_check_round_height_has_changed(self) -> None:
        """Test 'check_round_height_has_changed'."""
        current_height = 0
        self.context_mock.state.round_sequence.current_round_height = current_height
        assert not self.behaviour.check_round_height_has_changed(current_height)
        new_height = current_height + 1
        self.context_mock.state.round_sequence.current_round_height = new_height
        assert self.behaviour.check_round_height_has_changed(current_height)
        assert not self.behaviour.check_round_height_has_changed(new_height)

    def test_wait_until_round_end_negative_last_round_or_matching_round(self) -> None:
        """Test 'wait_until_round_end' method, negative case (not in matching nor last round)."""
        self.behaviour.context.state.round_sequence.current_round_id = (
            "current_round_id"
        )
        self.behaviour.context.state.round_sequence.last_round_id = "last_round_id"
        self.behaviour.matching_round.round_id = "matching_round"
        generator = self.behaviour.wait_until_round_end()
        with pytest.raises(
            ValueError,
            match=r"Should be in matching round \(matching_round\) or last round \(last_round_id\), actual round current_round_id!",
        ):
            generator.send(None)

    @mock.patch.object(BaseBehaviour, "wait_for_condition")
    @mock.patch.object(BaseBehaviour, "check_not_in_round", return_value=False)
    @mock.patch.object(BaseBehaviour, "check_not_in_last_round", return_value=False)
    def test_wait_until_round_end_positive(self, *_: Any) -> None:
        """Test 'wait_until_round_end' method, positive case."""
        gen = self.behaviour.wait_until_round_end()
        try_send(gen)

    def test_wait_from_last_timestamp(self) -> None:
        """Test 'wait_from_last_timestamp'."""
        timeout = 1.0
        last_timestamp = datetime.now()
        self.behaviour.context.state.round_sequence.abci_app.last_timestamp = (
            last_timestamp
        )
        gen = self.behaviour.wait_from_last_timestamp(timeout)
        # trigger first execution
        try_send(gen)
        # at the time this line is executed, the generator is not empty
        # as the timeout has not run out yet
        try_send(gen)
        # sleep enough time to make the timeout to run out
        time.sleep(timeout)
        # the next iteration of the generator raises StopIteration
        # because its execution terminates
        with pytest.raises(StopIteration):
            gen.send(MagicMock())

    def test_wait_from_last_timestamp_negative(self) -> None:
        """Test 'wait_from_last_timestamp'."""
        timeout = -1.0
        last_timestamp = datetime.now()
        self.behaviour.context.state.round_sequence.abci_app.last_timestamp = (
            last_timestamp
        )
        with pytest.raises(ValueError):
            gen = self.behaviour.wait_from_last_timestamp(timeout)
            # trigger first execution
            try_send(gen)

    def test_set_done(self) -> None:
        """Test 'set_done' method."""
        assert not self.behaviour.is_done()
        self.behaviour.set_done()
        assert self.behaviour.is_done()

    @mock.patch.object(BaseBehaviour, "_send_transaction")
    def test_send_a2a_transaction_positive(self, *_: Any) -> None:
        """Test 'send_a2a_transaction' method, positive case."""
        gen = self.behaviour.send_a2a_transaction(MagicMock())
        try_send(gen)

    def test_sync_state(self) -> None:
        """Test `_sync_state`."""
        app_hash = ""
        self.behaviour._sync_state(app_hash)
        assert self.behaviour.context.state.round_sequence.abci_app.reset_index == 0

        app_hash = "726F6F743A356072657365743A370"
        self.behaviour._sync_state(app_hash)
        assert self.behaviour.context.state.round_sequence.abci_app.reset_index == 70

        app_hash = "incorrect"
        with pytest.raises(
            ValueError,
            match=(
                "Expected an app hash of the form: `726F6F743A3{ROUND_COUNT}72657365743A3{RESET_INDEX}`,"
                "which is derived from `root:{ROUND_COUNT}reset:{RESET_INDEX}`. "
                "For example, `root:90reset:4` would be `726F6F743A39072657365743A34`. "
                f"However, the app hash received is: `{app_hash}`."
            ),
        ):
            self.behaviour._sync_state(app_hash)

    @pytest.mark.parametrize(
        "expected_round_count, expected_reset_index",
        ((None, None), (0, 0), (123, 4), (235235, 754)),
    )
    def test_async_act_wrapper_agent_sync_mode(
        self,
        expected_round_count: Optional[int],
        expected_reset_index: Optional[int],
    ) -> None:
        """Test 'async_act_wrapper' in sync mode."""
        self.behaviour.context.state.round_sequence.syncing_up = True
        self.behaviour.context.state.round_sequence.height = 0
        self.behaviour.matching_round = MagicMock()

        with mock.patch.object(logging, "info") as log_mock, mock.patch.object(
            BaseBehaviour,
            "_get_status",
            _get_status_patch_wrapper(0, expected_round_count, expected_reset_index),
        ):
            gen = self.behaviour.async_act_wrapper()
            for __ in range(3):
                try_send(gen)
            log_mock.assert_called_with("local height == remote == 0; Sync complete...")

        if any(
            app_hash_param is None
            for app_hash_param in (expected_round_count, expected_reset_index)
        ):
            expected_reset_index = 0

        assert (
            self.behaviour.context.state.round_sequence.abci_app.reset_index
            == expected_reset_index
        )

    @mock.patch.object(BaseBehaviour, "_get_status", _get_status_wrong_patch)
    def test_async_act_wrapper_agent_sync_mode_where_height_dont_match(self) -> None:
        """Test 'async_act_wrapper' in sync mode."""
        self.behaviour.context.state.round_sequence.syncing_up = True
        self.behaviour.context.state.round_sequence.height = 0
        self.behaviour.context.params.tendermint_check_sleep_delay = 3
        self.behaviour.matching_round = MagicMock()

        gen = self.behaviour.async_act_wrapper()
        try_send(gen)

    @pytest.mark.parametrize("exception_cls", [StopIteration])
    def test_async_act_wrapper_exception(self, exception_cls: Exception) -> None:
        """Test 'async_act_wrapper'."""
        with mock.patch.object(self.behaviour, "async_act", side_effect=exception_cls):
            with mock.patch.object(self.behaviour, "clean_up") as clean_up_mock:
                gen = self.behaviour.async_act_wrapper()
                try_send(gen)
                try_send(gen)
                clean_up_mock.assert_called()

    def test_get_request_nonce_from_dialogue(self) -> None:
        """Test '_get_request_nonce_from_dialogue' helper method."""
        dialogue_mock = MagicMock()
        expected_value = "dialogue_reference"
        dialogue_mock.dialogue_label.dialogue_reference = (expected_value, None)
        result = BaseBehaviour._get_request_nonce_from_dialogue(dialogue_mock)
        assert result == expected_value

    @mock.patch.object(BaseBehaviour, "_send_signing_request")
    @mock.patch.object(Transaction, "encode", return_value=MagicMock())
    @mock.patch.object(
        BaseBehaviour,
        "_build_http_request_message",
        return_value=(MagicMock(), MagicMock()),
    )
    @mock.patch.object(BaseBehaviour, "_check_http_return_code_200", return_value=False)
    def test_send_transaction_stop_condition(self, *_: Any) -> None:
        """Test '_send_transaction' method's `stop_condition` as provided by `send_a2a_transaction`."""
        request_retry_delay = 0.01
        # set the current round's id so that it does not meet the requirements for a `stop_condition`
        self.behaviour.context.state.round_sequence.current_round_id = (
            self.behaviour.matching_round.round_id
        ) = "round_a"
        # assert that everything is pre-set correctly
        assert (
            self.behaviour.context.state.round_sequence.current_round_id
            == self.behaviour.matching_round.round_id
            == "round_a"
        )

        # create the exact same stop condition that we create in the `send_a2a_transaction` method
        stop_condition = self.behaviour.is_round_ended(
            self.behaviour.matching_round.round_id
        )
        gen = self.behaviour._send_transaction(
            MagicMock(),
            request_retry_delay=request_retry_delay,
            stop_condition=stop_condition,
        )
        # assert that the stop condition does not apply yet
        assert not stop_condition()
        # trigger the generator function so that we enter the `stop_condition` loop
        try_send(gen)

        # set the current round's id so that it meets the requirements for a `stop_condition`
        self.behaviour.context.state.round_sequence.current_round_id = "test"

        # assert that everything was set as expected
        assert (
            self.behaviour.context.state.round_sequence.current_round_id
            != self.behaviour.matching_round.round_id
            and self.behaviour.context.state.round_sequence.current_round_id == "test"
        )
        # assert that the stop condition now applies
        assert stop_condition()

        # test with a non-200 response in order to cause the execution to re-enter the while `stop_condition`
        # we expect that the second time we will not enter, since we have caused the `stop_condition` to be `True`
        with mock.patch.object(self.behaviour.context.logger, "info") as mock_info:
            # send message to 'wait_for_message'
            try_send(gen, obj=MagicMock(status_code=200))
            # send message to '_submit_tx'
            response = MagicMock(body='{"result": {"hash": "", "code": 0}}')
            try_send(gen, obj=response)
            mock_info.assert_called_with(
                f"Received return code != 200 with response {response} with body {str(response.body)}. "
                f"Retrying in {request_retry_delay} seconds..."
            )
            time.sleep(request_retry_delay)
            try_send(gen)
            # assert that the stop condition is now `True` and we reach at the end of the method
            mock_info.assert_called_with(
                "Stop condition is true, no more attempts to send the transaction."
            )

    def test_send_transaction_positive_false_condition(self) -> None:
        """Test '_send_transaction', positive case (false condition)"""
        with mock.patch.object(self.behaviour.context.logger, "info") as mock_info:
            try_send(
                self.behaviour._send_transaction(
                    MagicMock(), stop_condition=lambda: True
                )
            )
            mock_info.assert_called_with(
                "Stop condition is true, no more attempts to send the transaction."
            )

    @mock.patch.object(BaseBehaviour, "_send_signing_request")
    @mock.patch.object(Transaction, "encode", return_value=MagicMock())
    @mock.patch.object(
        BaseBehaviour,
        "_build_http_request_message",
        return_value=(MagicMock(), MagicMock()),
    )
    @mock.patch.object(BaseBehaviour, "_check_http_return_code_200", return_value=True)
    def test_send_transaction_positive(self, *_: Any) -> None:
        """Test '_send_transaction', positive case."""
        m = MagicMock(status_code=200)
        gen = self.behaviour._send_transaction(m)
        # trigger generator function
        try_send(gen, obj=None)
        # send message to 'wait_for_message'
        try_send(gen, obj=m)
        # send message to '_submit_tx'
        try_send(gen, obj=MagicMock(body='{"result": {"hash": "", "code": 0}}'))
        # send message to '_wait_until_transaction_delivered'
        success_response = MagicMock(
            status_code=200, body='{"result": {"tx_result": {"code": 0}}}'
        )
        try_send(gen, obj=success_response)

    @mock.patch.object(BaseBehaviour, "_send_signing_request")
    @mock.patch.object(Transaction, "encode", return_value=MagicMock())
    @mock.patch.object(
        BaseBehaviour,
        "_build_http_request_message",
        return_value=(MagicMock(), MagicMock()),
    )
    @mock.patch.object(BaseBehaviour, "_check_http_return_code_200", return_value=True)
    @mock.patch.object(
        BaseBehaviour,
        "_wait_until_transaction_delivered",
        new=_wait_until_transaction_delivered_patch,
    )
    def test_send_transaction_invalid_transaction(self, *_: Any) -> None:
        """Test '_send_transaction', positive case."""
        m = MagicMock(status_code=200)
        gen = self.behaviour._send_transaction(m)
        try_send(gen, obj=None)
        try_send(gen, obj=m)
        try_send(gen, obj=MagicMock(body='{"result": {"hash": "", "code": 0}}'))
        success_response = MagicMock(
            status_code=200, body='{"result": {"tx_result": {"code": 0}}}'
        )
        try_send(gen, obj=success_response)

    @mock.patch.object(BaseBehaviour, "_send_signing_request")
    @mock.patch.object(BaseBehaviour, "_is_invalid_transaction", return_value=False)
    @mock.patch.object(BaseBehaviour, "_tx_not_found", return_value=True)
    @mock.patch.object(Transaction, "encode", return_value=MagicMock())
    @mock.patch.object(
        BaseBehaviour,
        "_build_http_request_message",
        return_value=(MagicMock(), MagicMock()),
    )
    @mock.patch.object(BaseBehaviour, "_check_http_return_code_200", return_value=True)
    @mock.patch.object(
        BaseBehaviour,
        "_wait_until_transaction_delivered",
        new=_wait_until_transaction_delivered_patch,
    )
    def test_send_transaction_valid_transaction(self, *_: Any) -> None:
        """Test '_send_transaction', positive case."""
        m = MagicMock(status_code=200)
        gen = self.behaviour._send_transaction(m)
        try_send(gen, obj=None)
        try_send(gen, obj=m)
        try_send(gen, obj=MagicMock(body='{"result": {"hash": "", "code": 0}}'))
        success_response = MagicMock(
            status_code=200, body='{"result": {"tx_result": {"code": 0}}}'
        )
        try_send(gen, obj=success_response)

    def test_tx_not_found(self, *_: Any) -> None:
        """Test _tx_not_found"""
        res = MagicMock(
            body='{"error": {"code": "dummy_code", "message": "dummy_message", "data": "dummy_data"}}'
        )
        self.behaviour._tx_not_found(tx_hash="tx_hash", res=res)

    @mock.patch.object(BaseBehaviour, "_send_signing_request")
    def test_send_transaction_signing_error(self, *_: Any) -> None:
        """Test '_send_transaction', signing error."""
        m = MagicMock(performative=SigningMessage.Performative.ERROR)
        gen = self.behaviour._send_transaction(m)
        # trigger generator function
        try_send(gen, obj=None)
        with pytest.raises(RuntimeError):
            try_send(gen, obj=m)

    @mock.patch.object(BaseBehaviour, "_send_signing_request")
    @mock.patch.object(Transaction, "encode", return_value=MagicMock())
    @mock.patch.object(
        BaseBehaviour,
        "_build_http_request_message",
        return_value=(MagicMock(), MagicMock()),
    )
    def test_send_transaction_timeout_exception_submit_tx(self, *_: Any) -> None:
        """Test '_send_transaction', timeout exception."""
        timeout = 0.05
        delay = 0.1
        m = MagicMock()
        with mock.patch.object(self.behaviour.context.logger, "info") as mock_info:
            gen = self.behaviour._send_transaction(
                m, request_timeout=timeout, request_retry_delay=delay
            )
            # trigger generator function
            try_send(gen, obj=None)
            try_send(gen, obj=m)
            time.sleep(timeout)
            try_send(gen, obj=m)
            time.sleep(delay)
            mock_info.assert_called_with(
                f"Timeout expired for submit tx. Retrying in {delay} seconds..."
            )
            try_send(gen, obj=None)

    @mock.patch.object(BaseBehaviour, "_send_signing_request")
    @mock.patch.object(Transaction, "encode", return_value=MagicMock())
    @mock.patch.object(
        BaseBehaviour,
        "_build_http_request_message",
        return_value=(MagicMock(), MagicMock()),
    )
    @mock.patch.object(BaseBehaviour, "_check_http_return_code_200", return_value=True)
    def test_send_transaction_timeout_exception_wait_until_transaction_delivered(
        self, *_: Any
    ) -> None:
        """Test '_send_transaction', timeout exception."""
        timeout = 0.05
        delay = 0.1
        m = MagicMock()
        with mock.patch.object(self.behaviour.context.logger, "info") as mock_info:
            gen = self.behaviour._send_transaction(
                m, request_retry_delay=delay, tx_timeout=timeout
            )
            # trigger generator function
            try_send(gen, obj=None)
            # send message to 'wait_for_message'
            try_send(gen, obj=m)
            # send message to '_submit_tx'
            try_send(gen, obj=MagicMock(body='{"result": {"hash": "", "code": 0}}'))
            # send message to '_wait_until_transaction_delivered'
            time.sleep(timeout)
            try_send(gen, obj=m)

            mock_info.assert_called_with(
                f"Timeout expired for wait until transaction delivered. Retrying in {delay} seconds..."
            )

    @mock.patch.object(BaseBehaviour, "_send_signing_request")
    @mock.patch.object(Transaction, "encode", return_value=MagicMock())
    @mock.patch.object(
        BaseBehaviour,
        "_build_http_request_message",
        return_value=(MagicMock(), MagicMock()),
    )
    @mock.patch.object(BaseBehaviour, "_check_http_return_code_200", return_value=True)
    def test_send_transaction_transaction_not_delivered(self, *_: Any) -> None:
        """Test '_send_transaction', timeout exception."""
        timeout = 0.05
        delay = 0.1
        m = MagicMock()
        with mock.patch.object(self.behaviour.context.logger, "info") as mock_info:
            gen = self.behaviour._send_transaction(
                m, request_retry_delay=delay, tx_timeout=timeout, max_attempts=0
            )
            # trigger generator function
            try_send(gen, obj=None)
            # send message to 'wait_for_message'
            try_send(gen, obj=m)
            # send message to '_submit_tx'
            try_send(gen, obj=MagicMock(body='{"result": {"hash": "", "code": 0}}'))
            # send message to '_wait_until_transaction_delivered'
            time.sleep(timeout)
            try_send(gen, obj=m)

            mock_info.assert_called_with("Tx sent but not delivered. Response = None")

    @mock.patch.object(BaseBehaviour, "_send_signing_request")
    @mock.patch.object(Transaction, "encode", return_value=MagicMock())
    @mock.patch.object(
        BaseBehaviour,
        "_build_http_request_message",
        return_value=(MagicMock(), MagicMock()),
    )
    @mock.patch.object(BaseBehaviour, "_check_http_return_code_200", return_value=True)
    def test_send_transaction_wrong_ok_code(self, *_: Any) -> None:
        """Test '_send_transaction', positive case."""
        m = MagicMock(status_code=200)
        gen = self.behaviour._send_transaction(m)

        with mock.patch.object(self.behaviour.context.logger, "info") as mock_info:
            # trigger generator function
            try_send(gen, obj=None)
            # send message to 'wait_for_message'
            try_send(gen, obj=m)
            # send message to '_submit_tx'
            try_send(gen, obj=MagicMock(body='{"result": {"hash": "", "code": -1}}'))
            # send message to '_wait_until_transaction_delivered'
            success_response = MagicMock(
                status_code=200, body='{"result": {"tx_result": {"code": 0}}}'
            )
            try_send(gen, obj=success_response)

            mock_info.assert_called_with(
                "Received tendermint code != 0. Retrying in 1.0 seconds..."
            )

    @pytest.mark.skip
    @mock.patch.object(BaseBehaviour, "_send_signing_request")
    @mock.patch.object(Transaction, "encode", return_value=MagicMock())
    @mock.patch.object(
        BaseBehaviour,
        "_build_http_request_message",
        return_value=(MagicMock(), MagicMock()),
    )
    @mock.patch.object(
        BaseBehaviour,
        "_check_http_return_code_200",
        return_value=True,
    )
    @mock.patch("json.loads")
    def test_send_transaction_wait_delivery_timeout_exception(self, *_: Any) -> None:
        """Test '_send_transaction', timeout exception on tx delivery."""
        timeout = 0.05
        delay = 0.1
        m = MagicMock()
        with mock.patch.object(self.behaviour.context.logger, "info") as mock_info:
            gen = self.behaviour._send_transaction(
                m,
                request_timeout=timeout,
                request_retry_delay=delay,
                tx_timeout=timeout,
            )
            # trigger generator function
            try_send(gen, obj=None)
            try_send(gen, obj=m)
            try_send(gen, obj=m)
            time.sleep(timeout)
            try_send(gen, obj=m)
            mock_info.assert_called_with(
                f"Timeout expired for wait until transaction delivered. Retrying in {delay} seconds..."
            )
            time.sleep(delay)
            try_send(gen, obj=m)

    @pytest.mark.parametrize("resetting", (True, False))
    @pytest.mark.parametrize(
        "non_200_count",
        (
            0,
            NON_200_RETURN_CODE_DURING_RESET_THRESHOLD,
            NON_200_RETURN_CODE_DURING_RESET_THRESHOLD + 1,
        ),
    )
    @mock.patch.object(BaseBehaviour, "_send_signing_request")
    @mock.patch.object(Transaction, "encode", return_value=MagicMock())
    @mock.patch.object(
        BaseBehaviour,
        "_build_http_request_message",
        return_value=(MagicMock(), MagicMock()),
    )
    @mock.patch("json.loads")
    def test_send_transaction_error_status_code(
        self, _: Any, __: Any, ___: Any, ____: Any, resetting: bool, non_200_count: int
    ) -> None:
        """Test '_send_transaction', error status code."""
        delay = 0.1
        self.behaviour._non_200_return_code_count = non_200_count
        m = MagicMock()
        with mock.patch.object(self.behaviour.context.logger, "info") as mock_info:
            gen = self.behaviour._send_transaction(
                m, resetting, request_retry_delay=delay
            )
            # trigger generator function
            try_send(gen, obj=None)
            try_send(gen, obj=m)
            # send message to '_submit_tx'
            res = MagicMock(body="{'test': 'test'}")
            try_send(gen, obj=res)
            if (
                resetting
                and non_200_count <= NON_200_RETURN_CODE_DURING_RESET_THRESHOLD
            ):
                mock_info.assert_not_called()
            else:
                mock_info.assert_called_with(
                    f"Received return code != 200 with response {res} with body {str(res.body)}. "
                    f"Retrying in {delay} seconds..."
                )
            time.sleep(delay)
            try_send(gen, obj=None)

    @mock.patch.object(BaseBehaviour, "_get_request_nonce_from_dialogue")
    @mock.patch.object(behaviour_utils, "RawMessage")
    @mock.patch.object(behaviour_utils, "Terms")
    def test_send_signing_request(self, *_: Any) -> None:
        """Test '_send_signing_request'."""
        with mock.patch.object(
            self.behaviour.context.signing_dialogues,
            "create",
            return_value=(MagicMock(), MagicMock()),
        ):
            self.behaviour._send_signing_request(b"")

    @given(st.binary())
    @settings(deadline=None)  # somehow autouse fixture in conftest doesn't work here
    def test_fuzz_send_signing_request(self, input_bytes: bytes) -> None:
        """Fuzz '_send_signing_request'.

        Mock context manager decorators don't work here.

        :param input_bytes: fuzz input
        """
        with mock.patch.object(
            self.behaviour.context.signing_dialogues,
            "create",
            return_value=(MagicMock(), MagicMock()),
        ):
            with mock.patch.object(behaviour_utils, "RawMessage"):
                with mock.patch.object(behaviour_utils, "Terms"):
                    self.behaviour._send_signing_request(input_bytes)

    @mock.patch.object(BaseBehaviour, "_get_request_nonce_from_dialogue")
    @mock.patch.object(behaviour_utils, "RawMessage")
    @mock.patch.object(behaviour_utils, "Terms")
    def test_send_transaction_signing_request(self, *_: Any) -> None:
        """Test '_send_signing_request'."""
        with mock.patch.object(
            self.behaviour.context.signing_dialogues,
            "create",
            return_value=(MagicMock(), MagicMock()),
        ):
            self.behaviour._send_transaction_signing_request(MagicMock(), MagicMock())

    def test_send_transaction_request(self) -> None:
        """Test '_send_transaction_request'."""
        with mock.patch.object(
            self.behaviour.context.ledger_api_dialogues,
            "create",
            return_value=(MagicMock(), MagicMock()),
        ):
            self.behaviour._send_transaction_request(MagicMock())

    def test_send_transaction_receipt_request(self) -> None:
        """Test '_send_transaction_receipt_request'."""
        with mock.patch.object(
            self.behaviour.context.ledger_api_dialogues,
            "create",
            return_value=(MagicMock(), MagicMock()),
        ):
            self.behaviour.context.default_ledger_id = "default_ledger_id"  # type: ignore
            self.behaviour._send_transaction_receipt_request("digest")

    def test_build_http_request_message(self, *_: Any) -> None:
        """Test '_build_http_request_message'."""
        with mock.patch.object(
            self.behaviour.context.http_dialogues,
            "create",
            return_value=(MagicMock(), MagicMock()),
        ):
            self.behaviour._build_http_request_message(
                "",
                "",
                parameters=[("foo", "bar")],
                headers=[OrderedDict({"foo": "foo_val", "bar": "bar_val"})],
            )

    @mock.patch.object(Transaction, "encode", return_value=MagicMock())
    @mock.patch.object(
        BaseBehaviour,
        "_build_http_request_message",
        return_value=(MagicMock(), MagicMock()),
    )
    @mock.patch.object(BaseBehaviour, "_check_http_return_code_200", return_value=True)
    @mock.patch.object(BaseBehaviour, "sleep")
    @mock.patch("json.loads")
    def test_wait_until_transaction_delivered(self, *_: Any) -> None:
        """Test '_wait_until_transaction_delivered' method."""
        gen = self.behaviour._wait_until_transaction_delivered(MagicMock())
        # trigger generator function
        try_send(gen, obj=None)

        # first check attempt fails
        failure_response = MagicMock(status_code=500)
        try_send(gen, failure_response)

        # second check attempt succeeds
        success_response = MagicMock(
            status_code=200, body='{"result": {"tx_result": {"code": 0}}}'
        )
        try_send(gen, success_response)

    @mock.patch.object(Transaction, "encode", return_value=MagicMock())
    @mock.patch.object(
        BaseBehaviour,
        "_build_http_request_message",
        return_value=(MagicMock(), MagicMock()),
    )
    @mock.patch.object(BaseBehaviour, "_check_http_return_code_200", return_value=True)
    @mock.patch.object(BaseBehaviour, "sleep")
    @mock.patch("json.loads")
    def test_wait_until_transaction_delivered_failed(self, *_: Any) -> None:
        """Test '_wait_until_transaction_delivered' method."""
        gen = self.behaviour._wait_until_transaction_delivered(
            MagicMock(), max_attempts=0
        )
        # trigger generator function
        try_send(gen, obj=None)

        # first check attempt fails
        failure_response = MagicMock(status_code=500)
        try_send(gen, failure_response)

        # second check attempt succeeds
        success_response = MagicMock(
            status_code=200, body='{"result": {"tx_result": {"code": -1}}}'
        )
        try_send(gen, success_response)

    @pytest.mark.skipif(
        platform.system() == "Windows",
        reason="https://github.com/valory-xyz/open-autonomy/issues/1477",
    )
    def test_wait_until_transaction_delivered_raises_timeout(self, *_: Any) -> None:
        """Test '_wait_until_transaction_delivered' method."""
        gen = self.behaviour._wait_until_transaction_delivered(MagicMock(), timeout=0.0)
        with pytest.raises(TimeoutException):
            # trigger generator function
            try_send(gen, obj=None)

    @mock.patch.object(behaviour_utils, "Terms")
    def test_get_default_terms(self, *_: Any) -> None:
        """Test '_get_default_terms'."""
        self.behaviour._get_default_terms()

    @mock.patch.object(BaseBehaviour, "_send_transaction_signing_request")
    @mock.patch.object(BaseBehaviour, "_send_transaction_request")
    @mock.patch.object(BaseBehaviour, "_send_transaction_receipt_request")
    @mock.patch.object(behaviour_utils, "Terms")
    def test_send_raw_transaction(self, *_: Any) -> None:
        """Test 'send_raw_transaction'."""
        m = MagicMock()
        gen = self.behaviour.send_raw_transaction(m)
        # trigger generator function
        gen.send(None)
        gen.send(
            SigningMessage(
                cast(
                    SigningMessage.Performative,
                    SigningMessage.Performative.SIGNED_TRANSACTION,
                ),
                ("", ""),
                signed_transaction=SignedTransaction(
                    "ledger_id", body={"hash": "test"}
                ),
            )
        )
        try:
            gen.send(
                LedgerApiMessage(
                    cast(
                        LedgerApiMessage.Performative,
                        LedgerApiMessage.Performative.TRANSACTION_DIGEST,
                    ),
                    ("", ""),
                    transaction_digest=TransactionDigest("ledger_id", body="test"),
                )
            )
            raise ValueError("Generator was expected to have reached its end!")
        except StopIteration as e:
            tx_hash, status = e.value

        assert tx_hash == "test"
        assert status == RPCResponseStatus.SUCCESS

    @mock.patch.object(BaseBehaviour, "_send_transaction_signing_request")
    @mock.patch.object(BaseBehaviour, "_send_transaction_request")
    @mock.patch.object(BaseBehaviour, "_send_transaction_receipt_request")
    @mock.patch.object(behaviour_utils, "Terms")
    def test_send_raw_transaction_with_wrong_signing_performative(
        self, *_: Any
    ) -> None:
        """Test 'send_raw_transaction'."""
        m = MagicMock()
        gen = self.behaviour.send_raw_transaction(m)
        # trigger generator function
        gen.send(None)
        try:
            gen.send(MagicMock(performative=SigningMessage.Performative.ERROR))
            raise ValueError("Generator was expected to have reached its end!")
        except StopIteration as e:
            tx_hash, status = e.value

        assert tx_hash is None
        assert status == RPCResponseStatus.UNCLASSIFIED_ERROR

    @pytest.mark.parametrize(
        "message, expected_rpc_status",
        (
            ("replacement transaction underpriced", RPCResponseStatus.UNDERPRICED),
            ("nonce too low", RPCResponseStatus.INCORRECT_NONCE),
            ("insufficient funds", RPCResponseStatus.INSUFFICIENT_FUNDS),
            ("already known", RPCResponseStatus.ALREADY_KNOWN),
            ("test", RPCResponseStatus.UNCLASSIFIED_ERROR),
        ),
    )
    @mock.patch.object(BaseBehaviour, "_send_transaction_signing_request")
    @mock.patch.object(BaseBehaviour, "_send_transaction_request")
    @mock.patch.object(BaseBehaviour, "_send_transaction_receipt_request")
    @mock.patch.object(behaviour_utils, "Terms")
    def test_send_raw_transaction_errors(
        self,
        _: Any,
        __: Any,
        ___: Any,
        ____: Any,
        message: str,
        expected_rpc_status: RPCResponseStatus,
    ) -> None:
        """Test 'send_raw_transaction'."""
        m = MagicMock()
        gen = self.behaviour.send_raw_transaction(m)
        # trigger generator function
        gen.send(None)
        gen.send(
            SigningMessage(
                cast(
                    SigningMessage.Performative,
                    SigningMessage.Performative.SIGNED_TRANSACTION,
                ),
                ("", ""),
                signed_transaction=SignedTransaction(
                    "ledger_id", body={"hash": "test"}
                ),
            )
        )
        try:
            gen.send(
                LedgerApiMessage(
                    cast(
                        LedgerApiMessage.Performative,
                        LedgerApiMessage.Performative.ERROR,
                    ),
                    ("", ""),
                    message=message,
                )
            )
            raise ValueError("Generator was expected to have reached its end!")
        except StopIteration as e:
            tx_hash, status = e.value

        assert tx_hash == "test"
        assert status == expected_rpc_status

    @mock.patch.object(BaseBehaviour, "_send_transaction_signing_request")
    @mock.patch.object(BaseBehaviour, "_send_transaction_request")
    @mock.patch.object(BaseBehaviour, "_send_transaction_receipt_request")
    @mock.patch.object(behaviour_utils, "Terms")
    def test_send_raw_transaction_hashes_mismatch(self, *_: Any) -> None:
        """Test 'send_raw_transaction' when signature and tx responses' hashes mismatch."""
        m = MagicMock()
        gen = self.behaviour.send_raw_transaction(m)
        # trigger generator function
        gen.send(None)
        gen.send(
            SigningMessage(
                cast(
                    SigningMessage.Performative,
                    SigningMessage.Performative.SIGNED_TRANSACTION,
                ),
                ("", ""),
                signed_transaction=SignedTransaction(
                    "ledger_id", body={"hash": "signed"}
                ),
            )
        )
        try:
            gen.send(
                LedgerApiMessage(
                    cast(
                        LedgerApiMessage.Performative,
                        LedgerApiMessage.Performative.TRANSACTION_DIGEST,
                    ),
                    ("", ""),
                    transaction_digest=TransactionDigest("ledger_id", body="tx"),
                )
            )
            raise ValueError("Generator was expected to have reached its end!")
        except StopIteration as e:
            tx_hash, status = e.value

        assert tx_hash is None
        assert status == RPCResponseStatus.UNCLASSIFIED_ERROR

    def test_get_transaction_receipt(self, caplog: LogCaptureFixture) -> None:
        """Test get_transaction_receipt."""

        expected: JSONLike = {"dummy": "tx_receipt"}
        transaction_receipt = LedgerApiMessage.TransactionReceipt("", expected, {})
        tx_receipt_message = LedgerApiMessage(
            LedgerApiMessage.Performative.TRANSACTION_RECEIPT,  # type: ignore
            transaction_receipt=transaction_receipt,
        )
        side_effect = mock_yield_and_return(tx_receipt_message)
        with as_context(
            mock.patch.object(self.behaviour, "_send_transaction_receipt_request"),
            mock.patch.object(
                self.behaviour, "wait_for_message", side_effect=side_effect
            ),
        ):
            gen = self.behaviour.get_transaction_receipt("tx_digest")
            try:
                while True:
                    next(gen)
            except StopIteration as e:
                assert e.value == expected

    def test_get_transaction_receipt_error(self, caplog: LogCaptureFixture) -> None:
        """Test get_transaction_receipt with error performative."""

        error_message = LedgerApiMessage(LedgerApiMessage.Performative.ERROR, code=0)  # type: ignore
        side_effect = mock_yield_and_return(error_message)
        with as_context(
            mock.patch.object(self.behaviour, "_send_transaction_receipt_request"),
            mock.patch.object(
                self.behaviour, "wait_for_message", side_effect=side_effect
            ),
        ):
            gen = self.behaviour.get_transaction_receipt("tx_digest")
            try_send(gen)
            try_send(gen)
            assert "Error when requesting transaction receipt" in caplog.text

    @pytest.mark.parametrize("contract_address", [None, "contract_address"])
    def test_get_contract_api_response(self, contract_address: Optional[str]) -> None:
        """Test 'get_contract_api_response'."""
        with mock.patch.object(
            self.behaviour.context.contract_api_dialogues,
            "create",
            return_value=(MagicMock(), MagicMock()),
        ), mock.patch.object(behaviour_utils, "Terms"), mock.patch.object(
            BaseBehaviour, "_send_transaction_signing_request"
        ), mock.patch.object(
            BaseBehaviour, "_send_transaction_request"
        ):
            gen = self.behaviour.get_contract_api_response(
                MagicMock(), contract_address, "contract_id", "contract_callable"
            )
            # first trigger
            try_send(gen, obj=None)
            # wait for message
            try_send(gen, obj=MagicMock())

    @mock.patch.object(
        BaseBehaviour, "_build_http_request_message", return_value=(None, None)
    )
    def test_get_status(self, _: mock.Mock) -> None:
        """Test '_get_status'."""
        expected_result = json.dumps("Test result.").encode()

        def dummy_do_request(*_: Any) -> Generator[None, None, MagicMock]:
            """Dummy `_do_request` method."""
            yield
            return mock.MagicMock(body=expected_result)

        with mock.patch.object(
            BaseBehaviour, "_do_request", side_effect=dummy_do_request
        ):
            get_status_generator = self.behaviour._get_status()
            next(get_status_generator)
            with pytest.raises(StopIteration) as e:
                next(get_status_generator)
            res = e.value.args[0]
            assert isinstance(res, MagicMock)
            assert res.body == expected_result

    def test_get_netinfo(self) -> None:
        """Test _get_netinfo method"""
        dummy_res = {
            "result": {
                "n_peers": "1",
            }
        }
        expected_result = json.dumps(dummy_res).encode()

        def dummy_do_request(*_: Any) -> Generator[None, None, MagicMock]:
            """Dummy `_do_request` method."""
            yield
            return mock.MagicMock(body=expected_result)

        with mock.patch.object(
            BaseBehaviour, "_do_request", side_effect=dummy_do_request
        ):
            get_netinfo_generator = self.behaviour._get_netinfo()
            next(get_netinfo_generator)
            with pytest.raises(StopIteration) as e:
                next(get_netinfo_generator)
            res = e.value.args[0]
            assert isinstance(res, MagicMock)
            assert res.body == expected_result

    @pytest.mark.parametrize(
        ("num_peers", "expected_num_peers", "netinfo_status_code"),
        [
            ("0", 1, 200),
            ("0", None, 500),
            ("0", None, None),
            (None, None, 200),
        ],
    )
    def test_num_active_peers(
        self,
        num_peers: Optional[str],
        expected_num_peers: Optional[int],
        netinfo_status_code: Optional[int],
    ) -> None:
        """Test num_active_peers."""
        dummy_res = {
            "result": {
                "n_peers": num_peers,
            }
        }

        def dummy_get_netinfo(*_: Any) -> Generator[None, None, MagicMock]:
            """Dummy `_get_netinfo` method."""
            yield

            if netinfo_status_code is None:
                raise TimeoutException()

            return mock.MagicMock(
                status_code=netinfo_status_code,
                body=json.dumps(dummy_res).encode(),
            )

        with mock.patch.object(
            BaseBehaviour,
            "_get_netinfo",
            side_effect=dummy_get_netinfo,
        ):
            num_active_peers_generator = self.behaviour.num_active_peers()
            next(num_active_peers_generator)
            with pytest.raises(StopIteration) as e:
                next(num_active_peers_generator)
            actual_num_peers = e.value.value
            assert actual_num_peers == expected_num_peers

    def test_default_callback_request_stopped(self) -> None:
        """Test 'default_callback_request' when stopped."""
        message = MagicMock()
        current_behaviour = self.behaviour
        with mock.patch.object(self.behaviour.context.logger, "debug") as info_mock:
            self.behaviour.get_callback_request()(message, current_behaviour)
            info_mock.assert_called_with(
                "dropping message as behaviour has stopped: %s", message
            )

    def test_default_callback_late_arriving_message(self, *_: Any) -> None:
        """Test 'default_callback_request' when a message arrives late."""
        self.behaviour._AsyncBehaviour__stopped = False  # type: ignore
        message = MagicMock()
        current_behaviour = MagicMock()
        with mock.patch.object(self.behaviour.context.logger, "warning") as info_mock:
            self.behaviour.get_callback_request()(message, current_behaviour)
            info_mock.assert_called_with(
                "No callback defined for request with nonce: "
                f"{message.dialogue_reference.__getitem__()}, "
                f"arriving for behaviour: behaviour_a"
            )

    def test_default_callback_request_waiting_message(self, *_: Any) -> None:
        """Test 'default_callback_request' when waiting message."""
        self.behaviour._AsyncBehaviour__stopped = False  # type: ignore
        self.behaviour._AsyncBehaviour__state = (  # type: ignore
            AsyncBehaviour.AsyncState.WAITING_MESSAGE
        )
        message = MagicMock()
        current_behaviour = self.behaviour
        self.behaviour.get_callback_request()(message, current_behaviour)

    def test_default_callback_request_else(self, *_: Any) -> None:
        """Test 'default_callback_request' else branch."""
        self.behaviour._AsyncBehaviour__stopped = False  # type: ignore
        message = MagicMock()
        current_behaviour = self.behaviour
        with mock.patch.object(self.behaviour.context.logger, "warning") as info_mock:
            self.behaviour.get_callback_request()(message, current_behaviour)
            info_mock.assert_called_with(
                "could not send message to FSMBehaviour: %s", message
            )

    def test_stop(self) -> None:
        """Test the stop method."""
        self.behaviour.stop()

    @staticmethod
    def dummy_sleep(*_: Any) -> Generator[None, None, None]:
        """Dummy `sleep` method."""
        yield

    def test_start_reset(self) -> None:
        """Test the `_start_reset` method."""
        with mock.patch.object(
            BaseBehaviour,
            "wait_from_last_timestamp",
            new_callable=lambda *_: self.dummy_sleep,
        ):
            res = self.behaviour._start_reset()
            for _ in range(2):
                next(res)
            assert self.behaviour._check_started is not None
            assert self.behaviour._check_started <= datetime.now()
            assert self.behaviour._timeout == self.behaviour.params.max_healthcheck
            assert not self.behaviour._is_healthy

    def test_end_reset(self) -> None:
        """Test the `_end_reset` method."""
        self.behaviour._end_reset()
        assert self.behaviour._check_started is None
        assert self.behaviour._timeout == -1.0
        assert self.behaviour._is_healthy

    @pytest.mark.parametrize(
        "check_started, is_healthy, timeout, expiration_expected",
        (
            (None, True, 0, False),
            (None, False, 0, False),
            (datetime(1, 1, 1), True, 0, False),
            (datetime.now(), False, 3000, False),
            (datetime(1, 1, 1), False, 0, True),
        ),
    )
    def test_is_timeout_expired(
        self,
        check_started: Optional[datetime],
        is_healthy: bool,
        timeout: float,
        expiration_expected: bool,
    ) -> None:
        """Test the `_is_timeout_expired` method."""
        self.behaviour._check_started = check_started
        self.behaviour._is_healthy = is_healthy
        self.behaviour._timeout = timeout
        assert self.behaviour._is_timeout_expired() == expiration_expected

    @pytest.mark.parametrize("default", (True, False))
    @given(
        st.datetimes(
            min_value=MIN_DATETIME_WINDOWS,
            max_value=MAX_DATETIME_WINDOWS,
        ),
        st.integers(),
        st.integers(),
    )
    def test_get_reset_params(
        self, default: bool, timestamp: datetime, height: int, interval: int
    ) -> None:
        """Test `_get_reset_params` method."""
        self.context_mock.state.round_sequence.last_round_transition_timestamp = (
            timestamp
        )
        self.context_mock.state.round_sequence.last_round_transition_tm_height = height
        self.behaviour.params.observation_interval = interval

        actual = self.behaviour._get_reset_params(default)

        if default:
            assert actual is None

        else:
            offset = math.ceil(interval * HEIGHT_OFFSET_MULTIPLIER)
            offset = max(MIN_HEIGHT_OFFSET, offset)
            initial_height = str(height + offset)
            genesis_time = timestamp.astimezone(pytz.UTC).strftime(GENESIS_TIME_FMT)

            expected = [
                ("genesis_time", genesis_time),
                ("initial_height", initial_height),
            ]

            assert actual == expected

    @mock.patch.object(BaseBehaviour, "_start_reset")
    @mock.patch.object(BaseBehaviour, "_is_timeout_expired")
    def test_reset_tendermint_with_wait_timeout_expired(self, *_: mock.Mock) -> None:
        """Test tendermint reset."""
        with pytest.raises(RuntimeError, match="Error resetting tendermint node."):
            next(self.behaviour.reset_tendermint_with_wait())

    @mock.patch.object(BaseBehaviour, "_start_reset")
    @mock.patch.object(
        BaseBehaviour, "_build_http_request_message", return_value=(None, None)
    )
    @pytest.mark.parametrize(
        "reset_response, status_response, local_height, n_iter, expecting_success",
        (
            (
                {"message": "Tendermint reset was successful.", "status": True},
                {"result": {"sync_info": {"latest_block_height": 1}}},
                1,
                3,
                True,
            ),
            (
                {
                    "message": "Tendermint reset was successful.",
                    "status": True,
                    "is_replay": True,
                },
                {"result": {"sync_info": {"latest_block_height": 1}}},
                1,
                3,
                True,
            ),
            (
                {"message": "Tendermint reset was successful.", "status": True},
                {"result": {"sync_info": {"latest_block_height": 1}}},
                3,
                3,
                False,
            ),
            (
                {"message": "Error resetting tendermint.", "status": False},
                {},
                0,
                2,
                False,
            ),
            ("wrong_response", {}, 0, 2, False),
            (
                {"message": "Reset Successful.", "status": True},
                "not_accepting_txs_yet",
                0,
                3,
                False,
            ),
        ),
    )
    def test_reset_tendermint_with_wait(
        self,
        build_http_request_message_mock: mock.Mock,
        _start_reset: mock.Mock,
        reset_response: Union[Dict[str, Union[bool, str]], str],
        status_response: Union[Dict[str, Union[int, str]], str],
        local_height: int,
        n_iter: int,
        expecting_success: bool,
    ) -> None:
        """Test tendermint reset."""

        def dummy_do_request(*_: Any) -> Generator[None, None, MagicMock]:
            """Dummy `_do_request` method."""
            yield
            if reset_response == "wrong_response":
                return mock.MagicMock(body=b"")
            return mock.MagicMock(body=json.dumps(reset_response).encode())

        def dummy_get_status(*_: Any) -> Generator[None, None, MagicMock]:
            """Dummy `_get_status` method."""
            yield
            if status_response == "not_accepting_txs_yet":
                return mock.MagicMock(body=b"")
            return mock.MagicMock(body=json.dumps(status_response).encode())

        self.behaviour.params.observation_interval = 1
        with mock.patch.object(
            BaseBehaviour, "_is_timeout_expired", return_value=False
        ), mock.patch.object(
            BaseBehaviour,
            "wait_from_last_timestamp",
            new_callable=lambda *_: self.dummy_sleep,
        ), mock.patch.object(
            BaseBehaviour, "_do_request", new_callable=lambda *_: dummy_do_request
        ), mock.patch.object(
            BaseBehaviour, "_get_status", new_callable=lambda *_: dummy_get_status
        ), mock.patch.object(
            BaseBehaviour, "sleep", new_callable=lambda *_: self.dummy_sleep
        ):
            self.behaviour.context.state.round_sequence.height = local_height
            reset = self.behaviour.reset_tendermint_with_wait()
            for _ in range(n_iter):
                next(reset)
            offset = math.ceil(
                self.behaviour.params.observation_interval * HEIGHT_OFFSET_MULTIPLIER
            )
            offset = max(MIN_HEIGHT_OFFSET, offset)
            assert offset == 10
            initial_height = str(
                self.behaviour.context.state.round_sequence.last_round_transition_tm_height
                + offset
            )
            genesis_time = self.behaviour.context.state.round_sequence.last_round_transition_timestamp.astimezone(
                pytz.UTC
            ).strftime(
                "%Y-%m-%dT%H:%M:%S.%fZ"
            )

            expected_parameters = [
                ("genesis_time", genesis_time),
                ("initial_height", initial_height),
            ]
            build_http_request_message_mock.assert_called_with(
                "GET",
                self.behaviour.context.params.tendermint_com_url + "/hard_reset",
                parameters=expected_parameters,
            )
            # perform the last iteration which also returns the result
            try:
                next(reset)
            except StopIteration as e:
                assert e.value == expecting_success
                if expecting_success:
                    # upon having a successful reset we expect the reset params of that
                    # reset to be stored in the shared state, as they could be used
                    # later for performing hard reset in cases when the agent <-> tendermint
                    # communication is broken
                    shared_state = cast(SharedState, self.behaviour.context.state)
                    tm_recovery_params = shared_state.tm_recovery_params
                    assert tm_recovery_params.reset_params == expected_parameters
                    assert (
                        tm_recovery_params.round_count
                        == shared_state.synchronized_data.db.round_count - 1
                    )
                    assert (
                        tm_recovery_params.reset_index
                        == shared_state.round_sequence.abci_app.reset_index - 1
                    )
                    assert (
                        tm_recovery_params.reset_from_round
                        == self.behaviour.matching_round
                    )
            else:
                pytest.fail("`reset_tendermint_with_wait` did not finish!")

    @given(st.binary())
    def test_fuzz_submit_tx(self, input_bytes: bytes) -> None:
        """Fuzz '_submit_tx'.

        Mock context manager decorators don't work here.

        :param input_bytes: fuzz input
        """
        self.behaviour._submit_tx(input_bytes)


def test_degenerate_behaviour_async_act() -> None:
    """Test DegenerateBehaviour.async_act."""

    class ConcreteDegenerateBehaviour(DegenerateBehaviour):
        """Concrete DegenerateBehaviour class."""

        behaviour_id = "concrete_degenerate_behaviour"
        matching_round = MagicMock()

    context = MagicMock()
    context.params.ipfs_domain_name = None
    # this is needed to trigger execution of async_act
    context.state.round_sequence.syncing_up = False
    context.state.round_sequence.block_stall_deadline_expired = False
    behaviour = ConcreteDegenerateBehaviour(
        name=ConcreteDegenerateBehaviour.behaviour_id, skill_context=context
    )
    with pytest.raises(
        SystemExit,
    ):
        behaviour.act()


def test_make_degenerate_behaviour() -> None:
    """Test 'make_degenerate_behaviour'."""
    round_id = "round_id"
    new_cls = make_degenerate_behaviour(round_id)

    assert isinstance(new_cls, type)
    assert issubclass(new_cls, DegenerateBehaviour)

    assert new_cls.behaviour_id == f"degenerate_{round_id}"


class TestTmManager:
    """Class to test the TmManager behaviour."""

    _DUMMY_CONSENSUS_THRESHOLD = 3

    def setup(self) -> None:
        """Set up the tests."""
        self.context_mock = MagicMock()
        self.context_params_mock = MagicMock(
            ipfs_domain_name=None,
            request_timeout=_DEFAULT_REQUEST_TIMEOUT,
            request_retry_delay=_DEFAULT_REQUEST_RETRY_DELAY,
            tx_timeout=_DEFAULT_TX_TIMEOUT,
            max_attempts=_DEFAULT_TX_MAX_ATTEMPTS,
            consensus_params=MagicMock(
                consensus_threshold=self._DUMMY_CONSENSUS_THRESHOLD
            ),
        )
        self.context_state_synchronized_data_mock = MagicMock()
        self.context_mock.params = self.context_params_mock
        self.context_mock.state.synchronized_data = (
            self.context_state_synchronized_data_mock
        )
        self.recovery_params = TendermintRecoveryParams(MagicMock())
        self.context_mock.state.tm_recovery_params = self.recovery_params
        self.context_mock.state.round_sequence.current_round_id = "round_a"
        self.context_mock.state.round_sequence.syncing_up = False
        self.context_mock.state.round_sequence.block_stall_deadline_expired = False
        self.context_mock.http_dialogues = HttpDialogues()
        self.context_mock.handlers.__dict__ = {"http": MagicMock()}
        self.tm_manager = TmManager(name="", skill_context=self.context_mock)
        self.tm_manager._max_reset_retry = 1

    def test_async_act(self) -> None:
        """Test the async_act method of the TmManager."""
        with pytest.raises(
            SystemExit,
        ):
            self.tm_manager.act_wrapper()

    @pytest.mark.parametrize(
        ("tm_reset_success", "num_active_peers"),
        [
            (True, 4),
            (False, 4),
            (True, 2),
            (False, None),
        ],
    )
    def test_handle_unhealthy_tm(
        self,
        tm_reset_success: bool,
        num_active_peers: Optional[int],
    ) -> None:
        """Test _handle_unhealthy_tm."""

        def mock_sleep(_seconds: int) -> Generator:
            """A method that mocks sleep."""
            return
            yield

        gen = self.tm_manager._handle_unhealthy_tm()
        with mock.patch.object(
            self.tm_manager,
            "reset_tendermint_with_wait",
            side_effect=yield_and_return_bool_wrapper(tm_reset_success),
        ), mock.patch.object(
            self.tm_manager,
            "num_active_peers",
            side_effect=yield_and_return_int_wrapper(num_active_peers),
        ), mock.patch.object(
            self.tm_manager, "sleep", side_effect=mock_sleep
        ), mock.patch(
            "sys.exit"
        ) as mock_sys_exit:
            try_send(gen)
            try_send(gen)
            try_send(gen)
            if (
                num_active_peers is not None
                and num_active_peers < self._DUMMY_CONSENSUS_THRESHOLD
            ):
                mock_sys_exit.assert_called()

    @pytest.mark.parametrize(
        "expected_reset_params",
        (
            [
                ("genesis_time", "genesis-time"),
                ("initial_height", "1"),
            ],
            None,
        ),
    )
    def test_get_reset_params(
        self, expected_reset_params: Optional[List[Tuple[str, str]]]
    ) -> None:
        """Test that reset params returns the correct params."""
        if expected_reset_params is not None:
            self.recovery_params.reset_params = expected_reset_params
        actual_reset_params = self.tm_manager._get_reset_params(False)
        assert expected_reset_params == actual_reset_params

        # setting the "default" arg to true should have no effect
        actual_reset_params = self.tm_manager._get_reset_params(True)
        assert expected_reset_params == actual_reset_params

    def test_sleep_after_hard_reset(self) -> None:
        """Check that hard_reset_sleep returns the expected amount of time."""
        expected = self.tm_manager._hard_reset_sleep
        actual = self.tm_manager.hard_reset_sleep
        assert actual == expected

    @pytest.mark.parametrize(
        ("state", "notified", "message", "num_iter"),
        [
            (AsyncBehaviour.AsyncState.READY, False, None, 1),
            (AsyncBehaviour.AsyncState.WAITING_MESSAGE, True, Message(), 2),
            (AsyncBehaviour.AsyncState.WAITING_MESSAGE, True, Message(), 1),
        ],
    )
    def test_try_fix(
        self,
        state: AsyncBehaviour.AsyncState,
        notified: bool,
        message: Optional[Message],
        num_iter: int,
    ) -> None:
        """Tests try_fix."""

        def mock_handle_unhealthy_tm() -> Generator:
            """A mock implementation of _handle_unhealthy_tm."""
            for _ in range(num_iter):
                msg = yield
                if msg is not None:
                    # if a message is recieved, the state of the behviour should be "RUNNING"
                    self.tm_manager._AsyncBehaviour__state = (
                        AsyncBehaviour.AsyncState.RUNNING
                    )
            return

        with mock.patch.object(
            self.tm_manager,
            "_handle_unhealthy_tm",
            side_effect=mock_handle_unhealthy_tm,
        ):
            # there is no active generator in the beginning
            assert not self.tm_manager.is_acting

            # a generator should be created, and be active
            self.tm_manager.try_fix()
            assert self.tm_manager.is_acting

            # a message may (or may not) arrive
            self.tm_manager._AsyncBehaviour__notified = notified
            self.tm_manager._AsyncBehaviour__state = state
            self.tm_manager._AsyncBehaviour__message = message

            # the generator has a single yield statement,
            # a second try_fix() call should finish it
            for _ in range(num_iter):
                self.tm_manager.try_fix()
            assert not self.tm_manager.is_acting, num_iter

    @pytest.mark.parametrize(
        "state",
        [
            AsyncBehaviour.AsyncState.WAITING_MESSAGE,
            AsyncBehaviour.AsyncState.READY,
        ],
    )
    def test_get_callback_request(self, state: AsyncBehaviour.AsyncState) -> None:
        """Tests get_callback_request."""
        self.tm_manager._AsyncBehaviour__state = state
        dummy_msg, dummy_behaviour = MagicMock(), MagicMock()
        callback_req = self.tm_manager.get_callback_request()
        with mock.patch.object(self.tm_manager, "try_send"):
            callback_req(dummy_msg, dummy_behaviour)

    def test_is_acting(self) -> None:
        """Test is_acting."""
        self.tm_manager._active_generator = MagicMock()
        assert self.tm_manager.is_acting

        self.tm_manager._active_generator = None
        assert not self.tm_manager.is_acting<|MERGE_RESOLUTION|>--- conflicted
+++ resolved
@@ -46,24 +46,7 @@
 
 import pytest
 import pytz  # type: ignore  # pylint: disable=import-error
-<<<<<<< HEAD
-from aea.protocols.base import Message
-from hypothesis import given
-from hypothesis import strategies as st
-
-from packages.valory.protocols.ledger_api.custom_types import (
-    SignedTransaction,
-    TransactionDigest,
-)
-
-
-try:
-    import atheris  # type: ignore
-except (ImportError, ModuleNotFoundError):
-    atheris: Any = None  # type: ignore
-=======
 from _pytest.logging import LogCaptureFixture
->>>>>>> 0ab02481
 
 # pylint: skip-file
 from aea.common import JSONLike
