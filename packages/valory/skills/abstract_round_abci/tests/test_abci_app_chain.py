--- conflicted
+++ resolved
@@ -111,12 +111,9 @@
             }
             final_states = {self.round_1c}
             event_to_timeout = {self.event_timeout1: self.timeout1}
-<<<<<<< HEAD
             db_pre_conditions = {self.round_1a: []}  # type: ignore
             db_post_conditions = {self.round_1c: [self.key_1]}  # type: ignore
-=======
             cross_period_persisted_keys = self.cross_period_persisted_keys_1
->>>>>>> 19cf2bb4
 
         self.app1_class = AbciApp1
 
@@ -135,12 +132,9 @@
             }
             final_states = {self.round_2c}
             event_to_timeout = {self.event_timeout2: self.timeout2}
-<<<<<<< HEAD
             db_pre_conditions = {self.round_2a: [self.key_1]}  # type: ignore
             db_post_conditions = {self.round_2c: [self.key_2]}  # type: ignore
-=======
             cross_period_persisted_keys = self.cross_period_persisted_keys_2
->>>>>>> 19cf2bb4
 
         self.app2_class = AbciApp2
 
