--- conflicted
+++ resolved
@@ -314,13 +314,10 @@
     is_programmatically_defined = True
     state_id = ""
     matching_round: Optional[Type[AbstractRound]] = None
-<<<<<<< HEAD
     can_rejoin_in_this_round: bool = False
 
     _is_sync_complete: bool = False
-=======
     is_degenerate: bool = False
->>>>>>> a7db586d
 
     def __init__(self, **kwargs: Any):  # pylint: disable=super-init-not-called
         """Initialize a base state behaviour."""
