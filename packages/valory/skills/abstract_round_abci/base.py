--- conflicted
+++ resolved
@@ -681,9 +681,7 @@
         self._previous_rounds.append(current_round)
         self._round_results.append(round_result)
         self._current_round = next_round
-<<<<<<< HEAD
         self._last_round = current_round
-=======
 
     def _skip_degenerate_rounds(self) -> None:
         """Skip degenerate rounds."""
@@ -694,5 +692,4 @@
 class BehaviourNotification(Enum):
     """Behaviour message."""
 
-    COMMITTED_BLOCK = "committed_block"
->>>>>>> 3b6b2064
+    COMMITTED_BLOCK = "committed_block"