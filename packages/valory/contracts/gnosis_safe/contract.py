# -*- coding: utf-8 -*-
# ------------------------------------------------------------------------------
#
#   Copyright 2021 Valory AG
#
#   Licensed under the Apache License, Version 2.0 (the "License");
#   you may not use this file except in compliance with the License.
#   You may obtain a copy of the License at
#
#       http://www.apache.org/licenses/LICENSE-2.0
#
#   Unless required by applicable law or agreed to in writing, software
#   distributed under the License is distributed on an "AS IS" BASIS,
#   WITHOUT WARRANTIES OR CONDITIONS OF ANY KIND, either express or implied.
#   See the License for the specific language governing permissions and
#   limitations under the License.
#
# ------------------------------------------------------------------------------

"""This module contains the class to connect to an Gnosis Safe contract."""
import binascii
import logging
import secrets
from enum import Enum
from typing import Any, Dict, List, Optional, Tuple, Union, cast

from aea.common import JSONLike
from aea.configurations.base import PublicId
from aea.contracts.base import Contract
from aea.crypto.base import LedgerApi
from aea_ledger_ethereum import EthereumApi
from eth_typing import ChecksumAddress, HexAddress, HexStr
from hexbytes import HexBytes
from packaging.version import Version
from py_eth_sig_utils.eip712 import encode_typed_data
from web3.exceptions import TransactionNotFound
from web3.types import TxParams, Wei


PUBLIC_ID = PublicId.from_str("valory/gnosis_safe:0.1.0")

_logger = logging.getLogger(
    f"aea.packages.{PUBLIC_ID.author}.contracts.{PUBLIC_ID.name}.contract"
)

NULL_ADDRESS: str = "0x" + "0" * 40
SAFE_CONTRACT = "0xd9Db270c1B5E3Bd161E8c8503c55cEABeE709552"
DEFAULT_CALLBACK_HANDLER = "0xf48f2B2d2a534e402487b3ee7C18c33Aec0Fe5e4"
PROXY_FACTORY_CONTRACT = "0xa6B71E26C5e0845f74c812102Ca7114b6a896AB2"
SAFE_DEPLOYED_BYTECODE = "0x608060405273ffffffffffffffffffffffffffffffffffffffff600054167fa619486e0000000000000000000000000000000000000000000000000000000060003514156050578060005260206000f35b3660008037600080366000845af43d6000803e60008114156070573d6000fd5b3d6000f3fea2646970667358221220d1429297349653a4918076d650332de1a1068c5f3e07c5c82360c277770b955264736f6c63430007060033"


def _get_nonce() -> int:
    """Generate a nonce for the Safe deployment."""
    return secrets.SystemRandom().randint(0, 2 ** 256 - 1)


def checksum_address(agent_address: str) -> ChecksumAddress:
    """Get the checksum address."""
    return ChecksumAddress(HexAddress(HexStr(agent_address)))


class SafeOperation(Enum):
    """Operation types."""

    CALL = 0
    DELEGATE_CALL = 1
    CREATE = 2


class GnosisSafeContract(Contract):
    """The Gnosis Safe contract."""

    contract_id = PUBLIC_ID

    @classmethod
    def get_raw_transaction(
        cls, ledger_api: LedgerApi, contract_address: str, **kwargs: Any
    ) -> Optional[JSONLike]:
        """Get the Safe transaction."""
        raise NotImplementedError

    @classmethod
    def get_raw_message(
        cls, ledger_api: LedgerApi, contract_address: str, **kwargs: Any
    ) -> Optional[bytes]:
        """Get raw message."""
        raise NotImplementedError

    @classmethod
    def get_state(
        cls, ledger_api: LedgerApi, contract_address: str, **kwargs: Any
    ) -> Optional[JSONLike]:
        """Get state."""
        raise NotImplementedError

    @classmethod
    def get_deploy_transaction(
        cls, ledger_api: LedgerApi, deployer_address: str, **kwargs: Any
    ) -> Optional[JSONLike]:
        """
        Get deploy transaction.

        :param ledger_api: ledger API object.
        :param deployer_address: the deployer address.
        :param kwargs: the keyword arguments.
        :return: an optional JSON-like object.
        """
        owners = kwargs.pop("owners")
        threshold = kwargs.pop("threshold")
        ledger_api = cast(EthereumApi, ledger_api)
        tx_params, contract_address = cls._get_deploy_transaction(
            ledger_api, deployer_address, owners=owners, threshold=threshold, **kwargs
        )
        result = dict(cast(Dict, tx_params))
        # piggyback the contract address
        result["contract_address"] = contract_address
        return result

    @classmethod
    def _get_deploy_transaction(  # pylint: disable=too-many-locals,too-many-arguments
        cls,
        ledger_api: EthereumApi,
        deployer_address: str,
        owners: List[str],
        threshold: int,
        salt_nonce: Optional[int] = None,
        gas: Optional[int] = None,
        gas_price: Optional[int] = None,
        max_fee_per_gas: Optional[int] = None,
        max_priority_fee_per_gas: Optional[int] = None,
    ) -> Tuple[TxParams, str]:
        """
        Get the deployment transaction of the new Safe.

        Taken from:
            https://github.com/gnosis/safe-cli/blob/contracts_v1.3.0/safe_creator.py

        :param ledger_api: Ethereum APIs.
        :param deployer_address: public key of the sender of the transaction
        :param owners: a list of public keys
        :param threshold: the signature threshold
        :param salt_nonce: Use a custom nonce for the deployment. Defaults to random nonce.
        :param gas: gas cost
        :param gas_price: Gas price that should be used for the payment calculation
        :param max_fee_per_gas: max
        :param max_priority_fee_per_gas: max
        :return: transaction params and contract address
        """
        salt_nonce = salt_nonce if salt_nonce is not None else _get_nonce()
        salt_nonce = cast(int, salt_nonce)
        to_address = NULL_ADDRESS
        data = b""
        payment_token = NULL_ADDRESS
        payment = 0
        payment_receiver = NULL_ADDRESS

        if len(owners) < threshold:
            raise ValueError(
                "Threshold cannot be bigger than the number of unique owners"
            )

        safe_contract_address = SAFE_CONTRACT
        proxy_factory_address = PROXY_FACTORY_CONTRACT
        fallback_handler = DEFAULT_CALLBACK_HANDLER

        account_address = checksum_address(deployer_address)
        account_balance: int = ledger_api.api.eth.get_balance(account_address)
        if not account_balance:
            raise ValueError("Client does not have any funds")

        ether_account_balance = round(
            ledger_api.api.fromWei(account_balance, "ether"), 6
        )
        _logger.info(
            "Network %s - Sender %s - Balance: %sΞ",
            ledger_api.api.net.version,
            account_address,
            ether_account_balance,
        )

        if not ledger_api.api.eth.get_code(
            safe_contract_address
        ) or not ledger_api.api.eth.get_code(proxy_factory_address):
            raise ValueError("Network not supported")  # pragma: nocover

        _logger.info(
            "Creating new Safe with owners=%s threshold=%s "
            "fallback-handler=%s salt-nonce=%s",
            owners,
            threshold,
            fallback_handler,
            salt_nonce,
        )
        safe_contract = cls.get_instance(ledger_api, safe_contract_address)
        safe_creation_tx_data = HexBytes(
            safe_contract.functions.setup(
                owners,
                threshold,
                to_address,
                data,
                fallback_handler,
                payment_token,
                payment,
                payment_receiver,
            ).buildTransaction(  # type: ignore
                {"gas": 1, "gasPrice": 1}  # type: ignore
            )[
                "data"
            ]
        )

        nonce = (
            ledger_api._try_get_transaction_count(  # pylint: disable=protected-access
                account_address
            )
        )
        if nonce is None:
            raise ValueError("No nonce returned.")  # pragma: nocover
        # TOFIX: lazy import until contract dependencies supported in AEA
        from packages.valory.contracts.gnosis_safe_proxy_factory.contract import (  # pylint: disable=import-outside-toplevel
            GnosisSafeProxyFactoryContract,
        )

        (
            tx_params,
            contract_address,
        ) = GnosisSafeProxyFactoryContract.build_tx_deploy_proxy_contract_with_nonce(
            ledger_api,
            proxy_factory_address,
            safe_contract_address,
            account_address,
            safe_creation_tx_data,
            salt_nonce,
            nonce=nonce,
            gas=gas,
            gas_price=gas_price,
            max_fee_per_gas=max_fee_per_gas,
            max_priority_fee_per_gas=max_priority_fee_per_gas,
        )
        return tx_params, contract_address

    @classmethod
    def get_raw_safe_transaction_hash(  # pylint: disable=too-many-arguments,too-many-locals
        cls,
        ledger_api: LedgerApi,
        contract_address: str,
        to_address: str,
        value: int,
        data: bytes,
        operation: int = SafeOperation.CALL.value,
        safe_tx_gas: int = 0,
        base_gas: int = 0,
        gas_price: int = 0,
        gas_token: str = NULL_ADDRESS,
        refund_receiver: str = NULL_ADDRESS,
        safe_nonce: Optional[int] = None,
        safe_version: Optional[str] = None,
        chain_id: Optional[int] = None,
    ) -> JSONLike:
        """
        Get the hash of the raw Safe transaction.

        Adapted from https://github.com/gnosis/gnosis-py/blob/69f1ee3263086403f6017effa0841c6a2fbba6d6/gnosis/safe/safe_tx.py#L125

        Note, because safe_nonce is included in the tx_hash the agents implicitly agree on the order of txs if they agree on a tx_hash.

        :param ledger_api: the ledger API object
        :param contract_address: the contract address
        :param to_address: the tx recipient address
        :param value: the ETH value of the transaction
        :param data: the data of the transaction
        :param operation: Operation type of Safe transaction
        :param safe_tx_gas: Gas that should be used for the Safe transaction
        :param base_gas: Gas costs for that are independent of the transaction execution
            (e.g. base transaction fee, signature check, payment of the refund)
        :param gas_price: Gas price that should be used for the payment calculation
        :param gas_token: Token address (or `0x000..000` if ETH) that is used for the payment
        :param refund_receiver: Address of receiver of gas payment (or `0x000..000`  if tx.origin).
        :param safe_nonce: Current nonce of the Safe. If not provided, it will be retrieved from network
        :param safe_version: Safe version 1.0.0 renamed `baseGas` to `dataGas`. Safe version 1.3.0 added `chainId` to the `domainSeparator`. If not provided, it will be retrieved from network
        :param chain_id: Ethereum network chain_id is used in hash calculation for Safes >= 1.3.0. If not provided, it will be retrieved from the provided ethereum_client
        :return: the hash of the raw Safe transaction
        """
        safe_contract = cls.get_instance(ledger_api, contract_address)
        if safe_nonce is None:
            safe_nonce = safe_contract.functions.nonce().call(block_identifier="latest")
        if safe_version is None:
            safe_version = safe_contract.functions.VERSION().call(
                block_identifier="latest"
            )
        if chain_id is None:
            chain_id = ledger_api.api.eth.chain_id

        data_ = HexBytes(data).hex()

        # Safes >= 1.0.0 Renamed `baseGas` to `dataGas`
        safe_version_ = Version(safe_version)
        base_gas_name = "baseGas" if safe_version_ >= Version("1.0.0") else "dataGas"

        structured_data = {
            "types": {
                "EIP712Domain": [
                    {"name": "verifyingContract", "type": "address"},
                ],
                "SafeTx": [
                    {"name": "to", "type": "address"},
                    {"name": "value", "type": "uint256"},
                    {"name": "data", "type": "bytes"},
                    {"name": "operation", "type": "uint8"},
                    {"name": "safeTxGas", "type": "uint256"},
                    {"name": base_gas_name, "type": "uint256"},
                    {"name": "gasPrice", "type": "uint256"},
                    {"name": "gasToken", "type": "address"},
                    {"name": "refundReceiver", "type": "address"},
                    {"name": "nonce", "type": "uint256"},
                ],
            },
            "primaryType": "SafeTx",
            "domain": {
                "verifyingContract": contract_address,
            },
            "message": {
                "to": to_address,
                "value": value,
                "data": data_,
                "operation": operation,
                "safeTxGas": safe_tx_gas,
                base_gas_name: base_gas,
                "gasPrice": gas_price,
                "gasToken": gas_token,
                "refundReceiver": refund_receiver,
                "nonce": safe_nonce,
            },
        }

        # Safes >= 1.3.0 Added `chainId` to the domain
        if safe_version_ >= Version("1.3.0"):
            # EIP712Domain(uint256 chainId,address verifyingContract)
            structured_data["types"]["EIP712Domain"].insert(  # type: ignore
                0, {"name": "chainId", "type": "uint256"}
            )
            structured_data["domain"]["chainId"] = chain_id  # type: ignore

        return dict(tx_hash=HexBytes(encode_typed_data(structured_data)).hex())

    @classmethod
    def _get_packed_signatures(
        cls, owners: Tuple[str], signatures_by_owner: Dict[str, str]
    ) -> bytes:
        """Get the packed signatures."""
        sorted_owners = sorted(owners, key=str.lower)
        signatures = b""
        for signer in sorted_owners:
            if signer not in signatures_by_owner:
                continue  # pragma: nocover
            signature = signatures_by_owner[signer]
            signature_bytes = binascii.unhexlify(signature)
            signatures += signature_bytes
        # Packed signature data ({bytes32 r}{bytes32 s}{uint8 v})
        return signatures

    @classmethod
    def get_raw_safe_transaction(  # pylint: disable=too-many-arguments,too-many-locals
        cls,
        ledger_api: LedgerApi,
        contract_address: str,
        sender_address: str,
        owners: Tuple[str],
        to_address: str,
        value: int,
        data: bytes,
        signatures_by_owner: Dict[str, str],
        operation: int = SafeOperation.CALL.value,
        safe_tx_gas: int = 0,
        base_gas: int = 0,
        safe_gas_price: int = 0,
        gas_token: str = NULL_ADDRESS,
        refund_receiver: str = NULL_ADDRESS,
<<<<<<< HEAD
        safe_nonce: Optional[int] = None,
        gas_price: Optional[int] = None,
        max_fee_per_gas: Optional[int] = None,
        max_priority_fee_per_gas: Optional[int] = None,
=======
>>>>>>> 80e0babc
    ) -> JSONLike:
        """
        Get the raw Safe transaction

        :param ledger_api: the ledger API object
        :param contract_address: the contract address
        :param sender_address: the address of the sender
        :param owners: the sequence of owners
        :param to_address: Destination address of Safe transaction
        :param value: Ether value of Safe transaction
        :param data: Data payload of Safe transaction
        :param signatures_by_owner: mapping from owners to signatures
        :param operation: Operation type of Safe transaction
        :param safe_tx_gas: Gas that should be used for the Safe transaction
        :param base_gas: Gas costs for that are independent of the transaction execution
            (e.g. base transaction fee, signature check, payment of the refund)
        :param safe_gas_price: Gas price that should be used for the payment calculation
        :param gas_token: Token address (or `0x000..000` if ETH) that is used for the payment
        :param refund_receiver: Address of receiver of gas payment (or `0x000..000`  if tx.origin).
<<<<<<< HEAD
        :param safe_nonce: Current nonce of the Safe. If not provided, it will be retrieved from network
        :param gas_price: gas price
        :param max_fee_per_gas: max
        :param max_priority_fee_per_gas: max
=======
>>>>>>> 80e0babc
        :return: the raw Safe transaction
        """
        sender_address = ledger_api.api.toChecksumAddress(sender_address)
        to_address = ledger_api.api.toChecksumAddress(to_address)
        ledger_api = cast(EthereumApi, ledger_api)
        signatures = cls._get_packed_signatures(owners, signatures_by_owner)
        safe_contract = cls.get_instance(ledger_api, contract_address)

        w3_tx = safe_contract.functions.execTransaction(
            to_address,
            value,
            data,
            operation,
            safe_tx_gas,
            base_gas,
            safe_gas_price,
            gas_token,
            refund_receiver,
            signatures,
        )
        tx_parameters: Dict[str, Union[str, int]] = {"from": sender_address}
        if gas_price is not None:
            tx_parameters["gasPrice"] = gas_price
        if max_fee_per_gas is not None:
            tx_parameters["maxFeePerGas"] = max_fee_per_gas
        if max_priority_fee_per_gas is not None:
            tx_parameters["maxPriorityFeePerGas"] = max_priority_fee_per_gas
        # note, the next line makes an eth_estimateGas call!
        transaction_dict = w3_tx.buildTransaction(tx_parameters)
        transaction_dict["gas"] = Wei(
            max(transaction_dict["gas"] + 75000, base_gas + safe_tx_gas + 75000)
        )
        transaction_dict["nonce"] = ledger_api.api.eth.get_transaction_count(
            ledger_api.api.toChecksumAddress(sender_address)
        )
        return transaction_dict

    @classmethod
    def verify_contract(cls, ledger_api: LedgerApi, contract_address: str) -> JSONLike:
        """
        Verify the contract's bytecode

        :param ledger_api: the ledger API object
        :param contract_address: the contract address
        :return: the verified status
        """
        ledger_api = cast(EthereumApi, ledger_api)
        deployed_bytecode = ledger_api.api.eth.get_code(contract_address).hex()
        # we cannot use cls.contract_interface["ethereum"]["deployedBytecode"] because the
        # contract is created via a proxy
        local_bytecode = SAFE_DEPLOYED_BYTECODE
        verified = deployed_bytecode == local_bytecode
        return dict(verified=verified)

    @classmethod
    def verify_tx(  # pylint: disable=too-many-arguments,too-many-locals
        cls,
        ledger_api: LedgerApi,
        contract_address: str,
        tx_hash: str,
        owners: Tuple[str],
        to_address: str,
        value: int,
        data: bytes,
        signatures_by_owner: Dict[str, str],
        operation: int = SafeOperation.CALL.value,
        safe_tx_gas: int = 0,
        base_gas: int = 0,
        safe_gas_price: int = 0,
        gas_price: Optional[int] = None,
        gas_token: str = NULL_ADDRESS,
        refund_receiver: str = NULL_ADDRESS,
        safe_version: Optional[str] = None,
    ) -> JSONLike:
        """
        Verify a tx hash exists on the blockchain.

        Currently, the implementation is an overkill as most of the verification is implicit by the acceptance of the transaction in the Safe.

        :param ledger_api: the ledger API object
        :param contract_address: the contract address
        :param tx_hash: the transaction hash
        :param owners: the sequence of owners
        :param to_address: Destination address of Safe transaction
        :param value: Ether value of Safe transaction
        :param data: Data payload of Safe transaction
        :param signatures_by_owner: mapping from owners to signatures
        :param operation: Operation type of Safe transaction
        :param safe_tx_gas: Gas that should be used for the Safe transaction
        :param base_gas: Gas costs for that are independent of the transaction execution
            (e.g. base transaction fee, signature check, payment of the refund)
        :param safe_gas_price: Gas price that should be used for the payment calculation
        :param gas_price: gas price
        :param gas_token: Token address (or `0x000..000` if ETH) that is used for the payment
        :param refund_receiver: Address of receiver of gas payment (or `0x000..000`  if tx.origin).
        :param safe_version: Safe version 1.0.0 renamed `baseGas` to `dataGas`. Safe version 1.3.0 added `chainId` to the `domainSeparator`. If not provided, it will be retrieved from network
        :return: the verified status
        """
        to_address = ledger_api.api.toChecksumAddress(to_address)
        ledger_api = cast(EthereumApi, ledger_api)
        safe_contract = cls.get_instance(ledger_api, contract_address)
        signatures = cls._get_packed_signatures(owners, signatures_by_owner)

        if safe_version is None:
            safe_version = safe_contract.functions.VERSION().call(
                block_identifier="latest"
            )
        # Safes >= 1.0.0 Renamed `baseGas` to `dataGas`
        safe_version_ = Version(safe_version)
        base_gas_name = "baseGas" if safe_version_ >= Version("1.0.0") else "dataGas"

        try:
            transaction = ledger_api.api.eth.get_transaction(tx_hash)
            receipt = ledger_api.get_transaction_receipt(tx_hash)
            if receipt is None:
                raise ValueError  # pragma: nocover
        except (TransactionNotFound, ValueError):  # pragma: nocover
            return dict(verified=False, status=0)

        expected = dict(
            contract_address=contract_address,
            to_address=to_address,
            value=value,
            data=data,
            operation=operation,
            safe_tx_gas=safe_tx_gas,
            base_gas=base_gas,
            gas_price=gas_price,
            gas_token=gas_token,
            refund_receiver=refund_receiver,
            signatures=signatures,
        )
        decoded: Tuple[Any, Dict] = (None, {})
        diff: Dict = {}
        try:
            decoded = safe_contract.decode_function_input(transaction["input"])
            actual = dict(
                contract_address=transaction["to"],
                to_address=decoded[1]["to"],
                value=decoded[1]["value"],
                data=decoded[1]["data"],
                operation=decoded[1]["operation"],
                safe_tx_gas=decoded[1]["safeTxGas"],
                base_gas=decoded[1][base_gas_name],
                gas_price=decoded[1]["gasPrice"],
                gas_token=decoded[1]["gasToken"],
                refund_receiver=decoded[1]["refundReceiver"],
                signatures=decoded[1]["signatures"],
            )
            diff = {k: (v, actual[k]) for k, v in expected.items() if v != actual[k]}
            verified = (
                receipt["status"]
                and "execTransaction" in str(decoded[0])
<<<<<<< HEAD
                and decoded[1]["to"] == to_address
                and decoded[1]["value"] == value
                and decoded[1]["data"] == data
                and decoded[1]["operation"] == operation
                and decoded[1]["safeTxGas"] == safe_tx_gas
                and decoded[1][base_gas_name] == base_gas
                and decoded[1]["gasPrice"] == safe_gas_price
                and decoded[1]["gasToken"] == gas_token
                and decoded[1]["refundReceiver"] == refund_receiver
                and decoded[1]["signatures"] == signatures
                and decoded[1]["nonce"] == safe_nonce
                if safe_nonce
                else True
=======
                and len(diff) == 0
>>>>>>> 80e0babc
            )
        except (TransactionNotFound, KeyError, ValueError):  # pragma: nocover
            verified = False
        return dict(
            verified=verified,
            status=receipt["status"],
            transaction=transaction,
            actual=decoded,  # type: ignore
            expected=expected,
            diff=diff,
        )<|MERGE_RESOLUTION|>--- conflicted
+++ resolved
@@ -377,13 +377,9 @@
         safe_gas_price: int = 0,
         gas_token: str = NULL_ADDRESS,
         refund_receiver: str = NULL_ADDRESS,
-<<<<<<< HEAD
-        safe_nonce: Optional[int] = None,
         gas_price: Optional[int] = None,
         max_fee_per_gas: Optional[int] = None,
         max_priority_fee_per_gas: Optional[int] = None,
-=======
->>>>>>> 80e0babc
     ) -> JSONLike:
         """
         Get the raw Safe transaction
@@ -403,13 +399,9 @@
         :param safe_gas_price: Gas price that should be used for the payment calculation
         :param gas_token: Token address (or `0x000..000` if ETH) that is used for the payment
         :param refund_receiver: Address of receiver of gas payment (or `0x000..000`  if tx.origin).
-<<<<<<< HEAD
-        :param safe_nonce: Current nonce of the Safe. If not provided, it will be retrieved from network
         :param gas_price: gas price
         :param max_fee_per_gas: max
         :param max_priority_fee_per_gas: max
-=======
->>>>>>> 80e0babc
         :return: the raw Safe transaction
         """
         sender_address = ledger_api.api.toChecksumAddress(sender_address)
@@ -478,7 +470,7 @@
         operation: int = SafeOperation.CALL.value,
         safe_tx_gas: int = 0,
         base_gas: int = 0,
-        safe_gas_price: int = 0,
+        safe_gas_price: int = 0,  # pylint: disable=unused-argument
         gas_price: Optional[int] = None,
         gas_token: str = NULL_ADDRESS,
         refund_receiver: str = NULL_ADDRESS,
@@ -563,23 +555,7 @@
             verified = (
                 receipt["status"]
                 and "execTransaction" in str(decoded[0])
-<<<<<<< HEAD
-                and decoded[1]["to"] == to_address
-                and decoded[1]["value"] == value
-                and decoded[1]["data"] == data
-                and decoded[1]["operation"] == operation
-                and decoded[1]["safeTxGas"] == safe_tx_gas
-                and decoded[1][base_gas_name] == base_gas
-                and decoded[1]["gasPrice"] == safe_gas_price
-                and decoded[1]["gasToken"] == gas_token
-                and decoded[1]["refundReceiver"] == refund_receiver
-                and decoded[1]["signatures"] == signatures
-                and decoded[1]["nonce"] == safe_nonce
-                if safe_nonce
-                else True
-=======
                 and len(diff) == 0
->>>>>>> 80e0babc
             )
         except (TransactionNotFound, KeyError, ValueError):  # pragma: nocover
             verified = False
