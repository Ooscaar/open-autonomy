#!/usr/bin/env python3
# -*- coding: utf-8 -*-
# ------------------------------------------------------------------------------
#
#   Copyright 2022 Valory AG
#
#   Licensed under the Apache License, Version 2.0 (the "License");
#   you may not use this file except in compliance with the License.
#   You may obtain a copy of the License at
#
#       http://www.apache.org/licenses/LICENSE-2.0
#
#   Unless required by applicable law or agreed to in writing, software
#   distributed under the License is distributed on an "AS IS" BASIS,
#   WITHOUT WARRANTIES OR CONDITIONS OF ANY KIND, either express or implied.
#   See the License for the specific language governing permissions and
#   limitations under the License.
#
# ------------------------------------------------------------------------------
"""Setup script for the plug-in."""

from setuptools import find_packages  # type: ignore
from setuptools import setup  # type: ignore


<<<<<<< HEAD
=======
def _get_docker_dependency() -> str:
    """
    Get the `docker-py` dependency, according to the underlying platform.

    If on Windows, we need to install the cutting-edge package version of `docker` directly from the GitHub repository;
    as the PyPI distribution of `docker` causes the following conflict:

        docker 5.0.3 depends on pywin32==227; sys_platform == "win32"
        open-aea[all] 1.21.0 depends on pywin32==304

    Instead, at commit docker/docker-py@3f0095a, `setup.py` has an extra that forces pywin32>=304.

    :return: the docker version
    """
    return (
        "docker==5.0.3"
        if platform.system() != "Windows"
        else "docker @ git+https://github.com/docker/docker-py.git@3f0095a7c1966c521652314e524ff362c24ff58c"
    )


>>>>>>> 218df303
base_deps = [
    "open-aea[all]>=1.21.0,<2.0.0",
    "pytest==7.0.0",
<<<<<<< HEAD
    "open-aea-ledger-ethereum==1.20.0",
    "docker==6.0.0",
=======
    "open-aea-ledger-ethereum==1.21.0",
    _get_docker_dependency(),
>>>>>>> 218df303
]

setup(
    name="open-aea-test-autonomy",
    version="0.3.1",
    author="Valory AG",
    license="Apache-2.0",
    description="Plugin containing test tools for open-autonomy packages.",
    packages=find_packages(
        where=".", include=["aea_test_autonomy", "aea_test_autonomy.*"]
    ),
    package_data={
        "aea_test_autonomy": [
            "py.typed",
            "data/*",
        ]
    },
    entry_points={},
    install_requires=base_deps,
    classifiers=[
        "Environment :: Console",
        "Environment :: Web Environment",
        "Development Status :: 3 - Alpha",
        "Intended Audience :: Developers",
        "License :: OSI Approved :: Apache Software License",
        "Natural Language :: English",
        "Operating System :: MacOS",
        "Operating System :: Microsoft",
        "Operating System :: Unix",
        "Programming Language :: Python :: 3.7",
        "Programming Language :: Python :: 3.8",
        "Programming Language :: Python :: 3.9",
        "Programming Language :: Python :: 3.10",
        "Topic :: Communications",
        "Topic :: Internet",
        "Topic :: Software Development",
    ],
)<|MERGE_RESOLUTION|>--- conflicted
+++ resolved
@@ -23,40 +23,11 @@
 from setuptools import setup  # type: ignore
 
 
-<<<<<<< HEAD
-=======
-def _get_docker_dependency() -> str:
-    """
-    Get the `docker-py` dependency, according to the underlying platform.
-
-    If on Windows, we need to install the cutting-edge package version of `docker` directly from the GitHub repository;
-    as the PyPI distribution of `docker` causes the following conflict:
-
-        docker 5.0.3 depends on pywin32==227; sys_platform == "win32"
-        open-aea[all] 1.21.0 depends on pywin32==304
-
-    Instead, at commit docker/docker-py@3f0095a, `setup.py` has an extra that forces pywin32>=304.
-
-    :return: the docker version
-    """
-    return (
-        "docker==5.0.3"
-        if platform.system() != "Windows"
-        else "docker @ git+https://github.com/docker/docker-py.git@3f0095a7c1966c521652314e524ff362c24ff58c"
-    )
-
-
->>>>>>> 218df303
 base_deps = [
     "open-aea[all]>=1.21.0,<2.0.0",
     "pytest==7.0.0",
-<<<<<<< HEAD
-    "open-aea-ledger-ethereum==1.20.0",
+    "open-aea-ledger-ethereum==1.21.0",
     "docker==6.0.0",
-=======
-    "open-aea-ledger-ethereum==1.21.0",
-    _get_docker_dependency(),
->>>>>>> 218df303
 ]
 
 setup(
