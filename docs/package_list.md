--- conflicted
+++ resolved
@@ -7,35 +7,6 @@
 | protocol/valory/tendermint/0.1.0                              | `bafybeihcnjhovvyyfbkuw5sjyfx2lfd4soeocfqzxz54g67333m6nk5gxq` |
 | skill/valory/abstract_abci/0.1.0                              | `bafybeidpixylwoisuciygaqnerwfk4wnbropwc2ghvtlmqusqxe6pyz5iu` |
 | contract/valory/gnosis_safe/0.1.0                             | `bafybeiaxnlzlnlb34ud6wrsm2el477xnubhpe36gh4pcvmvurfz2uafbve` |
-<<<<<<< HEAD
-| skill/valory/abstract_round_abci/0.1.0                        | `bafybeibaltilfpzqpnxhuyvtkm36cfgrll2ugrunn7gjye4fuypwarhprq` |
-| contract/valory/multisend/0.1.0                               | `bafybeiaveffaomsnmsc5hx62o77u7ilma6eipox7m5lrwa56737ektva3i` |
-| skill/valory/transaction_settlement_abci/0.1.0                | `bafybeihsfct7jf3v53nsc7kw4yhfpcldd4lkqfsn5isniekmms54dygxqe` |
-| skill/valory/registration_abci/0.1.0                          | `bafybeih23k4luvsbrj4p4ekposep33hszm3xs5zfmkwbksqpba4tux3rb4` |
-| skill/valory/reset_pause_abci/0.1.0                           | `bafybeighdo7ml2pl7ldrayikw5jjjo5pnkzg7drqu7wgxz7a3ien3p6agy` |
-| skill/valory/termination_abci/0.1.0                           | `bafybeicgidnjcweindbie4m4pcqvr7rjawd6zcarj27tmolm3t5jqroeji` |
-| skill/valory/counter/0.1.0                                    | `bafybeiflukr3ctanj5sqpvzxtejpk3sbuffmkam2enmle5rqx2huuu4jdy` |
-| skill/valory/counter_client/0.1.0                             | `bafybeihr3p2ztqpbgzuo4xi7gwq4hjcc3khibirritnxkajaugshlzxjke` |
-| skill/valory/hello_world_abci/0.1.0                           | `bafybeigvvuc5v5xpaxekhhmfbuhcgfpyvqlv77zdoytqupsqa2pmnwhhzu` |
-| skill/valory/register_reset_abci/0.1.0                        | `bafybeifvf2mrge6hiiu5mlzh2n47sdacaybhq7epnay2zh4sf645rw5iwi` |
-| skill/valory/register_termination_abci/0.1.0                  | `bafybeifoo6d3xtidblic5kiyi7yzpaykhlsdjznxq6tqqdr2zdznrz2kze` |
-| skill/valory/simple_abci/0.1.0                                | `bafybeibptwpifg754ufrzi55uyrrbfjiylvyqaswkbj7iaz2qa34blrwwa` |
-| skill/valory/test_abci/0.1.0                                  | `bafybeih6e7ykyb4j2qvlbeg27ucng4wuv6kl3xqnq6pucxnpmibdem37tu` |
-| agent/valory/abstract_abci/0.1.0                              | `bafybeigkxa5dxmjqrfhrpxewlgquphqpxlonwknpgcuxdrpva2gaen5g7i` |
-| agent/valory/counter/0.1.0                                    | `bafybeifh4v67rt23jh5uyqajqvc7tzxsy7utelf7arux6zhphnv6hjynza` |
-| agent/valory/counter_client/0.1.0                             | `bafybeibyxuqo4itomksd6wvr3loblr2ba4jxa4x3wvtgr3rofpl5xueaaa` |
-| agent/valory/hello_world/0.1.0                                | `bafybeif7igotfjdmj4sxwlm3v4z4m3fnovk5yjd2brxnfksegcvkfndbki` |
-| agent/valory/register_reset/0.1.0                             | `bafybeiatq72cgmh3m3dxdxegctqv7ekt4l3jih53q6khbtmi3ctcucx4ha` |
-| agent/valory/register_termination/0.1.0                       | `bafybeihfihhbtiy37z6q65kovtxbdm7qpkwopj3x3npgswgaps4nyhthgm` |
-| agent/valory/registration_start_up/0.1.0                      | `bafybeidlq55ksr63bv4dqdqkzwohtijhmbx5mjish3lc32klt6hndmxugq` |
-| agent/valory/simple_abci/0.1.0                                | `bafybeiakfwhhctub4xw32afm3u4lkpx7pvetyaqcoopw76jlo3uoh66eza` |
-| agent/valory/test_abci/0.1.0                                  | `bafybeid6cr35cbfzjyhrjbhnj76tgemwvy2dgls3spos57pi4kjovqhkca` |
-| service/valory/counter/0.1.0                                  | `bafybeigfid3zs3mctvxy7ztxbndz2is542oxcz2hznh4lfvtqimov4dhlu` |
-| service/valory/hello_world/0.1.0                              | `bafybeidxxmtnphmebvquuvror5pkjrat6ofhtn2xzjkwcdg2pqseyb4auy` |
-| service/valory/register_reset/0.1.0                           | `bafybeihvijawzvfzwef4ik3fwacyw5d4sfaugsapv6wxjtg5zljjbylx34` |
-| service/valory/simple_abci/0.1.0                              | `bafybeigqww7o2bnezvbd55jssfzddoy5undk7h7guljmvnp62okor4od2y` |
-| skill/valory/safe_deployment_abci/0.1.0                       | `bafybeieewdgc5joxirofhvlvkea3fnypxfuv4gdia2qmvgxnan33c3t7aa` |
-=======
 | skill/valory/abstract_round_abci/0.1.0                        | `bafybeigriqww6yoxcaw5p23a4jubsuxlwnvvavgrgmnr6fpelin2azkcum` |
 | contract/valory/multisend/0.1.0                               | `bafybeiaveffaomsnmsc5hx62o77u7ilma6eipox7m5lrwa56737ektva3i` |
 | skill/valory/transaction_settlement_abci/0.1.0                | `bafybeibqventyx2fcd2ory6vlnx57hgksfc55mzxkdrut6rthb5ehw7rly` |
@@ -63,7 +34,6 @@
 | service/valory/register_reset/0.1.0                           | `bafybeicl2zrp4hvydb35bgkt2n7ciqo45r7dciugpci552soaooft4ru3y` |
 | service/valory/simple_abci/0.1.0                              | `bafybeiajwitptsn57ozbnq5ypnyt73tqxmlhabvcnpsgslbhqj7k7ra2lq` |
 | skill/valory/safe_deployment_abci/0.1.0                       | `bafybeifjruiwdzkzx5f67le2quhrs7gnwst6ajgcbcnl4xibxtglzdmgxm` |
->>>>>>> d7478abe
 | protocol/open_aea/signing/1.0.0                               | `bafybeiambqptflge33eemdhis2whik67hjplfnqwieoa6wblzlaf7vuo44` |
 | protocol/valory/acn/1.1.0                                     | `bafybeifontek6tvaecatoauiule3j3id6xoktpjubvuqi3h2jkzqg7zh7a` |
 | protocol/valory/http/1.0.0                                    | `bafybeigzqo2zaakcjtzzsm6dh4x73v72xg6ctk6muyp5uq5ueb7y34fbxy` |
