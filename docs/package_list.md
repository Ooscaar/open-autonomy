--- conflicted
+++ resolved
@@ -1,48 +1,5 @@
 | Package name                                                  | Package hash                                                  |
 | ------------------------------------------------------------- | ------------------------------------------------------------- |
-<<<<<<< HEAD
-| contract/valory/component_registry/0.1.0                      | `bafybeiaw6234cx3imrxyvuxdm3cpsdwqam4lqtadx24lcis4zws6ndmxwy` |
-| contract/valory/registries_manager/0.1.0                      | `bafybeid2y7u64r463srd4fuukc2cxgqe5ljfd67axtrg2vlygbmrvd6s7q` |
-| protocol/valory/abci/0.1.0                                    | `bafybeihkgako44fzgurcv4hgbems4ptdtosae4lopnnr75eczb6kx3x2lm` |
-| connection/valory/abci/0.1.0                                  | `bafybeidkvuouh4e6hknd5g77qnpfoepmcb32idjuwq375mpsqpbjtaeo6e` |
-| contract/valory/gnosis_safe_proxy_factory/0.1.0               | `bafybeihwtuquqaimamkv26ucnyis4hc6lya34xwsx5n7hiksssnwfkekie` |
-| contract/valory/service_registry/0.1.0                        | `bafybeiew24hgsjdasaqiikhulfa2rxgnh7pzpv2zzfwnsyfzbnrcj6dvjm` |
-| protocol/valory/tendermint/0.1.0                              | `bafybeicqsdybs6u667ykyujuqmxjxalngutvponpatz4prdt4sf5ckkxw4` |
-| skill/valory/abstract_abci/0.1.0                              | `bafybeihmrrqxu23vyufc6n4uf7pdwskeqx62kvrcddrkj3pvemik5mwuxm` |
-| contract/valory/gnosis_safe/0.1.0                             | `bafybeia7taspp5boe5235fdv5ejdix7fdhyy4kwp26qx2ng2oo3k7kk7iy` |
-| skill/valory/abstract_round_abci/0.1.0                        | `bafybeiak3eab5exymhxucs6rffpfa2gdnq7ai7z5gctwzwq4nomkfnma6u` |
-| contract/valory/multisend/0.1.0                               | `bafybeiaveffaomsnmsc5hx62o77u7ilma6eipox7m5lrwa56737ektva3i` |
-| skill/valory/transaction_settlement_abci/0.1.0                | `bafybeicuxvarlpwpyvruwpjtmcfoyhjlp6j2l23qqu4d2wlvmj2xjpw73i` |
-| skill/valory/registration_abci/0.1.0                          | `bafybeib3qy7s25mzbkwg6icosax4exod2osugt6kf2pev6j56bjsc2csya` |
-| skill/valory/reset_pause_abci/0.1.0                           | `bafybeicc6fcg4qyzw5bfy2oqyt3v5ymvgidjukxafpoov6gm6fju4nj7tm` |
-| skill/valory/termination_abci/0.1.0                           | `bafybeiedqagmmf5hl7q3564p74vfp7cyxfunlgrhe2672xueecs4tjeucm` |
-| skill/valory/counter/0.1.0                                    | `bafybeicfczhqpxhaicxksnkozbti24nvflis7losmmowrlmjaus42gkp5u` |
-| skill/valory/counter_client/0.1.0                             | `bafybeib3apxotnry7gt6a5q2cesdobjlcb5bjqjuzwnp4f5naozbiyxvja` |
-| skill/valory/hello_world_abci/0.1.0                           | `bafybeihelmoevhqyt4pqh53kbyxogimizfn3amnebzk3hsm4z4brzaluue` |
-| skill/valory/register_reset_abci/0.1.0                        | `bafybeieqmnis3k4a75wh54xjtvio27vtstfhlnqz7323bbuxcz5shln2ui` |
-| skill/valory/register_termination_abci/0.1.0                  | `bafybeiezpohlwsnzdpjl6dhyfa3tzizzpga5tl4eoi62vgn5hwxz5astma` |
-| skill/valory/test_abci/0.1.0                                  | `bafybeic4m5m7dbypvjyil6k7urxkirogivdrflzsph4icwu2e6l5iwcybm` |
-| agent/valory/abstract_abci/0.1.0                              | `bafybeigcua5nhbszcwxwysfntstm2p74hljhadiqgmascc5f4664t5m5ji` |
-| agent/valory/counter/0.1.0                                    | `bafybeigncfnnob52kdqwkyhg2dpu5o2zhaaezd7k6squgdpf747v6tipp4` |
-| agent/valory/counter_client/0.1.0                             | `bafybeiddivmcgauqdsbiedeenckltzyaukmyi3e4ccxp4cssqlqyadffwe` |
-| agent/valory/hello_world/0.1.0                                | `bafybeid23j3zsmu5hlxmm7mxznyyecjdlcervaxh7av764htughs3i4msq` |
-| agent/valory/register_reset/0.1.0                             | `bafybeidjer4ptvp35m64fpcosqkbylxjfmwzep6sypl2ebzk5g42v5v4xq` |
-| agent/valory/register_termination/0.1.0                       | `bafybeiaxda57uapvdf747buacpgpq2mxzdkdqdzwi5yvgw7hogr3rnykie` |
-| agent/valory/registration_start_up/0.1.0                      | `bafybeibn4x7mg5qtb3fieuhow2wq62j3svydsoejcrospctxel45yxwvxy` |
-| agent/valory/test_abci/0.1.0                                  | `bafybeidccpzqkpwfjhbvisco6zkw2doqbrspm6mfand2vcqeebp4bnshai` |
-| service/valory/counter/0.1.0                                  | `bafybeiehn3nl76fzs5obfzolejuladxdhidr7vznuoedo7kzxhgzflstj4` |
-| service/valory/hello_world/0.1.0                              | `bafybeiambg4q7zl7kuznsrugzshv7u2r5gldo2owvtkt23qlqu7g4cpnni` |
-| service/valory/register_reset/0.1.0                           | `bafybeiejb2w2svimgh7oghpaqb7t6ltlklreii3uouh6kpikyaypsipite` |
-| skill/valory/safe_deployment_abci/0.1.0                       | `bafybeifqrmtegi4y2vquuj4f4iw74um26eul3cse56cx3tf4cew2d24yii` |
-| protocol/open_aea/signing/1.0.0                               | `bafybeiambqptflge33eemdhis2whik67hjplfnqwieoa6wblzlaf7vuo44` |
-| protocol/valory/acn/1.1.0                                     | `bafybeifontek6tvaecatoauiule3j3id6xoktpjubvuqi3h2jkzqg7zh7a` |
-| protocol/valory/http/1.0.0                                    | `bafybeigzqo2zaakcjtzzsm6dh4x73v72xg6ctk6muyp5uq5ueb7y34fbxy` |
-| protocol/valory/ledger_api/1.0.0                              | `bafybeih7rhi5zvfvwakx5ifgxsz2cfipeecsh7bm3gnudjxtvhrygpcftq` |
-| protocol/valory/contract_api/1.0.0                            | `bafybeiaxbrvgtbdrh4lslskuxyp4awyr4whcx3nqq5yrr6vimzsxg5dy64` |
-| connection/valory/http_client/0.23.0                          | `bafybeihz3tubwado7j3wlivndzzuj3c6fdsp4ra5r3nqixn3ufawzo3wii` |
-| connection/valory/ledger/0.19.0                               | `bafybeiadc25se7dgnn4mufztwpzdono4xsfs45qknzdqyi3gckn6ccuv44` |
-| connection/valory/p2p_libp2p_client/0.1.0                     | `bafybeidkk33xbga54szmitk6uwsi3ef56hbbdbuasltqtiyki34hgfpnxa` |
-=======
 | protocol/valory/abci/0.1.0                                    | `bafybeihkgako44fzgurcv4hgbems4ptdtosae4lopnnr75eczb6kx3x2lm` |
 | connection/valory/abci/0.1.0                                  | `bafybeiazuc4m6pgz5t2giw64boylpenyuwq2ceqikod6p773drf7m4q7ea` |
 | contract/valory/gnosis_safe_proxy_factory/0.1.0               | `bafybeidvde7m7jpajea3hndzbauaud6rtiwqmmrltdbrubzc5jzq7li4uu` |
@@ -82,5 +39,4 @@
 | protocol/valory/contract_api/1.0.0                            | `bafybeif32nchkgn6yet7e5gt4auhf7lsahxnj4t36kxbw55p3gi7qpeuxq` |
 | connection/valory/http_client/0.23.0                          | `bafybeigggahci7hq6tr3tyueatgkvgn73y4b3av2vk7vtr7jkeuwsqcteq` |
 | connection/valory/ledger/0.19.0                               | `bafybeicpxyoxez7lperltamvikxu6vzk2lhqakbivce4nzywyzoqbxoogm` |
-| connection/valory/p2p_libp2p_client/0.1.0                     | `bafybeiayoofxmj6z3pasn2akqj3udgq2ta2ar6mv6zoehstul2btvv3gqa` |
->>>>>>> 81283a7e
+| connection/valory/p2p_libp2p_client/0.1.0                     | `bafybeiayoofxmj6z3pasn2akqj3udgq2ta2ar6mv6zoehstul2btvv3gqa` |