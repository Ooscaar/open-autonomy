<<<<<<< HEAD


| Package name | Package hash |
| ----------------------------------------------- | ------------------------------------------------- |
| protocol/valory/abci/0.1.0                      | bafybeiaw3tzlg3rkvnn5fcufblktmfwngmxugn4yo7pyjp76zz6aqtqcay |
| connection/valory/abci/0.1.0                    | bafybeidwcyd3zekabzih56y3hhsh75irzwkfp5xyj4ms6cfkudrfg73wsa |
| protocol/valory/contract_api/1.0.0              | bafybeiaxbrvgtbdrh4lslskuxyp4awyr4whcx3nqq5yrr6vimzsxg5dy64 |
| protocol/valory/http/1.0.0                      | bafybeigzqo2zaakcjtzzsm6dh4x73v72xg6ctk6muyp5uq5ueb7y34fbxy |
| protocol/valory/ledger_api/1.0.0                | bafybeih7rhi5zvfvwakx5ifgxsz2cfipeecsh7bm3gnudjxtvhrygpcftq |
| connection/valory/http_client/0.1.0             | bafybeihz3tubwado7j3wlivndzzuj3c6fdsp4ra5r3nqixn3ufawzo3wii |
| connection/valory/ledger/0.1.0                  | bafybeigpltrga4ggf4nejvl7l32zioyk77jzodvhthjwd3uvdkuxedvnz4 |
| contract/valory/gnosis_safe_proxy_factory/0.1.0 | bafybeicgn4hrfnjqqrpq2yjyuifpp24liwijsnvwzkfl7wdixlfmqgqesy |
| contract/valory/service_registry/0.1.0          | bafybeicvmdbhovr247vvunz5rer7sai74jxxavfwxyundiq3ebfxc2pvya |
| protocol/open_aea/signing/1.0.0                 | bafybeiambqptflge33eemdhis2whik67hjplfnqwieoa6wblzlaf7vuo44 |
| protocol/valory/tendermint/0.1.0                | bafybeihcnjhovvyyfbkuw5sjyfx2lfd4soeocfqzxz54g67333m6nk5gxq |
| skill/valory/abstract_abci/0.1.0                | bafybeib3eq6qk7sz5cmrytl4rwyrmyupps2hhvncghc7q3bwvyh3fwetpy |
| contract/valory/gnosis_safe/0.1.0               | bafybeiaema4xgfolq3nx26zu4o3kafro4aubmsjfwvzi5tfbp3fwg4cmoa |
| contract/valory/offchain_aggregator/0.1.0       | bafybeibp2cbuaxj4sthoaf5vdbdos6am2kqcbomrt2x6cyqsmxu34jabbu |
| protocol/valory/acn/1.1.0                       | bafybeifontek6tvaecatoauiule3j3id6xoktpjubvuqi3h2jkzqg7zh7a |
| skill/valory/abstract_round_abci/0.1.0          | bafybeihwhcdxbxxx6bodp27b5visoo67mgkleoawsrvaolxxa3d3gnus2u |
| connection/valory/p2p_libp2p_client/0.1.0       | bafybeihf35zfr35qsvfte4vbi7njvuzfx4httysw7owmlux53gvxh2or54 |
| skill/valory/oracle_deployment_abci/0.1.0       | bafybeigunlpmv2h6ewnf2frbn5oyixo73za63ma5poxblgmkaq3tf6oxlm |
| skill/valory/transaction_settlement_abci/0.1.0  | bafybeih6kctsaz3vxhb2w2gzqv6wgsxcku67tzbqmcdqdpzp7myco42dua |
| contract/valory/multisend/0.1.0                 | bafybeig45676hbh4c3p3mujrrskxgxww4cxdyyginlg5rmmav6orv4gtya |
| contract/valory/uniswap_v2_erc20/0.1.0          | bafybeibkiwytuhhvxbisoxcybrx4lfstk6bvtriltles7fxxpy37yq45ja |
| contract/valory/uniswap_v2_router_02/0.1.0      | bafybeigk46llosgsfz3zp7gdz44t4libzqqqq7zi6d5wsjpz43evn6ww4m |
| skill/valory/apy_estimation_abci/0.1.0          | bafybeiemx6vjrwwibsom77svskepxdqr6kvin2abvjmavtmmr2yjc2cjlm |
| skill/valory/price_estimation_abci/0.1.0        | bafybeideufkfojiez4kuyvxaxze66u53pf47mkgkpw6vb2sub6f3656gsa |
| skill/valory/registration_abci/0.1.0            | bafybeihkh7klg23m3v2kokpi5dmzv24qymsrjhcvesdst57yhbtyvx6b74 |
| skill/valory/reset_pause_abci/0.1.0             | bafybeicb62lrfs3ia3vtoavmszjriimmup56h6you4dxjzn6zi6k6nribe |
| skill/valory/safe_deployment_abci/0.1.0         | bafybeibatqyngxw7cscu6vxcuqs5fxocdjwgc7aqst6m3sg6yrk2d6wquu |
| skill/valory/apy_estimation_chained_abci/0.1.0  | bafybeibsl42yqvujtjwbmbsz4caw3viqqv7es5zhe5eddagbkiexjmqdqa |
| skill/valory/counter/0.1.0                      | bafybeicfaocgtfol5opegsa6ovtgpdl4vac5e4cny4iyo6spiiqlihiicu |
| skill/valory/counter_client/0.1.0               | bafybeihr3p2ztqpbgzuo4xi7gwq4hjcc3khibirritnxkajaugshlzxjke |
| skill/valory/hello_world_abci/0.1.0             | bafybeia3q4kvp4fwx423aiducvabx6xvl2jhhwtm6xpdcitqbju33rc5ry |
| skill/valory/liquidity_rebalancing_abci/0.1.0   | bafybeiec4rhbilu644splhqfcyvaeuny6eurxhdfop746sfgst4tu46g3a |
| skill/valory/oracle_abci/0.1.0                  | bafybeihkbjugtcyozmcat2hsijeiciskdsii7fl2567ebiovovywizlvfe |
| skill/valory/register_reset_abci/0.1.0          | bafybeiamknsg5wi22kqt46dthoml7sbjygq4d4lv7hncsacqhoe4updchm |
| skill/valory/simple_abci/0.1.0                  | bafybeie3u4hcn3s3gnhhrjmwq5q4ook5ntxd3hpmr7xmpcd7gi3fn5wje4 |
| skill/valory/test_abci/0.1.0                    | bafybeiei5useckwaw5kengy6uececd3iozp73pah27r2qonv455wgna6we |
| agent/valory/abstract_abci/0.1.0                | bafybeicmwuuym4my2ohskmm4av42l5ovsi4pklo56l2ihxm5m3sixp4aoy |
| agent/valory/apy_estimation/0.1.0               | bafybeiczluatn3gcm5v6lpintf2kp5wnzkms5bugzm46pl3gvka7hqq22q |
| agent/valory/counter/0.1.0                      | bafybeihggcjkgndqze3fln3o33kntxettt5yvkwlb3j2bgb3lsxwgr46xy |
| agent/valory/counter_client/0.1.0               | bafybeibrzheonnpbkihtov7e45yhs5azgo57k5ogxnykucpyv6sprufb7m |
| agent/valory/hello_world/0.1.0                  | bafybeif6kb4jtf2yhmol4ijps2awgsefi4ti7ydgmhi26qgke2mlehjoua |
| agent/valory/oracle/0.1.0                       | bafybeifustreygzfby6zvjqz5oxpog6h5o6xw2crzijw4cxj7h5rorkmcq |
| agent/valory/register_reset/0.1.0               | bafybeiaggw3oxqsgjqcaoi6y4wo52mj6sy55tmip7n5v7bufvdrsdwgfki |
| agent/valory/registration_start_up/0.1.0        | bafybeiftfocc5kbwk7kvdh2wqlsrb3nbiw55rnpvfrcnbvnvqer6jnddii |
| agent/valory/simple_abci/0.1.0                  | bafybeiepbz2cbspxbwykbqoesvbvglvprxffxwitycvcd5ksr6s2tlcuu4 |
| agent/valory/test_abci/0.1.0                    | bafybeibiprb3rw7wlh4vew3z37iqwqedbb2lltl3uqteaz6f3p5idlqsci |
| service/valory/apy_estimation/0.1.0             | bafybeidcyeawzu2is5bm6lb6pbcs424rp7pk3nkb6indnnanhm7y2hjtce |
| service/valory/apy_estimation_hardhat/0.1.0     | bafybeibyl4whuudtjlj26slswcb56523lyggwqzlffc4q2eiduekgrietm |
| service/valory/counter/0.1.0                    | bafybeifgp2etqumtxezy3ipqhpg2ormw5ubzmngvousjpxlj7xjz3fxdzq |
| service/valory/hello_world/0.1.0                | bafybeid2pfe4awx3u3gx5l5kjgchpuxytpwobbxd55slcmihgtjayl3bxq |
| service/valory/oracle_goerli/0.1.0              | bafybeig72ih23ks4ncfbkduvc7w4ght3z7ylxj7k667srvz2dfde2hbwiu |
| service/valory/oracle_hardhat/0.1.0             | bafybeigyea7bhxjxlttwgccd65asijcp5szgej7yd4ysv7jf2lix3jvdf4 |
| service/valory/oracle_polygon/0.1.0             | bafybeifdzzy5s4sdhwz6s2sqqe6lvqmbpp7orahrciyhpjfzloit7drp5i |
| service/valory/oracle_ropsten/0.1.0             | bafybeihfbmg2r5kuyr3cfomf6vlwsgudshwq7wth7lw2jmxqpj6fg7rfrm |
| service/valory/oracle_ropsten_cluster/0.1.0     | bafybeiefugjjlp7tdss7zsvrqap6dxdphjtrdqannszhu34y7xofdxclxy |
| service/valory/register_reset/0.1.0             | bafybeih7scnoir5dz6pyvh423ryoiz3fhazmtltklik25wp6pqy426xt7i |
| service/valory/simple_abci/0.1.0                | bafybeiaw4frnul4hstzhoa32evtpecejtwrv4dpx7sh4axqr6hhta3lcui |
| skill/valory/liquidity_provision_abci/0.1.0     | bafybeibfep44go267xt2tzipbqnuvwfo23affzyipyw44r3pkxlwzodrpe |
=======
| Package name                                                  | Package hash                                                  |
| ------------------------------------------------------------- | ------------------------------------------------------------- |
| protocol/valory/abci/0.1.0                                    | `bafybeiaw3tzlg3rkvnn5fcufblktmfwngmxugn4yo7pyjp76zz6aqtqcay` |
| connection/valory/abci/0.1.0                                  | `bafybeidqkdf2vhraovmqwfm5dsp7ohnv7j63skgmjg43uxewt7h3zlmhdi` |
| protocol/valory/contract_api/1.0.0                            | `bafybeiaxbrvgtbdrh4lslskuxyp4awyr4whcx3nqq5yrr6vimzsxg5dy64` |
| protocol/valory/http/1.0.0                                    | `bafybeigzqo2zaakcjtzzsm6dh4x73v72xg6ctk6muyp5uq5ueb7y34fbxy` |
| protocol/valory/ledger_api/1.0.0                              | `bafybeih7rhi5zvfvwakx5ifgxsz2cfipeecsh7bm3gnudjxtvhrygpcftq` |
| connection/valory/http_client/0.23.0                          | `bafybeihz3tubwado7j3wlivndzzuj3c6fdsp4ra5r3nqixn3ufawzo3wii` |
| connection/valory/ledger/0.19.0                               | `bafybeigpltrga4ggf4nejvl7l32zioyk77jzodvhthjwd3uvdkuxedvnz4` |
| contract/valory/gnosis_safe_proxy_factory/0.1.0               | `bafybeielbvildyu3ochppoyx7ldstgzqerwnq7qjbubyaunbuztsvrabnq` |
| contract/valory/service_registry/0.1.0                        | `bafybeieubs245wvjpwjelmagipqqx4zo3qj42kb54oy62ogo7xbk3nudxm` |
| protocol/open_aea/signing/1.0.0                               | `bafybeiambqptflge33eemdhis2whik67hjplfnqwieoa6wblzlaf7vuo44` |
| protocol/valory/tendermint/0.1.0                              | `bafybeihcnjhovvyyfbkuw5sjyfx2lfd4soeocfqzxz54g67333m6nk5gxq` |
| skill/valory/abstract_abci/0.1.0                              | `bafybeibhg432dy4nfxzxfrgoeankfn7j2mfosqvm4525re5ejxl3osxohm` |
| contract/valory/gnosis_safe/0.1.0                             | `bafybeibwqdpcefr5cwmysdap6av3xyemve2ayifdfthw3kcoe6m3e4xrgq` |
| contract/valory/offchain_aggregator/0.1.0                     | `bafybeifpfs2xb6y7dc6eugxlzqkki6hbici7r2glwk5gc55j6pssmjfrp4` |
| protocol/valory/acn/1.1.0                                     | `bafybeifontek6tvaecatoauiule3j3id6xoktpjubvuqi3h2jkzqg7zh7a` |
| skill/valory/abstract_round_abci/0.1.0                        | `bafybeiduiyvieomrupab6cil3ac4k5xqrtbwrwqnhwawdo2p5iokbjetje` |
| connection/valory/p2p_libp2p_client/0.1.0                     | `bafybeihf35zfr35qsvfte4vbi7njvuzfx4httysw7owmlux53gvxh2or54` |
| skill/valory/oracle_deployment_abci/0.1.0                     | `bafybeidviy4zzj3hzf5pyenmiofgnui3jpkwkj2bvhh5swv4zl4qsowiou` |
| skill/valory/transaction_settlement_abci/0.1.0                | `bafybeifyy3todww3a7zhd765k3kadwl3yr7ggsy4cea7hzgcix436foehm` |
| contract/valory/multisend/0.1.0                               | `bafybeig45676hbh4c3p3mujrrskxgxww4cxdyyginlg5rmmav6orv4gtya` |
| contract/valory/uniswap_v2_erc20/0.1.0                        | `bafybeibkiwytuhhvxbisoxcybrx4lfstk6bvtriltles7fxxpy37yq45ja` |
| contract/valory/uniswap_v2_router_02/0.1.0                    | `bafybeia5hkf3esqulz7g4uhjwhcrfwaok42ddumnokkbvrlm4g55wgdxmq` |
| skill/valory/apy_estimation_abci/0.1.0                        | `bafybeia3dkotwvqqoge26wrwfmlxsmxf44atadqqdp47qryzh5k74mjylm` |
| skill/valory/price_estimation_abci/0.1.0                      | `bafybeie5iny57aq725amho2yyajlxq47umtpap7ovymcm2tiqmdxbldg4a` |
| skill/valory/registration_abci/0.1.0                          | `bafybeifcelytznlpyadjm5ykdp6ygr4byfsonzqkyc5fx2gqiwf36tw5gq` |
| skill/valory/reset_pause_abci/0.1.0                           | `bafybeigmr7avxf7ryg6repsbyiv3egfqowl4uiaom5hrnwc36b4qg7p2te` |
| skill/valory/safe_deployment_abci/0.1.0                       | `bafybeiapozvv743mr5q5jyxa7v6uyk6gqnvnh65epkfxtbzwyzpcpiiqfq` |
| skill/valory/apy_estimation_chained_abci/0.1.0                | `bafybeiakuibyc36bz6yjmnkh3b5oimk26hu62ura65z5mkq3vfajfa2o4m` |
| skill/valory/counter/0.1.0                                    | `bafybeieiontxxh2xgtpodqb4p4uokp3xuyg77xreocbcpgr7wyummxjqte` |
| skill/valory/counter_client/0.1.0                             | `bafybeihr3p2ztqpbgzuo4xi7gwq4hjcc3khibirritnxkajaugshlzxjke` |
| skill/valory/hello_world_abci/0.1.0                           | `bafybeihkat3ulxatqn5dba4pakan2ylrjqraevzpxcdtaoybaj63kemyqe` |
| skill/valory/liquidity_rebalancing_abci/0.1.0                 | `bafybeie4uwvwvuwuzriyku4knkf6hfe6x4ctm4oidjw5w7arft3es4elwe` |
| skill/valory/oracle_abci/0.1.0                                | `bafybeih2vo2az6ymesrpv3lmityyrfjp7nqrpadsx7gqrixin6sldnldie` |
| skill/valory/register_reset_abci/0.1.0                        | `bafybeibnc7nb23bkxyeg2ixk2jcntcj2cmwic2vzu25tubjjd3zctzvqzq` |
| skill/valory/simple_abci/0.1.0                                | `bafybeibmur44iav4y3rgzmut3umnajxg3itblyqui2qph3s6smqgp6rvza` |
| skill/valory/test_abci/0.1.0                                  | `bafybeiggcpymzpaiuwpmbexg3wy6jaxp7r4mm65ve6c7byknv6bwjlmnfm` |
| agent/valory/abstract_abci/0.1.0                              | `bafybeiatqeahaxvjakydulodtw5jjy3ecdtbfdc6sv6i6mfgjrq3fskjtu` |
| agent/valory/apy_estimation/0.1.0                             | `bafybeihsgurmvz2mmktwcucaaol4eqa7dllbwllnatnwss4u4wsuglbe7a` |
| agent/valory/counter/0.1.0                                    | `bafybeidh6jjr5pspwthv6dmqy2b2neciqeuftsm3wn6tc2itlogslzvc3y` |
| agent/valory/counter_client/0.1.0                             | `bafybeibrzheonnpbkihtov7e45yhs5azgo57k5ogxnykucpyv6sprufb7m` |
| agent/valory/hello_world/0.1.0                                | `bafybeidmms5ztbtpwz4jesdabp5qw6vf4mfonzf7vbzkbhaxsm6f47meoe` |
| agent/valory/oracle/0.1.0                                     | `bafybeiewzeoi5lmggsxko6gq63a2gyuovp7vord437wonjyeoerhok2efm` |
| agent/valory/register_reset/0.1.0                             | `bafybeifef2rqzrnqlcfnmrsbwefme5a2nttqegsnkwtznzkc2xfjwqlzcm` |
| agent/valory/registration_start_up/0.1.0                      | `bafybeiapkzbqiauq3svs6t64gtffxkbkrjx6jvy52dmnjrlxc6ugq3jnw4` |
| agent/valory/simple_abci/0.1.0                                | `bafybeibkjw46k32ixlp57rvtyyqs47lbbpxh3xk5kont2xhponu5bwj6ri` |
| agent/valory/test_abci/0.1.0                                  | `bafybeie5zxsi3sykh6aehnuabaloe6ip4tnqwmjvcjx4jjl6swarniruou` |
| service/valory/apy_estimation/0.1.0                           | `bafybeiaskg2lslxu6tygmhp3amfn64qc5uqv4oi2qtuw74q5gmp53xcjri` |
| service/valory/apy_estimation_hardhat/0.1.0                   | `bafybeic7ayqcfvzs7kskzpvizgdieov3yjhguimbsx2xr2ycmfsn7s3kre` |
| service/valory/counter/0.1.0                                  | `bafybeiftr6d3pz6kmsh5h3gk5544a2hzsfq6w4es3efklqivjgx4t56s4u` |
| service/valory/hello_world/0.1.0                              | `bafybeictw2xsg432g3d4pfqr5mjvyp36qtv3fosoxnnaphkqt3qpilcqky` |
| service/valory/oracle_goerli/0.1.0                            | `bafybeid3xi73gucbiup5qkomn6yithq7uzclmqgtlxt57w3dndvfeckrfu` |
| service/valory/oracle_hardhat/0.1.0                           | `bafybeigokomslr2zympgvrxzpeivcf5ehs3s6pvprei4mts5ivr4skumy4` |
| service/valory/oracle_polygon/0.1.0                           | `bafybeigb3vy3mwf7sazpnjwc5hdkdjvwabmgfobfmqoh7apy37bqbk2u5m` |
| service/valory/oracle_ropsten/0.1.0                           | `bafybeiehzbact5f42gjiqxjenmvwm5v4aq5uok4qwjwvfqiyenr265zr6e` |
| service/valory/oracle_ropsten_cluster/0.1.0                   | `bafybeidd53tmoslocin4w7whuu5aehlealqwcqk6fvzlwosui3lsheoes4` |
| service/valory/register_reset/0.1.0                           | `bafybeia4s3n4iu2ejkofmydbdjnvqw5apluvddbu3o22ejcpto2a4ycchi` |
| service/valory/simple_abci/0.1.0                              | `bafybeib5z7yckkcw4y2p26f2idpakxbn63r64sp4s25yk5jnc2rzgocmvq` |
| skill/valory/liquidity_provision_abci/0.1.0                   | `bafybeihz7zmbof6s4niescfdynq3x4ma3iec24shtmxttjtk67tc5rzucm` |
>>>>>>> 10d494c3
<|MERGE_RESOLUTION|>--- conflicted
+++ resolved
@@ -1,125 +1,60 @@
-<<<<<<< HEAD
-
-
-| Package name | Package hash |
-| ----------------------------------------------- | ------------------------------------------------- |
-| protocol/valory/abci/0.1.0                      | bafybeiaw3tzlg3rkvnn5fcufblktmfwngmxugn4yo7pyjp76zz6aqtqcay |
-| connection/valory/abci/0.1.0                    | bafybeidwcyd3zekabzih56y3hhsh75irzwkfp5xyj4ms6cfkudrfg73wsa |
-| protocol/valory/contract_api/1.0.0              | bafybeiaxbrvgtbdrh4lslskuxyp4awyr4whcx3nqq5yrr6vimzsxg5dy64 |
-| protocol/valory/http/1.0.0                      | bafybeigzqo2zaakcjtzzsm6dh4x73v72xg6ctk6muyp5uq5ueb7y34fbxy |
-| protocol/valory/ledger_api/1.0.0                | bafybeih7rhi5zvfvwakx5ifgxsz2cfipeecsh7bm3gnudjxtvhrygpcftq |
-| connection/valory/http_client/0.1.0             | bafybeihz3tubwado7j3wlivndzzuj3c6fdsp4ra5r3nqixn3ufawzo3wii |
-| connection/valory/ledger/0.1.0                  | bafybeigpltrga4ggf4nejvl7l32zioyk77jzodvhthjwd3uvdkuxedvnz4 |
-| contract/valory/gnosis_safe_proxy_factory/0.1.0 | bafybeicgn4hrfnjqqrpq2yjyuifpp24liwijsnvwzkfl7wdixlfmqgqesy |
-| contract/valory/service_registry/0.1.0          | bafybeicvmdbhovr247vvunz5rer7sai74jxxavfwxyundiq3ebfxc2pvya |
-| protocol/open_aea/signing/1.0.0                 | bafybeiambqptflge33eemdhis2whik67hjplfnqwieoa6wblzlaf7vuo44 |
-| protocol/valory/tendermint/0.1.0                | bafybeihcnjhovvyyfbkuw5sjyfx2lfd4soeocfqzxz54g67333m6nk5gxq |
-| skill/valory/abstract_abci/0.1.0                | bafybeib3eq6qk7sz5cmrytl4rwyrmyupps2hhvncghc7q3bwvyh3fwetpy |
-| contract/valory/gnosis_safe/0.1.0               | bafybeiaema4xgfolq3nx26zu4o3kafro4aubmsjfwvzi5tfbp3fwg4cmoa |
-| contract/valory/offchain_aggregator/0.1.0       | bafybeibp2cbuaxj4sthoaf5vdbdos6am2kqcbomrt2x6cyqsmxu34jabbu |
-| protocol/valory/acn/1.1.0                       | bafybeifontek6tvaecatoauiule3j3id6xoktpjubvuqi3h2jkzqg7zh7a |
-| skill/valory/abstract_round_abci/0.1.0          | bafybeihwhcdxbxxx6bodp27b5visoo67mgkleoawsrvaolxxa3d3gnus2u |
-| connection/valory/p2p_libp2p_client/0.1.0       | bafybeihf35zfr35qsvfte4vbi7njvuzfx4httysw7owmlux53gvxh2or54 |
-| skill/valory/oracle_deployment_abci/0.1.0       | bafybeigunlpmv2h6ewnf2frbn5oyixo73za63ma5poxblgmkaq3tf6oxlm |
-| skill/valory/transaction_settlement_abci/0.1.0  | bafybeih6kctsaz3vxhb2w2gzqv6wgsxcku67tzbqmcdqdpzp7myco42dua |
-| contract/valory/multisend/0.1.0                 | bafybeig45676hbh4c3p3mujrrskxgxww4cxdyyginlg5rmmav6orv4gtya |
-| contract/valory/uniswap_v2_erc20/0.1.0          | bafybeibkiwytuhhvxbisoxcybrx4lfstk6bvtriltles7fxxpy37yq45ja |
-| contract/valory/uniswap_v2_router_02/0.1.0      | bafybeigk46llosgsfz3zp7gdz44t4libzqqqq7zi6d5wsjpz43evn6ww4m |
-| skill/valory/apy_estimation_abci/0.1.0          | bafybeiemx6vjrwwibsom77svskepxdqr6kvin2abvjmavtmmr2yjc2cjlm |
-| skill/valory/price_estimation_abci/0.1.0        | bafybeideufkfojiez4kuyvxaxze66u53pf47mkgkpw6vb2sub6f3656gsa |
-| skill/valory/registration_abci/0.1.0            | bafybeihkh7klg23m3v2kokpi5dmzv24qymsrjhcvesdst57yhbtyvx6b74 |
-| skill/valory/reset_pause_abci/0.1.0             | bafybeicb62lrfs3ia3vtoavmszjriimmup56h6you4dxjzn6zi6k6nribe |
-| skill/valory/safe_deployment_abci/0.1.0         | bafybeibatqyngxw7cscu6vxcuqs5fxocdjwgc7aqst6m3sg6yrk2d6wquu |
-| skill/valory/apy_estimation_chained_abci/0.1.0  | bafybeibsl42yqvujtjwbmbsz4caw3viqqv7es5zhe5eddagbkiexjmqdqa |
-| skill/valory/counter/0.1.0                      | bafybeicfaocgtfol5opegsa6ovtgpdl4vac5e4cny4iyo6spiiqlihiicu |
-| skill/valory/counter_client/0.1.0               | bafybeihr3p2ztqpbgzuo4xi7gwq4hjcc3khibirritnxkajaugshlzxjke |
-| skill/valory/hello_world_abci/0.1.0             | bafybeia3q4kvp4fwx423aiducvabx6xvl2jhhwtm6xpdcitqbju33rc5ry |
-| skill/valory/liquidity_rebalancing_abci/0.1.0   | bafybeiec4rhbilu644splhqfcyvaeuny6eurxhdfop746sfgst4tu46g3a |
-| skill/valory/oracle_abci/0.1.0                  | bafybeihkbjugtcyozmcat2hsijeiciskdsii7fl2567ebiovovywizlvfe |
-| skill/valory/register_reset_abci/0.1.0          | bafybeiamknsg5wi22kqt46dthoml7sbjygq4d4lv7hncsacqhoe4updchm |
-| skill/valory/simple_abci/0.1.0                  | bafybeie3u4hcn3s3gnhhrjmwq5q4ook5ntxd3hpmr7xmpcd7gi3fn5wje4 |
-| skill/valory/test_abci/0.1.0                    | bafybeiei5useckwaw5kengy6uececd3iozp73pah27r2qonv455wgna6we |
-| agent/valory/abstract_abci/0.1.0                | bafybeicmwuuym4my2ohskmm4av42l5ovsi4pklo56l2ihxm5m3sixp4aoy |
-| agent/valory/apy_estimation/0.1.0               | bafybeiczluatn3gcm5v6lpintf2kp5wnzkms5bugzm46pl3gvka7hqq22q |
-| agent/valory/counter/0.1.0                      | bafybeihggcjkgndqze3fln3o33kntxettt5yvkwlb3j2bgb3lsxwgr46xy |
-| agent/valory/counter_client/0.1.0               | bafybeibrzheonnpbkihtov7e45yhs5azgo57k5ogxnykucpyv6sprufb7m |
-| agent/valory/hello_world/0.1.0                  | bafybeif6kb4jtf2yhmol4ijps2awgsefi4ti7ydgmhi26qgke2mlehjoua |
-| agent/valory/oracle/0.1.0                       | bafybeifustreygzfby6zvjqz5oxpog6h5o6xw2crzijw4cxj7h5rorkmcq |
-| agent/valory/register_reset/0.1.0               | bafybeiaggw3oxqsgjqcaoi6y4wo52mj6sy55tmip7n5v7bufvdrsdwgfki |
-| agent/valory/registration_start_up/0.1.0        | bafybeiftfocc5kbwk7kvdh2wqlsrb3nbiw55rnpvfrcnbvnvqer6jnddii |
-| agent/valory/simple_abci/0.1.0                  | bafybeiepbz2cbspxbwykbqoesvbvglvprxffxwitycvcd5ksr6s2tlcuu4 |
-| agent/valory/test_abci/0.1.0                    | bafybeibiprb3rw7wlh4vew3z37iqwqedbb2lltl3uqteaz6f3p5idlqsci |
-| service/valory/apy_estimation/0.1.0             | bafybeidcyeawzu2is5bm6lb6pbcs424rp7pk3nkb6indnnanhm7y2hjtce |
-| service/valory/apy_estimation_hardhat/0.1.0     | bafybeibyl4whuudtjlj26slswcb56523lyggwqzlffc4q2eiduekgrietm |
-| service/valory/counter/0.1.0                    | bafybeifgp2etqumtxezy3ipqhpg2ormw5ubzmngvousjpxlj7xjz3fxdzq |
-| service/valory/hello_world/0.1.0                | bafybeid2pfe4awx3u3gx5l5kjgchpuxytpwobbxd55slcmihgtjayl3bxq |
-| service/valory/oracle_goerli/0.1.0              | bafybeig72ih23ks4ncfbkduvc7w4ght3z7ylxj7k667srvz2dfde2hbwiu |
-| service/valory/oracle_hardhat/0.1.0             | bafybeigyea7bhxjxlttwgccd65asijcp5szgej7yd4ysv7jf2lix3jvdf4 |
-| service/valory/oracle_polygon/0.1.0             | bafybeifdzzy5s4sdhwz6s2sqqe6lvqmbpp7orahrciyhpjfzloit7drp5i |
-| service/valory/oracle_ropsten/0.1.0             | bafybeihfbmg2r5kuyr3cfomf6vlwsgudshwq7wth7lw2jmxqpj6fg7rfrm |
-| service/valory/oracle_ropsten_cluster/0.1.0     | bafybeiefugjjlp7tdss7zsvrqap6dxdphjtrdqannszhu34y7xofdxclxy |
-| service/valory/register_reset/0.1.0             | bafybeih7scnoir5dz6pyvh423ryoiz3fhazmtltklik25wp6pqy426xt7i |
-| service/valory/simple_abci/0.1.0                | bafybeiaw4frnul4hstzhoa32evtpecejtwrv4dpx7sh4axqr6hhta3lcui |
-| skill/valory/liquidity_provision_abci/0.1.0     | bafybeibfep44go267xt2tzipbqnuvwfo23affzyipyw44r3pkxlwzodrpe |
-=======
 | Package name                                                  | Package hash                                                  |
 | ------------------------------------------------------------- | ------------------------------------------------------------- |
 | protocol/valory/abci/0.1.0                                    | `bafybeiaw3tzlg3rkvnn5fcufblktmfwngmxugn4yo7pyjp76zz6aqtqcay` |
-| connection/valory/abci/0.1.0                                  | `bafybeidqkdf2vhraovmqwfm5dsp7ohnv7j63skgmjg43uxewt7h3zlmhdi` |
+| connection/valory/abci/0.1.0                                  | `bafybeid6p7vwyikn7sntlpc36vymotldfgonjbk3qa5gfacxxamybhmpvy` |
 | protocol/valory/contract_api/1.0.0                            | `bafybeiaxbrvgtbdrh4lslskuxyp4awyr4whcx3nqq5yrr6vimzsxg5dy64` |
 | protocol/valory/http/1.0.0                                    | `bafybeigzqo2zaakcjtzzsm6dh4x73v72xg6ctk6muyp5uq5ueb7y34fbxy` |
 | protocol/valory/ledger_api/1.0.0                              | `bafybeih7rhi5zvfvwakx5ifgxsz2cfipeecsh7bm3gnudjxtvhrygpcftq` |
 | connection/valory/http_client/0.23.0                          | `bafybeihz3tubwado7j3wlivndzzuj3c6fdsp4ra5r3nqixn3ufawzo3wii` |
 | connection/valory/ledger/0.19.0                               | `bafybeigpltrga4ggf4nejvl7l32zioyk77jzodvhthjwd3uvdkuxedvnz4` |
-| contract/valory/gnosis_safe_proxy_factory/0.1.0               | `bafybeielbvildyu3ochppoyx7ldstgzqerwnq7qjbubyaunbuztsvrabnq` |
-| contract/valory/service_registry/0.1.0                        | `bafybeieubs245wvjpwjelmagipqqx4zo3qj42kb54oy62ogo7xbk3nudxm` |
+| contract/valory/gnosis_safe_proxy_factory/0.1.0               | `bafybeicgn4hrfnjqqrpq2yjyuifpp24liwijsnvwzkfl7wdixlfmqgqesy` |
+| contract/valory/service_registry/0.1.0                        | `bafybeicvmdbhovr247vvunz5rer7sai74jxxavfwxyundiq3ebfxc2pvya` |
 | protocol/open_aea/signing/1.0.0                               | `bafybeiambqptflge33eemdhis2whik67hjplfnqwieoa6wblzlaf7vuo44` |
 | protocol/valory/tendermint/0.1.0                              | `bafybeihcnjhovvyyfbkuw5sjyfx2lfd4soeocfqzxz54g67333m6nk5gxq` |
-| skill/valory/abstract_abci/0.1.0                              | `bafybeibhg432dy4nfxzxfrgoeankfn7j2mfosqvm4525re5ejxl3osxohm` |
-| contract/valory/gnosis_safe/0.1.0                             | `bafybeibwqdpcefr5cwmysdap6av3xyemve2ayifdfthw3kcoe6m3e4xrgq` |
-| contract/valory/offchain_aggregator/0.1.0                     | `bafybeifpfs2xb6y7dc6eugxlzqkki6hbici7r2glwk5gc55j6pssmjfrp4` |
+| skill/valory/abstract_abci/0.1.0                              | `bafybeiabow5j6wc63szukedutrx6bia2agnju62avxsbhqkhchcwwpvu5i` |
+| contract/valory/gnosis_safe/0.1.0                             | `bafybeiaema4xgfolq3nx26zu4o3kafro4aubmsjfwvzi5tfbp3fwg4cmoa` |
+| contract/valory/offchain_aggregator/0.1.0                     | `bafybeibp2cbuaxj4sthoaf5vdbdos6am2kqcbomrt2x6cyqsmxu34jabbu` |
 | protocol/valory/acn/1.1.0                                     | `bafybeifontek6tvaecatoauiule3j3id6xoktpjubvuqi3h2jkzqg7zh7a` |
-| skill/valory/abstract_round_abci/0.1.0                        | `bafybeiduiyvieomrupab6cil3ac4k5xqrtbwrwqnhwawdo2p5iokbjetje` |
+| skill/valory/abstract_round_abci/0.1.0                        | `bafybeicik2qhj6lfacls2kcmmgx6st2kksi4demuj7cseagbrnrq5pqarq` |
 | connection/valory/p2p_libp2p_client/0.1.0                     | `bafybeihf35zfr35qsvfte4vbi7njvuzfx4httysw7owmlux53gvxh2or54` |
-| skill/valory/oracle_deployment_abci/0.1.0                     | `bafybeidviy4zzj3hzf5pyenmiofgnui3jpkwkj2bvhh5swv4zl4qsowiou` |
-| skill/valory/transaction_settlement_abci/0.1.0                | `bafybeifyy3todww3a7zhd765k3kadwl3yr7ggsy4cea7hzgcix436foehm` |
+| skill/valory/oracle_deployment_abci/0.1.0                     | `bafybeiatomveo352myyhake53kpdgrx3q5qywvpsuupqsrmsrouado5e7u` |
+| skill/valory/transaction_settlement_abci/0.1.0                | `bafybeiaybs7dneqmoq5asel26hgnbngdd7bh2xa3e32gd7d4zsjqi745nq` |
 | contract/valory/multisend/0.1.0                               | `bafybeig45676hbh4c3p3mujrrskxgxww4cxdyyginlg5rmmav6orv4gtya` |
 | contract/valory/uniswap_v2_erc20/0.1.0                        | `bafybeibkiwytuhhvxbisoxcybrx4lfstk6bvtriltles7fxxpy37yq45ja` |
-| contract/valory/uniswap_v2_router_02/0.1.0                    | `bafybeia5hkf3esqulz7g4uhjwhcrfwaok42ddumnokkbvrlm4g55wgdxmq` |
-| skill/valory/apy_estimation_abci/0.1.0                        | `bafybeia3dkotwvqqoge26wrwfmlxsmxf44atadqqdp47qryzh5k74mjylm` |
-| skill/valory/price_estimation_abci/0.1.0                      | `bafybeie5iny57aq725amho2yyajlxq47umtpap7ovymcm2tiqmdxbldg4a` |
-| skill/valory/registration_abci/0.1.0                          | `bafybeifcelytznlpyadjm5ykdp6ygr4byfsonzqkyc5fx2gqiwf36tw5gq` |
-| skill/valory/reset_pause_abci/0.1.0                           | `bafybeigmr7avxf7ryg6repsbyiv3egfqowl4uiaom5hrnwc36b4qg7p2te` |
-| skill/valory/safe_deployment_abci/0.1.0                       | `bafybeiapozvv743mr5q5jyxa7v6uyk6gqnvnh65epkfxtbzwyzpcpiiqfq` |
-| skill/valory/apy_estimation_chained_abci/0.1.0                | `bafybeiakuibyc36bz6yjmnkh3b5oimk26hu62ura65z5mkq3vfajfa2o4m` |
-| skill/valory/counter/0.1.0                                    | `bafybeieiontxxh2xgtpodqb4p4uokp3xuyg77xreocbcpgr7wyummxjqte` |
+| contract/valory/uniswap_v2_router_02/0.1.0                    | `bafybeigk46llosgsfz3zp7gdz44t4libzqqqq7zi6d5wsjpz43evn6ww4m` |
+| skill/valory/apy_estimation_abci/0.1.0                        | `bafybeigf54zorfqeq6uhllj2vd2v4kyr3dw4bcgwosmyakc5xvbbpwm4ua` |
+| skill/valory/price_estimation_abci/0.1.0                      | `bafybeic3ippgulhdkuz4ih52d24swnh454zlq4ztewuq4tp4hz3xee7sei` |
+| skill/valory/registration_abci/0.1.0                          | `bafybeihyfuazb5quro776fz2tutr363oxyuwxvzwpadapi5o2kdyyucdza` |
+| skill/valory/reset_pause_abci/0.1.0                           | `bafybeigabydkkmsebskdqassv4mgqyyz3of7su4ohdeu36lxq2jzi5urri` |
+| skill/valory/safe_deployment_abci/0.1.0                       | `bafybeih2yjvgfxhvkne5t2oq5yyfgkongu5opshl2hc6ilz3v27x23ga6e` |
+| skill/valory/apy_estimation_chained_abci/0.1.0                | `bafybeicdy3jfzmfpoyeqnqqgi7urur4npnvkpq4sveygkz7c4chwx5lmfi` |
+| skill/valory/counter/0.1.0                                    | `bafybeievrwdndvczmjyetfa6sag5rwy5texjvfdf3ul25ze2s5i3h3bx2q` |
 | skill/valory/counter_client/0.1.0                             | `bafybeihr3p2ztqpbgzuo4xi7gwq4hjcc3khibirritnxkajaugshlzxjke` |
-| skill/valory/hello_world_abci/0.1.0                           | `bafybeihkat3ulxatqn5dba4pakan2ylrjqraevzpxcdtaoybaj63kemyqe` |
-| skill/valory/liquidity_rebalancing_abci/0.1.0                 | `bafybeie4uwvwvuwuzriyku4knkf6hfe6x4ctm4oidjw5w7arft3es4elwe` |
-| skill/valory/oracle_abci/0.1.0                                | `bafybeih2vo2az6ymesrpv3lmityyrfjp7nqrpadsx7gqrixin6sldnldie` |
-| skill/valory/register_reset_abci/0.1.0                        | `bafybeibnc7nb23bkxyeg2ixk2jcntcj2cmwic2vzu25tubjjd3zctzvqzq` |
-| skill/valory/simple_abci/0.1.0                                | `bafybeibmur44iav4y3rgzmut3umnajxg3itblyqui2qph3s6smqgp6rvza` |
-| skill/valory/test_abci/0.1.0                                  | `bafybeiggcpymzpaiuwpmbexg3wy6jaxp7r4mm65ve6c7byknv6bwjlmnfm` |
-| agent/valory/abstract_abci/0.1.0                              | `bafybeiatqeahaxvjakydulodtw5jjy3ecdtbfdc6sv6i6mfgjrq3fskjtu` |
-| agent/valory/apy_estimation/0.1.0                             | `bafybeihsgurmvz2mmktwcucaaol4eqa7dllbwllnatnwss4u4wsuglbe7a` |
-| agent/valory/counter/0.1.0                                    | `bafybeidh6jjr5pspwthv6dmqy2b2neciqeuftsm3wn6tc2itlogslzvc3y` |
+| skill/valory/hello_world_abci/0.1.0                           | `bafybeihfud45rpnwusvaosvwdermw43uikvdndt6mxrr7sceg24maor3uu` |
+| skill/valory/liquidity_rebalancing_abci/0.1.0                 | `bafybeidanyzwpqpbt5s7paudg7vecchuwuxpyxhntp2fhrcddxgdvb22zq` |
+| skill/valory/oracle_abci/0.1.0                                | `bafybeifjd2tlfgp4io74jjpfwaghc2dpao4vv3k6aofuqwl4u2xyxwz2p4` |
+| skill/valory/register_reset_abci/0.1.0                        | `bafybeiaihlq2m5wf37zrctjf7vdvtfsjqiiyard4bbwojljwouu43lnacy` |
+| skill/valory/simple_abci/0.1.0                                | `bafybeibegwmg4oi4vd4vib267dlly3igsdzu7kkonbi54a23qaaeunbv7i` |
+| skill/valory/test_abci/0.1.0                                  | `bafybeifw7lwu4dtu6f4hwfg7cychqosuvcix5x3vdrepunu4we2w7ntjve` |
+| agent/valory/abstract_abci/0.1.0                              | `bafybeieobqxlybgjjwl6w6d4rph2ugfpi5j4ijkzkqzn42746nqvj5o7wu` |
+| agent/valory/apy_estimation/0.1.0                             | `bafybeigmedpe2w2dt73y6zwqrz46i4oru6lmve4xy5vq72oewghztqwxu4` |
+| agent/valory/counter/0.1.0                                    | `bafybeiewt2xx4ptqy5osnumekbu26uvv34cmzvmdirjt3wreucjt5ebtgy` |
 | agent/valory/counter_client/0.1.0                             | `bafybeibrzheonnpbkihtov7e45yhs5azgo57k5ogxnykucpyv6sprufb7m` |
-| agent/valory/hello_world/0.1.0                                | `bafybeidmms5ztbtpwz4jesdabp5qw6vf4mfonzf7vbzkbhaxsm6f47meoe` |
-| agent/valory/oracle/0.1.0                                     | `bafybeiewzeoi5lmggsxko6gq63a2gyuovp7vord437wonjyeoerhok2efm` |
-| agent/valory/register_reset/0.1.0                             | `bafybeifef2rqzrnqlcfnmrsbwefme5a2nttqegsnkwtznzkc2xfjwqlzcm` |
-| agent/valory/registration_start_up/0.1.0                      | `bafybeiapkzbqiauq3svs6t64gtffxkbkrjx6jvy52dmnjrlxc6ugq3jnw4` |
-| agent/valory/simple_abci/0.1.0                                | `bafybeibkjw46k32ixlp57rvtyyqs47lbbpxh3xk5kont2xhponu5bwj6ri` |
-| agent/valory/test_abci/0.1.0                                  | `bafybeie5zxsi3sykh6aehnuabaloe6ip4tnqwmjvcjx4jjl6swarniruou` |
-| service/valory/apy_estimation/0.1.0                           | `bafybeiaskg2lslxu6tygmhp3amfn64qc5uqv4oi2qtuw74q5gmp53xcjri` |
-| service/valory/apy_estimation_hardhat/0.1.0                   | `bafybeic7ayqcfvzs7kskzpvizgdieov3yjhguimbsx2xr2ycmfsn7s3kre` |
-| service/valory/counter/0.1.0                                  | `bafybeiftr6d3pz6kmsh5h3gk5544a2hzsfq6w4es3efklqivjgx4t56s4u` |
-| service/valory/hello_world/0.1.0                              | `bafybeictw2xsg432g3d4pfqr5mjvyp36qtv3fosoxnnaphkqt3qpilcqky` |
-| service/valory/oracle_goerli/0.1.0                            | `bafybeid3xi73gucbiup5qkomn6yithq7uzclmqgtlxt57w3dndvfeckrfu` |
-| service/valory/oracle_hardhat/0.1.0                           | `bafybeigokomslr2zympgvrxzpeivcf5ehs3s6pvprei4mts5ivr4skumy4` |
-| service/valory/oracle_polygon/0.1.0                           | `bafybeigb3vy3mwf7sazpnjwc5hdkdjvwabmgfobfmqoh7apy37bqbk2u5m` |
-| service/valory/oracle_ropsten/0.1.0                           | `bafybeiehzbact5f42gjiqxjenmvwm5v4aq5uok4qwjwvfqiyenr265zr6e` |
-| service/valory/oracle_ropsten_cluster/0.1.0                   | `bafybeidd53tmoslocin4w7whuu5aehlealqwcqk6fvzlwosui3lsheoes4` |
-| service/valory/register_reset/0.1.0                           | `bafybeia4s3n4iu2ejkofmydbdjnvqw5apluvddbu3o22ejcpto2a4ycchi` |
-| service/valory/simple_abci/0.1.0                              | `bafybeib5z7yckkcw4y2p26f2idpakxbn63r64sp4s25yk5jnc2rzgocmvq` |
-| skill/valory/liquidity_provision_abci/0.1.0                   | `bafybeihz7zmbof6s4niescfdynq3x4ma3iec24shtmxttjtk67tc5rzucm` |
->>>>>>> 10d494c3
+| agent/valory/hello_world/0.1.0                                | `bafybeibcm74pidyywu3uydfzuv7arpo55arnjqeaea2mj353pnxhutbqba` |
+| agent/valory/oracle/0.1.0                                     | `bafybeibtnu5hdytcysqaplba6o36xtvk5j54amui5ykt6uxzchamirhq5e` |
+| agent/valory/register_reset/0.1.0                             | `bafybeibmjoq6kwl5u4arauv4xwbpatalr4xxutkataqwujycvlfhintzgy` |
+| agent/valory/registration_start_up/0.1.0                      | `bafybeihlcxo7ijhgdslm5bznb5w4bgwhk3vanphktwq6vw6n4o2rwh7vma` |
+| agent/valory/simple_abci/0.1.0                                | `bafybeidkka2eg2sdrjwaf4b7kk2gunzw4dlnwsnpe7urn2noouzfppnugu` |
+| agent/valory/test_abci/0.1.0                                  | `bafybeigshio4dzcvrkqce2eq5pzncz6wg3zo4h2msty2fefgbtibwml24e` |
+| service/valory/apy_estimation/0.1.0                           | `bafybeif3lmo74elxsokwyiwrpmmb4doyvhqaxy4p64mipxbednltqwo4sm` |
+| service/valory/apy_estimation_hardhat/0.1.0                   | `bafybeif27owykc7caz4g45ut46ehmql4pa5lmyyjsf6eop554qlrufwvoa` |
+| service/valory/counter/0.1.0                                  | `bafybeiev45ujfstey5mztqmvn2ttjfbsqdxbpjjhqfzqrhonjbo725twua` |
+| service/valory/hello_world/0.1.0                              | `bafybeieoqambbepb7kenslkeqrkgo4htj6ha4ukkdlnkxqtkkn4ahmwkza` |
+| service/valory/oracle_goerli/0.1.0                            | `bafybeiftkxwaiuyymo5zt3p4umqjmijh2yzlb6ytbb5cmenglyvi6jnbru` |
+| service/valory/oracle_hardhat/0.1.0                           | `bafybeid7t4hkka6gl2nqoterhzrhd2zj3ipo7eneqto7zs64lnd7sj3ysy` |
+| service/valory/oracle_polygon/0.1.0                           | `bafybeiey6z4m3fd5rhlkv3cedhijiwuwvy3foykhgztticzpqwpckttpta` |
+| service/valory/oracle_ropsten/0.1.0                           | `bafybeiaqjec37wjk4i6cmszzpqj5oazkbp2c6s4zl6pxonfk4qmi7bhp6y` |
+| service/valory/oracle_ropsten_cluster/0.1.0                   | `bafybeicl2csnj2tt2kddb2fpyk333bzjqtjeez22pecjzzmrupg6vqztga` |
+| service/valory/register_reset/0.1.0                           | `bafybeihr3uufqys4gagcu2j4dzouyroylm2xbmpz4jhculk67l2zu3chhy` |
+| service/valory/simple_abci/0.1.0                              | `bafybeidqjejzh5jqmorg52fxo2dwja7fntvjkifjde7fsivna2p34kqcw4` |
+| skill/valory/liquidity_provision_abci/0.1.0                   | `bafybeihkjab57wu2ydnjw3r5vkorxy5owckh6dx7i4nvdxya5yg3pkmggu` |