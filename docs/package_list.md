--- conflicted
+++ resolved
@@ -2,37 +2,10 @@
 | ------------------------------------------------------------- | ------------------------------------------------------------- |
 | protocol/valory/abci/0.1.0                                    | `bafybeiaw3tzlg3rkvnn5fcufblktmfwngmxugn4yo7pyjp76zz6aqtqcay` |
 | connection/valory/abci/0.1.0                                  | `bafybeiddcwxvbsule5ore6odypykvi6m62uj4ikfplkgdokf7qnxb7ygcq` |
-| contract/valory/gnosis_safe_proxy_factory/0.1.0               | `bafybeica3hqoj2kf4p6dntuyvkx3yxilmee2hqfzsfx6khdrpuvnbtqsa4` |
-| contract/valory/service_registry/0.1.0                        | `bafybeie33alyh23nrcycjnhmeyxzwtztlxzfhmmtjfqpapusvr64qrkofa` |
+| contract/valory/gnosis_safe_proxy_factory/0.1.0               | `bafybeihwtuquqaimamkv26ucnyis4hc6lya34xwsx5n7hiksssnwfkekie` |
+| contract/valory/service_registry/0.1.0                        | `bafybeiew24hgsjdasaqiikhulfa2rxgnh7pzpv2zzfwnsyfzbnrcj6dvjm` |
 | protocol/valory/tendermint/0.1.0                              | `bafybeihcnjhovvyyfbkuw5sjyfx2lfd4soeocfqzxz54g67333m6nk5gxq` |
 | skill/valory/abstract_abci/0.1.0                              | `bafybeickobpknzpdtlezxdvuuasudjvrauv6wlyiw2cwooatwntl56ibvy` |
-<<<<<<< HEAD
-| contract/valory/gnosis_safe/0.1.0                             | `bafybeih6ra3wv3izpllj6ctd4fbrieuyy3samokyv6kowrjstvvpc2lcce` |
-| skill/valory/abstract_round_abci/0.1.0                        | `bafybeigimvuswjrgvqylsqyuv36q23ah5md5mucq3l32i2mybnnwuq7pki` |
-| contract/valory/multisend/0.1.0                               | `bafybeiaveffaomsnmsc5hx62o77u7ilma6eipox7m5lrwa56737ektva3i` |
-| skill/valory/transaction_settlement_abci/0.1.0                | `bafybeiguslbmvf5xijoasu4a53wvkflotfvmkdttrvcd4mm3bzuyzad2eu` |
-| skill/valory/registration_abci/0.1.0                          | `bafybeiekee2c4phvoe2v45prvmxgepbmc4arb4kqy5wukmhgmht7yjznfq` |
-| skill/valory/reset_pause_abci/0.1.0                           | `bafybeig2i6y7xqzga22gqe2zvc5cgr54ld3hhy6glayyuqoqpmawnpk3yi` |
-| skill/valory/termination_abci/0.1.0                           | `bafybeiggsbobdvmfzvawrl7nh3piat5r3oncxwrlth7txxoeykjavun674` |
-| skill/valory/counter/0.1.0                                    | `bafybeiekdgw5ifhhrk5qogdu7vrddak2qxqljtvyhevkks5jlsqoac6o3m` |
-| skill/valory/counter_client/0.1.0                             | `bafybeib3apxotnry7gt6a5q2cesdobjlcb5bjqjuzwnp4f5naozbiyxvja` |
-| skill/valory/hello_world_abci/0.1.0                           | `bafybeiakeeyjvgki4wxzijuumsr3mfmrcpnp4smiabso4znkwy64qnlk3u` |
-| skill/valory/register_reset_abci/0.1.0                        | `bafybeiawuugz7d5bqftkgeo7a42kioo3vvfszyqal2wvwj3pdgkznjtlha` |
-| skill/valory/register_termination_abci/0.1.0                  | `bafybeiakvyy66lgdu4zt3wqtp6o3t36brwxqshk2sl66hz6zmpnw57yapi` |
-| skill/valory/test_abci/0.1.0                                  | `bafybeierxvtvvn5fwefsdeq2rswi52t3i2qknm2acxvxrd7fuqripipnoe` |
-| agent/valory/abstract_abci/0.1.0                              | `bafybeiazizupfl6lkb2cq7izshohuxuh3r3sxbsuovm3tekpafhlywyazi` |
-| agent/valory/counter/0.1.0                                    | `bafybeigtae3sqghw7cza3pcryiphdywtcxcbhicpvyokhizfgi7ds6xkcm` |
-| agent/valory/counter_client/0.1.0                             | `bafybeiammfm2m3xatutqrn6xxp7tty3bzynqjqwjjiygezvcrbbnrf62o4` |
-| agent/valory/hello_world/0.1.0                                | `bafybeiaxra52q77pcnfaoj2h47xpyh22dexhx5erl2xwbcar4l2e5jr4ce` |
-| agent/valory/register_reset/0.1.0                             | `bafybeids6gi4xi7o6r7wv7hpj6bxhglnq26fjfbpvkcxmocj2jr5fy5jha` |
-| agent/valory/register_termination/0.1.0                       | `bafybeihkgglllfnxefhf3cygltbkxjssaymdxkyzqlplwcvjtnnggpqfh4` |
-| agent/valory/registration_start_up/0.1.0                      | `bafybeif2u5lquupixlblsum22p5kzfl2qavwsuori2ttobhgpnxjmom7vi` |
-| agent/valory/test_abci/0.1.0                                  | `bafybeiareajonnw6yufz74i74ec4ykhyz6vepo53qv7u2ahracvdalgraa` |
-| service/valory/counter/0.1.0                                  | `bafybeih6vru2ljabqdrvkwu2p3n2fj36e6mgwkusv6tmsd6nho7si5oc2a` |
-| service/valory/hello_world/0.1.0                              | `bafybeic2zyafdhkum2fi4o2hzklfajf4ekbxq3s4cqsxj4pkwqeid4n5ry` |
-| service/valory/register_reset/0.1.0                           | `bafybeigghazdmqxec5p6gazjxh3mbjb3vzyrlnbibjhydxnedlgwfagr2m` |
-| skill/valory/safe_deployment_abci/0.1.0                       | `bafybeiaymnnemlqseb7fljwoqjumhk3ezhrzgxboryxebtx3f72rxn5qa4` |
-=======
 | contract/valory/gnosis_safe/0.1.0                             | `bafybeia7taspp5boe5235fdv5ejdix7fdhyy4kwp26qx2ng2oo3k7kk7iy` |
 | skill/valory/abstract_round_abci/0.1.0                        | `bafybeibyj6tbdo5vxceqn2xqkrnevdq5pckfyo4a4isehhzbh2sojfkpk4` |
 | contract/valory/multisend/0.1.0                               | `bafybeiaveffaomsnmsc5hx62o77u7ilma6eipox7m5lrwa56737ektva3i` |
@@ -60,7 +33,6 @@
 | skill/valory/safe_deployment_abci/0.1.0                       | `bafybeiaqyfrekea7ffxvt2r7h7l67bgq7k7ta3eyqxtdzaudxhsirvagqm` |
 | skill/valory/register_reset_recovery_abci/0.1.0               | `bafybeifa75sz6ggsg5y5gg5bsslr5qvwrp7fqwfmut3afgdpcbkjly6t54` |
 | agent/valory/register_reset_recovery/0.1.0                    | `bafybeibsvxcn4njmyas7cwl33wvvrwuearupyx54zw4pgtyykvfwivddfu` |
->>>>>>> af34ce21
 | protocol/open_aea/signing/1.0.0                               | `bafybeiambqptflge33eemdhis2whik67hjplfnqwieoa6wblzlaf7vuo44` |
 | protocol/valory/acn/1.1.0                                     | `bafybeifontek6tvaecatoauiule3j3id6xoktpjubvuqi3h2jkzqg7zh7a` |
 | protocol/valory/http/1.0.0                                    | `bafybeigzqo2zaakcjtzzsm6dh4x73v72xg6ctk6muyp5uq5ueb7y34fbxy` |
