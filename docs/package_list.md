--- conflicted
+++ resolved
@@ -7,33 +7,6 @@
 | protocol/valory/tendermint/0.1.0                              | `bafybeid6b2wlb24g6d3godmqms44qvnpkhlvb27icotuobvnscmdmlhaha` |
 | skill/valory/abstract_abci/0.1.0                              | `bafybeid3udqtjtl4txht2z3tm3z3mr2nqtoddtno3u3urxjqjbbpqeelli` |
 | contract/valory/gnosis_safe/0.1.0                             | `bafybeiamw5sluyueflxsvzukmayctl3ijc76fx5twstwnc7ons6lw2goa4` |
-<<<<<<< HEAD
-| skill/valory/abstract_round_abci/0.1.0                        | `bafybeic5aemqumj7avq7x56dh2s2muxu3an7xpa732y54c3ucylcfdrshi` |
-| contract/valory/multisend/0.1.0                               | `bafybeigjywkl7hydjsrkogob3xebj2ifhqwmfhhxoeyrndzhhxi5u6amey` |
-| skill/valory/transaction_settlement_abci/0.1.0                | `bafybeifrtfk4mmusysfpx55cvnsgsdv7s3u2nqzsvtw5tbvllo5bfaqe7m` |
-| skill/valory/registration_abci/0.1.0                          | `bafybeigze6wafg3st3hurr5wtfwmt2xxrin7fvkfsfzr3onumhgwi7ifsa` |
-| skill/valory/reset_pause_abci/0.1.0                           | `bafybeia3svfjq3wzzde2vpkiwmadms6asd2cw4wktuwkhjxdbx6ufbkjqy` |
-| skill/valory/termination_abci/0.1.0                           | `bafybeihuapl4csg7wztrqo3nk4tvy26m35fvn3w5ucqddckw3gokaoxpve` |
-| skill/valory/counter/0.1.0                                    | `bafybeifztzsghrjs5ftg2rm5bokophqmyy66t5fahxyajqdshpv3gjqepm` |
-| skill/valory/counter_client/0.1.0                             | `bafybeic7qlw7vyovllmu35rb3cag4afduemo6ulr7sfkxtwtrjhlb2a5cq` |
-| skill/valory/hello_world_abci/0.1.0                           | `bafybeibe2l5gnlssj2rhkqq67gngqeyri4knzp2mde4nre2sdm6ix6k2wm` |
-| skill/valory/register_reset_abci/0.1.0                        | `bafybeibxz3i6hyhlnl6wqaugfebvl33ijxh5aht3kxvpizdiw7wdcvkm5y` |
-| skill/valory/register_termination_abci/0.1.0                  | `bafybeiac3jckywhanlyekaoluddjr25ph2ui4dozvdtt2tzhojvwuxmivu` |
-| skill/valory/test_abci/0.1.0                                  | `bafybeigqfyapkpluqcjky3eusqu6e5c45vppg4djpvdnmhby43cpsrohxy` |
-| agent/valory/abstract_abci/0.1.0                              | `bafybeibnhlsu3nwoqldjdcx6ne2ulhmyffecsehmf2jz5dlqew2rhuipoi` |
-| agent/valory/counter/0.1.0                                    | `bafybeigcdbyzw7yyzuulhy2zpiarhd3itrkv2moticktuswinvyx5qx2sy` |
-| agent/valory/counter_client/0.1.0                             | `bafybeietmw23jsfhwehuuzomutpxkydylfr7cynmpqrzcxmae2r62lst6e` |
-| agent/valory/hello_world/0.1.0                                | `bafybeifpakdj34q7elnnwyc2xe6eir3ekdy2m6j4nv6v7hnuwbcvawgmla` |
-| agent/valory/register_reset/0.1.0                             | `bafybeif2sa45kctmghj56axm74w7icqkzf35v4cvfy37enrmc3tpgb76ky` |
-| agent/valory/register_termination/0.1.0                       | `bafybeiho3mkhhoaa7ocsul4b45jspjuetzpnpl4tuhzmlgbmez42qr63au` |
-| agent/valory/registration_start_up/0.1.0                      | `bafybeierhevim767miibaatemcjlct62p6zv6oajg5bidjwyzgvn6lnway` |
-| agent/valory/test_abci/0.1.0                                  | `bafybeigwpr3ccnddcnrza4xtmqbbtcwf2okyvnenikxrofj2kqe2gzknma` |
-| service/valory/counter/0.1.0                                  | `bafybeiczrcp7b42qamwydblmk6yvfyit2xug5io6aqr6gaobijcey3myxu` |
-| service/valory/hello_world/0.1.0                              | `bafybeif3u53ezqygu2hrjp7tjg57bbqigzihvzh54yzgqsridoyflqd5mu` |
-| service/valory/register_reset/0.1.0                           | `bafybeie2say652ms6xayf66yqyjqvii3wgavzqnorn5drwtu3qxxytpqqi` |
-| skill/valory/register_reset_recovery_abci/0.1.0               | `bafybeibwl23jzw72oeztehn46dmaivqmje7xsv7t4ibb5xaywcv43xiq5y` |
-| agent/valory/register_reset_recovery/0.1.0                    | `bafybeib7m5yvm7nwh55q46peaxctrbznt7yruulbtcfaphsr44j3lzljhu` |
-=======
 | skill/valory/abstract_round_abci/0.1.0                        | `bafybeigihtkyhohd5egh3pks5atninr4e2pmg3r4lwgo46mmpxawu5f3qm` |
 | contract/valory/multisend/0.1.0                               | `bafybeigjywkl7hydjsrkogob3xebj2ifhqwmfhhxoeyrndzhhxi5u6amey` |
 | skill/valory/transaction_settlement_abci/0.1.0                | `bafybeiblhivoldkfs3m7t3fxmis6bbyswce55ajzpyrc6jwg4x6fwkr5fe` |
@@ -59,7 +32,6 @@
 | service/valory/register_reset/0.1.0                           | `bafybeidyriuxb72io67y7bid2gvhgwotbiwekyp7jx2zb45fafqlwsnmii` |
 | skill/valory/register_reset_recovery_abci/0.1.0               | `bafybeic27fjg5vyn5c2rtnjn23hk5si2kio3gb24iu44i2uagfzela7iky` |
 | agent/valory/register_reset_recovery/0.1.0                    | `bafybeibl6woc7444lqxbxxmjvar3gp4efjtcv74uqcdjnbwurhfdmxzd7e` |
->>>>>>> 69010518
 | protocol/open_aea/signing/1.0.0                               | `bafybeiambqptflge33eemdhis2whik67hjplfnqwieoa6wblzlaf7vuo44` |
 | protocol/valory/acn/1.1.0                                     | `bafybeifontek6tvaecatoauiule3j3id6xoktpjubvuqi3h2jkzqg7zh7a` |
 | protocol/valory/http/1.0.0                                    | `bafybeigzqo2zaakcjtzzsm6dh4x73v72xg6ctk6muyp5uq5ueb7y34fbxy` |
