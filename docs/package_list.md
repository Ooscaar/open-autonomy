--- conflicted
+++ resolved
@@ -6,33 +6,6 @@
 | contract/valory/service_registry/0.1.0                        | `bafybeiafm3zhfvtsz5ban5svijptxqy46tmdbts3j5qvzhwnnr5x2drd7m` |
 | protocol/valory/tendermint/0.1.0                              | `bafybeihcnjhovvyyfbkuw5sjyfx2lfd4soeocfqzxz54g67333m6nk5gxq` |
 | skill/valory/abstract_abci/0.1.0                              | `bafybeicog4eierjad4f542ubhe3ez7sxgrsna7t2e5pci2hncpq5vckw4e` |
-<<<<<<< HEAD
-| contract/valory/gnosis_safe/0.1.0                             | `bafybeidoa7hkpzpnjswns2jq6tlisbzinzpkdqtqd6gbpyxiytt3mnszpm` |
-| skill/valory/abstract_round_abci/0.1.0                        | `bafybeibj2pqj3uzvsku66qkrfcrj6bcmx2zjrf3rfmn3ax4gcdsgnxhbgm` |
-| contract/valory/multisend/0.1.0                               | `bafybeiaveffaomsnmsc5hx62o77u7ilma6eipox7m5lrwa56737ektva3i` |
-| skill/valory/transaction_settlement_abci/0.1.0                | `bafybeia7kqgposxcwtfdio6gy54duoav5fv75ytm6odnz5tbr46ar7znsa` |
-| skill/valory/registration_abci/0.1.0                          | `bafybeibwvscoa6ahpkqwbq7j6uiywkawyc3ubkbd4uhltigooyultifuqa` |
-| skill/valory/reset_pause_abci/0.1.0                           | `bafybeihhlfbao2uxu6dfekzw4lqnbbsprptkblkjih6jp2gce3a3witgt4` |
-| skill/valory/termination_abci/0.1.0                           | `bafybeihgxa6bolynmqmeswzqgscr4klscwsaniqximlvcdjnnewfk2zbza` |
-| skill/valory/counter/0.1.0                                    | `bafybeih3l5ak7ubujkf45sqavil2vbtjtxe7eh5urqawer2nj3avir7qva` |
-| skill/valory/counter_client/0.1.0                             | `bafybeihr3p2ztqpbgzuo4xi7gwq4hjcc3khibirritnxkajaugshlzxjke` |
-| skill/valory/hello_world_abci/0.1.0                           | `bafybeifxcpgrw7ahnbitkfkvbrecccv5gs7mfst5g2lq4pgg3owu6n6exm` |
-| skill/valory/register_reset_abci/0.1.0                        | `bafybeihubhp2unry4labnr3jnvtlecjywegs35ecsixd2ce6psp2vjp3te` |
-| skill/valory/register_termination_abci/0.1.0                  | `bafybeiexajv7zsssatindfoxgscmljk2emdxwlf7vk4xysykm4ne7kmrnq` |
-| skill/valory/test_abci/0.1.0                                  | `bafybeif6ufgsuyi53grz6bphnijwvtlsi7sxgf7ztjemujllpptrgct6eu` |
-| agent/valory/abstract_abci/0.1.0                              | `bafybeidewumd2jucnsvchnjnfdfe5eex4iig4pv3iqxwrczxdxkfouk3w4` |
-| agent/valory/counter/0.1.0                                    | `bafybeia75jx7obyoxx3cs7on4lxmdq6l7uw6vuya2j3ugjvj377t2n7yey` |
-| agent/valory/counter_client/0.1.0                             | `bafybeibyxuqo4itomksd6wvr3loblr2ba4jxa4x3wvtgr3rofpl5xueaaa` |
-| agent/valory/hello_world/0.1.0                                | `bafybeid2js5wmm3b63qd5m4l5ogae3v6frsl73pe3reojuigif3i3rzs6q` |
-| agent/valory/register_reset/0.1.0                             | `bafybeiecs45trs7znjw2ta76jzi6gxc4jai6qnnt3u6gg6xzbtsdxs4f2u` |
-| agent/valory/register_termination/0.1.0                       | `bafybeibgqromxsioqxi4pnr7m7lykztssc63lainrx5iturgnhvjrn7mte` |
-| agent/valory/registration_start_up/0.1.0                      | `bafybeifoihfeb6xgttsqviic47kzm2tlzn2kugmwmzqfsy3fettctpyogq` |
-| agent/valory/test_abci/0.1.0                                  | `bafybeiggjqvvta36xgrkynt3fn3mzithfsvh45v5ehaoexd5nvnuts2rei` |
-| service/valory/counter/0.1.0                                  | `bafybeidqpnr7536niha4qniqbadmzov6plvoailxeb77td6bdbh5abqzia` |
-| service/valory/hello_world/0.1.0                              | `bafybeic6r3d4md7telfwv2yvjpssxh67giw3yxaeh6f6g4hnbolwb7cfhe` |
-| service/valory/register_reset/0.1.0                           | `bafybeig4u5ce2q6mcctyelb4qqdqnydktth3bsbxrux2obzj6c3qk3re7e` |
-| skill/valory/safe_deployment_abci/0.1.0                       | `bafybeiervvzojh4x3iiauge2kv2xa3fte2a3ovpy6ylfjfqesn457ftg4a` |
-=======
 | contract/valory/gnosis_safe/0.1.0                             | `bafybeif55qbcx76cxbeupirmbjpw5w4m2nsebhenkll744zenbpoi7vopa` |
 | skill/valory/abstract_round_abci/0.1.0                        | `bafybeic4wfwn4ykm3in2sagaxmxgsvnvw6z6g3vxxvqkgqu72dyxix7dbi` |
 | contract/valory/multisend/0.1.0                               | `bafybeiaveffaomsnmsc5hx62o77u7ilma6eipox7m5lrwa56737ektva3i` |
@@ -58,7 +31,6 @@
 | service/valory/hello_world/0.1.0                              | `bafybeih3ra7ii3wy5cjnrgivu5ma2pt24ynrc6yer3ew2mmv2uzx4fxudq` |
 | service/valory/register_reset/0.1.0                           | `bafybeihw5wwf5nuovxlxnvpjq3mhki2eo2toc2hgnld77guliuwmmdtdju` |
 | skill/valory/safe_deployment_abci/0.1.0                       | `bafybeigitehenz5q3f5q3567m5tyxu4gzz4lm3emoqkhdopdktynpsgooq` |
->>>>>>> 6acbca36
 | protocol/open_aea/signing/1.0.0                               | `bafybeiambqptflge33eemdhis2whik67hjplfnqwieoa6wblzlaf7vuo44` |
 | protocol/valory/acn/1.1.0                                     | `bafybeifontek6tvaecatoauiule3j3id6xoktpjubvuqi3h2jkzqg7zh7a` |
 | protocol/valory/http/1.0.0                                    | `bafybeigzqo2zaakcjtzzsm6dh4x73v72xg6ctk6muyp5uq5ueb7y34fbxy` |
