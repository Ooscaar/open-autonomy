--- conflicted
+++ resolved
@@ -7,35 +7,6 @@
 | protocol/valory/tendermint/0.1.0                              | `bafybeihcnjhovvyyfbkuw5sjyfx2lfd4soeocfqzxz54g67333m6nk5gxq` |
 | skill/valory/abstract_abci/0.1.0                              | `bafybeidpixylwoisuciygaqnerwfk4wnbropwc2ghvtlmqusqxe6pyz5iu` |
 | contract/valory/gnosis_safe/0.1.0                             | `bafybeiaxnlzlnlb34ud6wrsm2el477xnubhpe36gh4pcvmvurfz2uafbve` |
-<<<<<<< HEAD
-| skill/valory/abstract_round_abci/0.1.0                        | `bafybeif6s6gjtj2ct5y3gsta4kix25c2fr75h4mbq6owifixl2upeqne5e` |
-| contract/valory/multisend/0.1.0                               | `bafybeiaveffaomsnmsc5hx62o77u7ilma6eipox7m5lrwa56737ektva3i` |
-| skill/valory/transaction_settlement_abci/0.1.0                | `bafybeifswlgzgfarhpq3es3ghqheer4lktoysa3xezdqafsl2kuj24lqo4` |
-| skill/valory/registration_abci/0.1.0                          | `bafybeidcv6qxf7ujtie2gwbloz4ra5erw4ammisjhqvwy73pgw5od47hmi` |
-| skill/valory/reset_pause_abci/0.1.0                           | `bafybeicerxkd7xk54iartj5uzvuts6bqql6go4n6d44oz4x4q46jw4twhe` |
-| skill/valory/termination_abci/0.1.0                           | `bafybeibti5dcalzp6qlxmbfy5jfux5nz2tj2sk4pdxn3legql73majhkfy` |
-| skill/valory/counter/0.1.0                                    | `bafybeiflukr3ctanj5sqpvzxtejpk3sbuffmkam2enmle5rqx2huuu4jdy` |
-| skill/valory/counter_client/0.1.0                             | `bafybeihr3p2ztqpbgzuo4xi7gwq4hjcc3khibirritnxkajaugshlzxjke` |
-| skill/valory/hello_world_abci/0.1.0                           | `bafybeideg4tw4kystlwpxcqadiei2u4nw7oqiy42mq2j33ggyim7flqlhe` |
-| skill/valory/register_reset_abci/0.1.0                        | `bafybeig55vy5ijabz3qlsrctgp2niwcdd3cysr3wlbd2dgxbhaxn4vhvc4` |
-| skill/valory/register_termination_abci/0.1.0                  | `bafybeig4rj526nhw7lekefvgr3eaxl7v2dndukzldoqun4t347lmik5qqy` |
-| skill/valory/simple_abci/0.1.0                                | `bafybeictkuu676eaxdnhvcgqb3zp3rz6svuuqg2vlsng3lqyxabs6uueca` |
-| skill/valory/test_abci/0.1.0                                  | `bafybeiel7sbaxeuwnv55mu4rhyfmnzdnpveqbmhy5ahzr5flangezqjj5a` |
-| agent/valory/abstract_abci/0.1.0                              | `bafybeigkxa5dxmjqrfhrpxewlgquphqpxlonwknpgcuxdrpva2gaen5g7i` |
-| agent/valory/counter/0.1.0                                    | `bafybeifh4v67rt23jh5uyqajqvc7tzxsy7utelf7arux6zhphnv6hjynza` |
-| agent/valory/counter_client/0.1.0                             | `bafybeibyxuqo4itomksd6wvr3loblr2ba4jxa4x3wvtgr3rofpl5xueaaa` |
-| agent/valory/hello_world/0.1.0                                | `bafybeictswik2u6q2eeqpseodk7lr4bunmscend3epbcitx5gmrryqpeiu` |
-| agent/valory/register_reset/0.1.0                             | `bafybeiep5h3l5v7m7ud3p527u4kmaluw5njfffcmkf4tqhc6iojcebupia` |
-| agent/valory/register_termination/0.1.0                       | `bafybeihacs5rltc6lcvaxbosajcclkbjqiisds4lljqftgthdztm2rbu6m` |
-| agent/valory/registration_start_up/0.1.0                      | `bafybeidd2ij6cwxkygdolmzcmj2ehlzlpmbt5viuac3hvt76p3x7eg66k4` |
-| agent/valory/simple_abci/0.1.0                                | `bafybeiftc76ozq5gxsxvpjudxspnj5lsml4ieg3zy4ge6oyww53hfiwk7m` |
-| agent/valory/test_abci/0.1.0                                  | `bafybeia6m2bdytkste5ylxsooh33opdsyi54xg7i2kescz2brir4ckrqre` |
-| service/valory/counter/0.1.0                                  | `bafybeigfid3zs3mctvxy7ztxbndz2is542oxcz2hznh4lfvtqimov4dhlu` |
-| service/valory/hello_world/0.1.0                              | `bafybeiaygs4ubxe4otacdaaygx7snqnhwx6efctxqcmervxjnb5id57zma` |
-| service/valory/register_reset/0.1.0                           | `bafybeig4fpuadqzwaaznesetdsl6dhjpj6kv5b2kgtq6wp6wms7xae66z4` |
-| service/valory/simple_abci/0.1.0                              | `bafybeigmignq5mthhyk3giujrvry3dqh6xpxuycl5beu6wsk2e5nilpa3q` |
-| skill/valory/safe_deployment_abci/0.1.0                       | `bafybeigpn7qhmvptjia34i35uhr6v5j4wvdliqmhyv5slw6rl2xmgsee6q` |
-=======
 | skill/valory/abstract_round_abci/0.1.0                        | `bafybeieohs6fw4f55rbogp4ijzns4zw3ksvbc76oxcmghtx5tyepbllkhe` |
 | contract/valory/multisend/0.1.0                               | `bafybeiaveffaomsnmsc5hx62o77u7ilma6eipox7m5lrwa56737ektva3i` |
 | skill/valory/transaction_settlement_abci/0.1.0                | `bafybeia57mrmjz2dfmb5vwxe2a2sfhyzd23j4xknaxzf7sbyjknkig2n7u` |
@@ -63,7 +34,6 @@
 | service/valory/register_reset/0.1.0                           | `bafybeigtih4cqwipjjr3alrtzkaws3qlibxuqdfrh5wtkwky3rxlyilmnm` |
 | service/valory/simple_abci/0.1.0                              | `bafybeiajfobuahkvjsrfgbtzm3ao3rsuvnlyimdw3bqtlmnh3sn6psuag4` |
 | skill/valory/safe_deployment_abci/0.1.0                       | `bafybeidai3r2zby6mdjf6nvxqz5i3ikg3pdycyjctsfl3sahqlysi6kwbq` |
->>>>>>> 52eec2c2
 | protocol/open_aea/signing/1.0.0                               | `bafybeiambqptflge33eemdhis2whik67hjplfnqwieoa6wblzlaf7vuo44` |
 | protocol/valory/acn/1.1.0                                     | `bafybeifontek6tvaecatoauiule3j3id6xoktpjubvuqi3h2jkzqg7zh7a` |
 | protocol/valory/http/1.0.0                                    | `bafybeigzqo2zaakcjtzzsm6dh4x73v72xg6ctk6muyp5uq5ueb7y34fbxy` |
