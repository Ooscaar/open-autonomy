| Package name                                                  | Package hash                                                  |
| ------------------------------------------------------------- | ------------------------------------------------------------- |
| protocol/valory/abci/0.1.0                                    | `bafybeiaw3tzlg3rkvnn5fcufblktmfwngmxugn4yo7pyjp76zz6aqtqcay` |
| connection/valory/abci/0.1.0                                  | `bafybeicnusvhsarnkoycrpngg4fpuqimwveuxya7uawf4qwxxtuo6vim3y` |
| contract/valory/gnosis_safe_proxy_factory/0.1.0               | `bafybeicrf44ub2kauwxan3zfbdmeqb2ae7xhftwucevr7q42bwho5oqcoa` |
| contract/valory/service_registry/0.1.0                        | `bafybeigs4cvpzyubnyw4cblgzqgkvrkrbpzsexxppcufxvssltxyx3ahua` |
<<<<<<< HEAD
| protocol/valory/tendermint/0.1.0                              | `bafybeicdqkxac3hxu3y46y3nqt73amor5c25sor7iazexqqfqo64oeolhe` |
| skill/valory/abstract_abci/0.1.0                              | `bafybeihfybfpvtzxvptiibbbywj676i5b7zhdvhw5mxfjtbseldvpcpdgi` |
| contract/valory/gnosis_safe/0.1.0                             | `bafybeici3czsjrkeby4j3cppb2syrvmo3fx7ivi2bw3acevo4fzrf7kbui` |
| skill/valory/abstract_round_abci/0.1.0                        | `bafybeibyn72ayqh7boppa27paem7x6mmhqnabsfjfhrd7hrixfwblywlwi` |
| contract/valory/multisend/0.1.0                               | `bafybeiaveffaomsnmsc5hx62o77u7ilma6eipox7m5lrwa56737ektva3i` |
| skill/valory/transaction_settlement_abci/0.1.0                | `bafybeidwne4xciehensse25heyi6xvxdhw3o2w65i22gjkw6l76twokqqy` |
| skill/valory/registration_abci/0.1.0                          | `bafybeifelclkufriebe7uzjlr2fxtdzaj65z263xknxas7qawqtw6vzkwq` |
| skill/valory/reset_pause_abci/0.1.0                           | `bafybeiefidy5kswgi7mjh3yjh3yi7fbovyrrhxpzsioqffver7komczscm` |
| skill/valory/termination_abci/0.1.0                           | `bafybeih3nel3pf3vpre36fcva6zpblthemgqlqyyl5r2jsr5sh54a6bcnq` |
| skill/valory/counter/0.1.0                                    | `bafybeibowrjvmq75jylnp7rn653xk4niufksdr4kseokwgzosoz3jflbvy` |
| skill/valory/counter_client/0.1.0                             | `bafybeib3apxotnry7gt6a5q2cesdobjlcb5bjqjuzwnp4f5naozbiyxvja` |
| skill/valory/hello_world_abci/0.1.0                           | `bafybeicvrd7pedisyafj5pruc2h6wky5q7shjqf43j3gz5urlr2vhwvxli` |
| skill/valory/register_reset_abci/0.1.0                        | `bafybeifsr7sno3cwobv3ns4uf7jjcnfjsezwrsap7nyvr54q5uxpgp4x2q` |
| skill/valory/register_termination_abci/0.1.0                  | `bafybeiawm6jxsgajlb5em5ihykrjw4m5emrfkltne2njwfn4f65w5m3sm4` |
| skill/valory/test_abci/0.1.0                                  | `bafybeieynqa4c6ctr2i45rs7nirhgl6mktzwts7oscrbrctuzylimivaxq` |
| agent/valory/abstract_abci/0.1.0                              | `bafybeieosqm3pvfel4fohn3mxmx4s533yf5trwesrurt4sxamfh2nklxza` |
| agent/valory/counter/0.1.0                                    | `bafybeiha23yqrf5rvctwl2nfohft6ipb5ez5thx6pygm2hwkhojopd57oa` |
| agent/valory/counter_client/0.1.0                             | `bafybeiammfm2m3xatutqrn6xxp7tty3bzynqjqwjjiygezvcrbbnrf62o4` |
| agent/valory/hello_world/0.1.0                                | `bafybeicotgpwskgby7tieqrtp3tykhd6rqla4hrna6srilpvftckkcvgya` |
| agent/valory/register_reset/0.1.0                             | `bafybeig6qy4p5chbqoldrdeg7wci2lvqz7vjataoaon52fk2tq75aksxg4` |
| agent/valory/register_termination/0.1.0                       | `bafybeid4yip6hkf52h7jm76wujf4i3cfxhgvwgzmgtiqzlukc5mxshhewe` |
| agent/valory/registration_start_up/0.1.0                      | `bafybeia4r4eha4dndi4vpkwm2zbwr6ftxs5nwthf4ezwk34wjyaam4dh2a` |
| agent/valory/test_abci/0.1.0                                  | `bafybeiauj7doaf2wc7gt4fes43dmu2uitcrbbdy4l2dxircu52tojo4kje` |
| service/valory/counter/0.1.0                                  | `bafybeidtylgkyxpa3n6slsb2nnvi7r3cebdjbelw57iml6xehqrrzxsxwq` |
| service/valory/hello_world/0.1.0                              | `bafybeidbi5kwpmh67e2fdbmgqartl6323pqwu4jbkkzohwrmyushvwtg3q` |
| service/valory/register_reset/0.1.0                           | `bafybeifphz7fad5ryeo54eiz74swlleyc2m56klsjbkszq4va3qntffuvy` |
| skill/valory/safe_deployment_abci/0.1.0                       | `bafybeieugrgp5hs3evseew7rvfhyumc5d3pb36ut2abxsnlb375sa62d34` |
| skill/valory/register_reset_recovery_abci/0.1.0               | `bafybeibpsfwa7522w7e4w4fgr5bqjq3ck6uw4qki2etr3yfsm6lmm7to34` |
| agent/valory/register_reset_recovery/0.1.0                    | `bafybeidi7vktkkhyyrk7xezaj6vha257rqfnn6zaawdsdf22nrdvdedaiq` |
=======
| protocol/valory/tendermint/0.1.0                              | `bafybeif7b3ndrnwunl6s42e2cd6cu5hxruiimz3lwixb3r6um2lsldgldi` |
| skill/valory/abstract_abci/0.1.0                              | `bafybeibyjuk4f47jyytumavyggxddp65afkasvz6for5mikwvvtt547h5m` |
| contract/valory/gnosis_safe/0.1.0                             | `bafybeici3czsjrkeby4j3cppb2syrvmo3fx7ivi2bw3acevo4fzrf7kbui` |
| skill/valory/abstract_round_abci/0.1.0                        | `bafybeih62cwullzkc2cr6cfubepgmf6rdprcijjini66f4zzluqpde62x4` |
| contract/valory/multisend/0.1.0                               | `bafybeiaveffaomsnmsc5hx62o77u7ilma6eipox7m5lrwa56737ektva3i` |
| skill/valory/transaction_settlement_abci/0.1.0                | `bafybeidnxr5jwq2ypbhvlvu4ykcehoavew534oq4vn2wf7xiilk6552jvi` |
| skill/valory/registration_abci/0.1.0                          | `bafybeifflqb66u7sqfxasb7trlennt7vk7bqfx3mqva26cnsyc4pmntxga` |
| skill/valory/reset_pause_abci/0.1.0                           | `bafybeige7siljbfsik6noyqtwzcqausgiczvnaastwqsv52malyhmtt4qu` |
| skill/valory/termination_abci/0.1.0                           | `bafybeicy366uo2dxwmbhhol2svnpqzf7ic7r2j6lv4bueur5hm3uey2i5e` |
| skill/valory/counter/0.1.0                                    | `bafybeigffpyaanh3rjvamcq3fh3qqs2k5xtj67aytt742nm4eorgmgkqhy` |
| skill/valory/counter_client/0.1.0                             | `bafybeib3apxotnry7gt6a5q2cesdobjlcb5bjqjuzwnp4f5naozbiyxvja` |
| skill/valory/hello_world_abci/0.1.0                           | `bafybeiba6tkj2oi4tvhj2lvrvl7ixl7gmw5jgyslqsfz4e4wtjq5pnlq7a` |
| skill/valory/register_reset_abci/0.1.0                        | `bafybeibyqdmvmzlj7znapbwfg3grgzhbxko6s7p5mvqlxbglz4j4qxr24e` |
| skill/valory/register_termination_abci/0.1.0                  | `bafybeiazo6334loz2zzvr3a6qycpqxa5rrqolkljlrf6husih3i5ywpf4a` |
| skill/valory/test_abci/0.1.0                                  | `bafybeidxlu6uzb6cb6a77mzlmf2qf2mtt2h2kvkb4jcvahtskam3ybd6py` |
| agent/valory/abstract_abci/0.1.0                              | `bafybeicjczhnvn54x7amlp7mzjw3gj6g2da7kw56n2jwwecndeozega3hi` |
| agent/valory/counter/0.1.0                                    | `bafybeigccya4m44q2u5pgi7jdei5sre54l2ykkw5j3ven3mhifkxpivpyq` |
| agent/valory/counter_client/0.1.0                             | `bafybeiammfm2m3xatutqrn6xxp7tty3bzynqjqwjjiygezvcrbbnrf62o4` |
| agent/valory/hello_world/0.1.0                                | `bafybeiakcrrrfxmbpf76wpsynityhjxzvin2asccdshvfjpo3pu2ornzpm` |
| agent/valory/register_reset/0.1.0                             | `bafybeiaizmgdevawso2cm4oac2cjm7xgi7zhywmoboxobpfzpv7ncn5rzm` |
| agent/valory/register_termination/0.1.0                       | `bafybeidgwowdv6vaptushvw4urwpnuedxfd4xitksjg4nvot426nwdtvqq` |
| agent/valory/registration_start_up/0.1.0                      | `bafybeicvgqjt7zv3ok2h3r7gpnerqcy2bwcdad66cfvrljanr4sgdll2ta` |
| agent/valory/test_abci/0.1.0                                  | `bafybeif345xhgm5shfqpur5ddayv5b7bx5hxam6uh634hud3iux6n5kjl4` |
| service/valory/counter/0.1.0                                  | `bafybeifu47bx2pfunneuudkrdqaogygp3ube5y7xxz6g53xsirm5bktfre` |
| service/valory/hello_world/0.1.0                              | `bafybeie34pvcgy7fdcki7wgzaguf2xxxckzxb54qlso23jh3423feb2bky` |
| service/valory/register_reset/0.1.0                           | `bafybeiau7ecdhofogsyusqtfgs2lsjdrouij2bjjlzvrjslagg5fitvtw4` |
| skill/valory/register_reset_recovery_abci/0.1.0               | `bafybeihk6h7gn5lt6ujmp6tfuopnadcuewddl3g7qflv22rirzo754nfsu` |
| agent/valory/register_reset_recovery/0.1.0                    | `bafybeie3h5dqwbpb7xfh4av2wwprnsmw2piopk2icgnw3kyo5vmt2xi6x4` |
>>>>>>> e01db54e
| protocol/open_aea/signing/1.0.0                               | `bafybeiambqptflge33eemdhis2whik67hjplfnqwieoa6wblzlaf7vuo44` |
| protocol/valory/acn/1.1.0                                     | `bafybeifontek6tvaecatoauiule3j3id6xoktpjubvuqi3h2jkzqg7zh7a` |
| protocol/valory/http/1.0.0                                    | `bafybeigzqo2zaakcjtzzsm6dh4x73v72xg6ctk6muyp5uq5ueb7y34fbxy` |
| protocol/valory/ledger_api/1.0.0                              | `bafybeih7rhi5zvfvwakx5ifgxsz2cfipeecsh7bm3gnudjxtvhrygpcftq` |
| protocol/valory/contract_api/1.0.0                            | `bafybeiaxbrvgtbdrh4lslskuxyp4awyr4whcx3nqq5yrr6vimzsxg5dy64` |
| connection/valory/http_client/0.23.0                          | `bafybeihz3tubwado7j3wlivndzzuj3c6fdsp4ra5r3nqixn3ufawzo3wii` |
| connection/valory/ledger/0.19.0                               | `bafybeiadc25se7dgnn4mufztwpzdono4xsfs45qknzdqyi3gckn6ccuv44` |
| connection/valory/p2p_libp2p_client/0.1.0                     | `bafybeidkk33xbga54szmitk6uwsi3ef56hbbdbuasltqtiyki34hgfpnxa` |<|MERGE_RESOLUTION|>--- conflicted
+++ resolved
@@ -1,40 +1,9 @@
 | Package name                                                  | Package hash                                                  |
 | ------------------------------------------------------------- | ------------------------------------------------------------- |
 | protocol/valory/abci/0.1.0                                    | `bafybeiaw3tzlg3rkvnn5fcufblktmfwngmxugn4yo7pyjp76zz6aqtqcay` |
-| connection/valory/abci/0.1.0                                  | `bafybeicnusvhsarnkoycrpngg4fpuqimwveuxya7uawf4qwxxtuo6vim3y` |
+| connection/valory/abci/0.1.0                                  | `bafybeidov2emsbfxlgfjqpmh6sqs4sed35ybfsmvxsoixtovif5fmrchiq` |
 | contract/valory/gnosis_safe_proxy_factory/0.1.0               | `bafybeicrf44ub2kauwxan3zfbdmeqb2ae7xhftwucevr7q42bwho5oqcoa` |
 | contract/valory/service_registry/0.1.0                        | `bafybeigs4cvpzyubnyw4cblgzqgkvrkrbpzsexxppcufxvssltxyx3ahua` |
-<<<<<<< HEAD
-| protocol/valory/tendermint/0.1.0                              | `bafybeicdqkxac3hxu3y46y3nqt73amor5c25sor7iazexqqfqo64oeolhe` |
-| skill/valory/abstract_abci/0.1.0                              | `bafybeihfybfpvtzxvptiibbbywj676i5b7zhdvhw5mxfjtbseldvpcpdgi` |
-| contract/valory/gnosis_safe/0.1.0                             | `bafybeici3czsjrkeby4j3cppb2syrvmo3fx7ivi2bw3acevo4fzrf7kbui` |
-| skill/valory/abstract_round_abci/0.1.0                        | `bafybeibyn72ayqh7boppa27paem7x6mmhqnabsfjfhrd7hrixfwblywlwi` |
-| contract/valory/multisend/0.1.0                               | `bafybeiaveffaomsnmsc5hx62o77u7ilma6eipox7m5lrwa56737ektva3i` |
-| skill/valory/transaction_settlement_abci/0.1.0                | `bafybeidwne4xciehensse25heyi6xvxdhw3o2w65i22gjkw6l76twokqqy` |
-| skill/valory/registration_abci/0.1.0                          | `bafybeifelclkufriebe7uzjlr2fxtdzaj65z263xknxas7qawqtw6vzkwq` |
-| skill/valory/reset_pause_abci/0.1.0                           | `bafybeiefidy5kswgi7mjh3yjh3yi7fbovyrrhxpzsioqffver7komczscm` |
-| skill/valory/termination_abci/0.1.0                           | `bafybeih3nel3pf3vpre36fcva6zpblthemgqlqyyl5r2jsr5sh54a6bcnq` |
-| skill/valory/counter/0.1.0                                    | `bafybeibowrjvmq75jylnp7rn653xk4niufksdr4kseokwgzosoz3jflbvy` |
-| skill/valory/counter_client/0.1.0                             | `bafybeib3apxotnry7gt6a5q2cesdobjlcb5bjqjuzwnp4f5naozbiyxvja` |
-| skill/valory/hello_world_abci/0.1.0                           | `bafybeicvrd7pedisyafj5pruc2h6wky5q7shjqf43j3gz5urlr2vhwvxli` |
-| skill/valory/register_reset_abci/0.1.0                        | `bafybeifsr7sno3cwobv3ns4uf7jjcnfjsezwrsap7nyvr54q5uxpgp4x2q` |
-| skill/valory/register_termination_abci/0.1.0                  | `bafybeiawm6jxsgajlb5em5ihykrjw4m5emrfkltne2njwfn4f65w5m3sm4` |
-| skill/valory/test_abci/0.1.0                                  | `bafybeieynqa4c6ctr2i45rs7nirhgl6mktzwts7oscrbrctuzylimivaxq` |
-| agent/valory/abstract_abci/0.1.0                              | `bafybeieosqm3pvfel4fohn3mxmx4s533yf5trwesrurt4sxamfh2nklxza` |
-| agent/valory/counter/0.1.0                                    | `bafybeiha23yqrf5rvctwl2nfohft6ipb5ez5thx6pygm2hwkhojopd57oa` |
-| agent/valory/counter_client/0.1.0                             | `bafybeiammfm2m3xatutqrn6xxp7tty3bzynqjqwjjiygezvcrbbnrf62o4` |
-| agent/valory/hello_world/0.1.0                                | `bafybeicotgpwskgby7tieqrtp3tykhd6rqla4hrna6srilpvftckkcvgya` |
-| agent/valory/register_reset/0.1.0                             | `bafybeig6qy4p5chbqoldrdeg7wci2lvqz7vjataoaon52fk2tq75aksxg4` |
-| agent/valory/register_termination/0.1.0                       | `bafybeid4yip6hkf52h7jm76wujf4i3cfxhgvwgzmgtiqzlukc5mxshhewe` |
-| agent/valory/registration_start_up/0.1.0                      | `bafybeia4r4eha4dndi4vpkwm2zbwr6ftxs5nwthf4ezwk34wjyaam4dh2a` |
-| agent/valory/test_abci/0.1.0                                  | `bafybeiauj7doaf2wc7gt4fes43dmu2uitcrbbdy4l2dxircu52tojo4kje` |
-| service/valory/counter/0.1.0                                  | `bafybeidtylgkyxpa3n6slsb2nnvi7r3cebdjbelw57iml6xehqrrzxsxwq` |
-| service/valory/hello_world/0.1.0                              | `bafybeidbi5kwpmh67e2fdbmgqartl6323pqwu4jbkkzohwrmyushvwtg3q` |
-| service/valory/register_reset/0.1.0                           | `bafybeifphz7fad5ryeo54eiz74swlleyc2m56klsjbkszq4va3qntffuvy` |
-| skill/valory/safe_deployment_abci/0.1.0                       | `bafybeieugrgp5hs3evseew7rvfhyumc5d3pb36ut2abxsnlb375sa62d34` |
-| skill/valory/register_reset_recovery_abci/0.1.0               | `bafybeibpsfwa7522w7e4w4fgr5bqjq3ck6uw4qki2etr3yfsm6lmm7to34` |
-| agent/valory/register_reset_recovery/0.1.0                    | `bafybeidi7vktkkhyyrk7xezaj6vha257rqfnn6zaawdsdf22nrdvdedaiq` |
-=======
 | protocol/valory/tendermint/0.1.0                              | `bafybeif7b3ndrnwunl6s42e2cd6cu5hxruiimz3lwixb3r6um2lsldgldi` |
 | skill/valory/abstract_abci/0.1.0                              | `bafybeibyjuk4f47jyytumavyggxddp65afkasvz6for5mikwvvtt547h5m` |
 | contract/valory/gnosis_safe/0.1.0                             | `bafybeici3czsjrkeby4j3cppb2syrvmo3fx7ivi2bw3acevo4fzrf7kbui` |
@@ -63,7 +32,6 @@
 | service/valory/register_reset/0.1.0                           | `bafybeiau7ecdhofogsyusqtfgs2lsjdrouij2bjjlzvrjslagg5fitvtw4` |
 | skill/valory/register_reset_recovery_abci/0.1.0               | `bafybeihk6h7gn5lt6ujmp6tfuopnadcuewddl3g7qflv22rirzo754nfsu` |
 | agent/valory/register_reset_recovery/0.1.0                    | `bafybeie3h5dqwbpb7xfh4av2wwprnsmw2piopk2icgnw3kyo5vmt2xi6x4` |
->>>>>>> e01db54e
 | protocol/open_aea/signing/1.0.0                               | `bafybeiambqptflge33eemdhis2whik67hjplfnqwieoa6wblzlaf7vuo44` |
 | protocol/valory/acn/1.1.0                                     | `bafybeifontek6tvaecatoauiule3j3id6xoktpjubvuqi3h2jkzqg7zh7a` |
 | protocol/valory/http/1.0.0                                    | `bafybeigzqo2zaakcjtzzsm6dh4x73v72xg6ctk6muyp5uq5ueb7y34fbxy` |
