<a id="autonomy.chain.utils"></a>

# autonomy.chain.utils

Utility functions.

<a id="autonomy.chain.utils.resolve_component_id"></a>

#### resolve`_`component`_`id

```python
def resolve_component_id(ledger_api: LedgerApi,
                         contract_address: str,
                         token_id: int,
                         is_agent: bool = False,
                         is_service: bool = False) -> Dict
```

Resolve component ID to metadata json

<a id="autonomy.chain.utils.parse_public_id_from_metadata"></a>

#### parse`_`public`_`id`_`from`_`metadata

```python
def parse_public_id_from_metadata(id_string: str) -> PublicId
```

Parse public ID from on-chain metadata.
<<<<<<< HEAD
=======

<a id="autonomy.chain.utils.verify_component_dependencies"></a>

#### verify`_`component`_`dependencies

```python
def verify_component_dependencies(ledger_api: LedgerApi,
                                  contract_address: str,
                                  dependencies: List[int],
                                  package_configuration: PackageConfiguration,
                                  skip_hash_check: bool = False) -> None
```

Verify package dependencies using on-chain metadata.

<a id="autonomy.chain.utils.verify_service_dependencies"></a>

#### verify`_`service`_`dependencies

```python
def verify_service_dependencies(ledger_api: LedgerApi,
                                contract_address: str,
                                agent_id: int,
                                service_configuration: Service,
                                skip_hash_check: bool = False) -> None
```

Verify package dependencies using on-chain metadata.

<a id="autonomy.chain.utils.is_service_manager_token_compatible_chain"></a>

#### is`_`service`_`manager`_`token`_`compatible`_`chain

```python
def is_service_manager_token_compatible_chain(ledger_api: LedgerApi) -> bool
```

Verify package dependencies using on-chain metadata.
>>>>>>> de4debb2
<|MERGE_RESOLUTION|>--- conflicted
+++ resolved
@@ -3,6 +3,16 @@
 # autonomy.chain.utils
 
 Utility functions.
+
+<a id="autonomy.chain.utils.get_ipfs_hash_from_uri"></a>
+
+#### get`_`ipfs`_`hash`_`from`_`uri
+
+```python
+def get_ipfs_hash_from_uri(uri: str) -> str
+```
+
+Split IPFS hash from the ipfs uri
 
 <a id="autonomy.chain.utils.resolve_component_id"></a>
 
@@ -27,8 +37,6 @@
 ```
 
 Parse public ID from on-chain metadata.
-<<<<<<< HEAD
-=======
 
 <a id="autonomy.chain.utils.verify_component_dependencies"></a>
 
@@ -67,4 +75,3 @@
 ```
 
 Verify package dependencies using on-chain metadata.
->>>>>>> de4debb2
