--- conflicted
+++ resolved
@@ -626,38 +626,6 @@
 ```
 
 Class to represent all data replicated across agents.
-<<<<<<< HEAD
-
-This class stores all the data in self._data. Every entry on this dict represents an optional "period" within your app execution.
-The concept of period is user-defined, so it might be something like a sequence of rounds that together conform a logical cycle of
-its execution, or it might have no sense at all (thus its optionality) and therefore only period 0 will be used.
-
-Every "period" entry stores a dict where every key is a saved parameter and its corresponding value a list containing the history
-of the parameter values. For instance, for period 0:
-
-0: {"parameter_name": [parameter_history]}
-
-A complete database could look like this:
-
-data = {
-    0: {
-        "participants":
-            [
-                {"participant_a", "participant_b"},
-                {"participant_b"},
-                {"participant_a", "participant_b"},
-            ]
-        },
-        "other_parameter": [0, 1, 2]
-    },
-    1: {
-        "participants": [{"participant_a", "participant_b"}, {"participant_b"}, {"participant_a", "participant_b"}],
-        "other_parameter": [3, 4, 5]
-    },
-    2: ...
-}
-
-=======
 
 This class stores all the data in self._data. Every entry on this dict represents an optional "period" within your app execution.
 The concept of period is user-defined, so it might be something like a sequence of rounds that together conform a logical cycle of
@@ -695,7 +663,6 @@
     2: ...
 }
 
->>>>>>> 2052c1a5
 To update the current period entry, just call update() on the class. The new values will be appended to the current list for each updated parameter.
 To create a new period entry, call create() on the class. The new values will be stored in a new list for each updated parameter.
 
@@ -704,36 +671,19 @@
 #### `__`init`__`
 
 ```python
-<<<<<<< HEAD
-def __init__(initial_data: Dict[str, Any], cross_period_persisted_keys: Optional[List[str]] = None, format_initial_data: bool = True) -> None
+def __init__(initial_data: Dict[str, List[Any]], cross_period_persisted_keys: Optional[List[str]] = None) -> None
 ```
 
 Initialize the AbciApp database.
 
-initial_data can be passed either as Dict[str, Any] of Dict[str, List[Any]] (the database internal format). Use the format_initial_data to decide if
-initial_data should be automatically converted.
+Initial_data must be passed as a Dict[str, List[Any]] (the database internal format). The class method 'data_to_lists'
+can be used to convert from Dict[str, Any] to Dict[str, List[Any]] before instantiating this class.
 
 **Arguments**:
 
 - `initial_data`: the initial data
 - `cross_period_persisted_keys`: data keys that will be kept after a new period starts
-- `format_initial_data`: flag to indicate whether initial_data should be converted from Dict[str, Any] to Dict[str, List[Any]]
-
-=======
-def __init__(initial_data: Dict[str, List[Any]], cross_period_persisted_keys: Optional[List[str]] = None) -> None
-```
-
-Initialize the AbciApp database.
-
-Initial_data must be passed as a Dict[str, List[Any]] (the database internal format). The class method 'data_to_lists'
-can be used to convert from Dict[str, Any] to Dict[str, List[Any]] before instantiating this class.
-
-**Arguments**:
-
-- `initial_data`: the initial data
-- `cross_period_persisted_keys`: data keys that will be kept after a new period starts
-
->>>>>>> 2052c1a5
+
 <a id="packages.valory.skills.abstract_round_abci.base.AbciAppDB.initial_data"></a>
 
 #### initial`_`data
@@ -749,24 +699,8 @@
 
 the initial_data
 
-<<<<<<< HEAD
-<a id="packages.valory.skills.abstract_round_abci.base.AbciAppDB.data_to_list"></a>
-
-#### data`_`to`_`list
-
-```python
-@classmethod
-def data_to_list(cls, data: Dict[str, Any]) -> Dict[str, List[Any]]
-```
-
-Convert Dict[str, Any] to Dict[str, List[Any]].
-
 <a id="packages.valory.skills.abstract_round_abci.base.AbciAppDB.reset_index"></a>
 
-=======
-<a id="packages.valory.skills.abstract_round_abci.base.AbciAppDB.reset_index"></a>
-
->>>>>>> 2052c1a5
 #### reset`_`index
 
 ```python
@@ -796,11 +730,7 @@
 def cross_period_persisted_keys() -> List[str]
 ```
 
-<<<<<<< HEAD
-Keys in the database which are persistet across periods.
-=======
 Keys in the database which are persistent across periods.
->>>>>>> 2052c1a5
 
 <a id="packages.valory.skills.abstract_round_abci.base.AbciAppDB.get"></a>
 
@@ -827,11 +757,7 @@
 #### update
 
 ```python
-<<<<<<< HEAD
-def update(overwrite_history: bool = False, **kwargs: Any) -> None
-=======
 def update(**kwargs: Any) -> None
->>>>>>> 2052c1a5
 ```
 
 Update the current data.
@@ -841,11 +767,7 @@
 #### create
 
 ```python
-<<<<<<< HEAD
-def create(format_data: bool = True, **kwargs: Any) -> None
-=======
 def create(**kwargs: List[Any]) -> None
->>>>>>> 2052c1a5
 ```
 
 Add a new entry to the data.
@@ -900,20 +822,6 @@
 
 Reset the db.
 
-<<<<<<< HEAD
-<a id="packages.valory.skills.abstract_round_abci.base.BaseSynchronizedData"></a>
-
-## BaseSynchronizedData Objects
-
-```python
-class BaseSynchronizedData()
-```
-
-Class to represent the synchronized data.
-
-This is the relevant data constructed and replicated by the agents.
-
-=======
 <a id="packages.valory.skills.abstract_round_abci.base.AbciAppDB.data_to_lists"></a>
 
 #### data`_`to`_`lists
@@ -937,7 +845,6 @@
 
 This is the relevant data constructed and replicated by the agents.
 
->>>>>>> 2052c1a5
 <a id="packages.valory.skills.abstract_round_abci.base.BaseSynchronizedData.__init__"></a>
 
 #### `__`init`__`
@@ -1048,8 +955,7 @@
 #### update
 
 ```python
-<<<<<<< HEAD
-def update(synchronized_data_class: Optional[Type] = None, overwrite_history: bool = False, **kwargs: Any, ,) -> "BaseSynchronizedData"
+def update(synchronized_data_class: Optional[Type] = None, **kwargs: Any, ,) -> "BaseSynchronizedData"
 ```
 
 Copy and update the current data.
@@ -1059,28 +965,11 @@
 #### create
 
 ```python
-def create(synchronized_data_class: Optional[Type] = None, format_data: bool = True, **kwargs: Any, ,) -> "BaseSynchronizedData"
+def create(synchronized_data_class: Optional[Type] = None, **kwargs: Any, ,) -> "BaseSynchronizedData"
 ```
 
 Copy and update with new data.
 
-=======
-def update(synchronized_data_class: Optional[Type] = None, **kwargs: Any, ,) -> "BaseSynchronizedData"
-```
-
-Copy and update the current data.
-
-<a id="packages.valory.skills.abstract_round_abci.base.BaseSynchronizedData.create"></a>
-
-#### create
-
-```python
-def create(synchronized_data_class: Optional[Type] = None, **kwargs: Any, ,) -> "BaseSynchronizedData"
-```
-
-Copy and update with new data.
-
->>>>>>> 2052c1a5
 <a id="packages.valory.skills.abstract_round_abci.base.BaseSynchronizedData.__repr__"></a>
 
 #### `__`repr`__`
@@ -1945,7 +1834,6 @@
 Initialize the AbciApp.
 
 <a id="packages.valory.skills.abstract_round_abci.base.AbciApp.synchronized_data"></a>
-<<<<<<< HEAD
 
 #### synchronized`_`data
 
@@ -1955,16 +1843,6 @@
 ```
 
 Return the current synchronized data.
-=======
-
-#### synchronized`_`data
-
-```python
-@property
-def synchronized_data() -> BaseSynchronizedData
-```
-
-Return the current synchronized data.
 
 <a id="packages.valory.skills.abstract_round_abci.base.AbciApp.reset_index"></a>
 
@@ -1976,7 +1854,6 @@
 ```
 
 Return the reset index.
->>>>>>> 2052c1a5
 
 <a id="packages.valory.skills.abstract_round_abci.base.AbciApp.get_all_rounds"></a>
 
@@ -2359,7 +2236,28 @@
 
 Returns the height for last round transition.
 
-<<<<<<< HEAD
+<a id="packages.valory.skills.abstract_round_abci.base.RoundSequence.last_round_transition_root_hash"></a>
+
+#### last`_`round`_`transition`_`root`_`hash
+
+```python
+@property
+def last_round_transition_root_hash() -> bytes
+```
+
+Returns the root hash for last round transition.
+
+<a id="packages.valory.skills.abstract_round_abci.base.RoundSequence.last_round_transition_tm_height"></a>
+
+#### last`_`round`_`transition`_`tm`_`height
+
+```python
+@property
+def last_round_transition_tm_height() -> int
+```
+
+Returns the Tendermint height for last round transition.
+
 <a id="packages.valory.skills.abstract_round_abci.base.RoundSequence.latest_synchronized_data"></a>
 
 #### latest`_`synchronized`_`data
@@ -2391,60 +2289,6 @@
 **Returns**:
 
 the root hash to be included as the Header.AppHash in the next block.
-=======
-<a id="packages.valory.skills.abstract_round_abci.base.RoundSequence.last_round_transition_root_hash"></a>
-
-#### last`_`round`_`transition`_`root`_`hash
-
-```python
-@property
-def last_round_transition_root_hash() -> bytes
-```
-
-Returns the root hash for last round transition.
-
-<a id="packages.valory.skills.abstract_round_abci.base.RoundSequence.last_round_transition_tm_height"></a>
-
-#### last`_`round`_`transition`_`tm`_`height
-
-```python
-@property
-def last_round_transition_tm_height() -> int
-```
-
-Returns the Tendermint height for last round transition.
-
-<a id="packages.valory.skills.abstract_round_abci.base.RoundSequence.latest_synchronized_data"></a>
-
-#### latest`_`synchronized`_`data
-
-```python
-@property
-def latest_synchronized_data() -> BaseSynchronizedData
-```
-
-Get the latest synchronized_data.
-
-<a id="packages.valory.skills.abstract_round_abci.base.RoundSequence.root_hash"></a>
-
-#### root`_`hash
-
-```python
-@property
-def root_hash() -> bytes
-```
-
-Get the Merkle root hash of the application state.
-
-Create an app hash that always increases in order to avoid conflicts between resets.
-Eventually, we do not necessarily need to have a value that increases, but we have to generate a hash that
-is always different among the resets, since our abci's state is different even thought we have reset the chain!
-For example, if we are in height 11, reset and then reach height 11 again, if we end up using the same hash
-at height 11 between the resets, then this is problematic.
-
-**Returns**:
-
-the root hash to be included as the Header.AppHash in the next block.
 
 <a id="packages.valory.skills.abstract_round_abci.base.RoundSequence.tm_height"></a>
 
@@ -2477,7 +2321,6 @@
 ```
 
 Init chain.
->>>>>>> 2052c1a5
 
 <a id="packages.valory.skills.abstract_round_abci.base.RoundSequence.begin_block"></a>
 
