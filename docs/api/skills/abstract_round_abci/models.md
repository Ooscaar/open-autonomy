--- conflicted
+++ resolved
@@ -397,11 +397,7 @@
 
 ```python
 @dataclass(frozen=True)
-<<<<<<< HEAD
-class TendermintRecoveryParams()
-=======
 class TendermintRecoveryParams(TypeCheckMixin)
->>>>>>> 469ea5ba
 ```
 
 A dataclass to hold all parameters related to agent <-> tendermint recovery procedures.
