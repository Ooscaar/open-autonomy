<a id="packages.valory.skills.transaction_settlement_abci.payloads"></a>

# packages.valory.skills.transaction`_`settlement`_`abci.payloads

This module contains the transaction payloads for common apps.

<a id="packages.valory.skills.transaction_settlement_abci.payloads.TransactionType"></a>

## TransactionType Objects

```python
class TransactionType(Enum)
```

Enumeration of transaction types.

<a id="packages.valory.skills.transaction_settlement_abci.payloads.TransactionType.__str__"></a>

#### `__`str`__`

```python
def __str__() -> str
```

Get the string value of the transaction type.

<a id="packages.valory.skills.transaction_settlement_abci.payloads.RandomnessPayload"></a>

## RandomnessPayload Objects

```python
class RandomnessPayload(BaseTxPayload)
```

Represent a transaction payload of type 'randomness'.

<a id="packages.valory.skills.transaction_settlement_abci.payloads.RandomnessPayload.__init__"></a>

#### `__`init`__`

```python
def __init__(sender: str, round_id: int, randomness: str, **kwargs: Any) -> None
```

Initialize an 'select_keeper' transaction payload.

**Arguments**:

- `sender`: the sender (Ethereum) address
- `round_id`: the round id
- `randomness`: the randomness
- `kwargs`: the keyword arguments

<a id="packages.valory.skills.transaction_settlement_abci.payloads.RandomnessPayload.round_id"></a>

#### round`_`id

```python
@property
def round_id() -> int
```

Get the round id.

<a id="packages.valory.skills.transaction_settlement_abci.payloads.RandomnessPayload.randomness"></a>

#### randomness

```python
@property
def randomness() -> str
```

Get the randomness.

<a id="packages.valory.skills.transaction_settlement_abci.payloads.RandomnessPayload.data"></a>

#### data

```python
@property
def data() -> Dict
```

Get the data.

<a id="packages.valory.skills.transaction_settlement_abci.payloads.SelectKeeperPayload"></a>

## SelectKeeperPayload Objects

```python
class SelectKeeperPayload(BaseTxPayload)
```

Represent a transaction payload of type 'select_keeper'.

<a id="packages.valory.skills.transaction_settlement_abci.payloads.SelectKeeperPayload.__init__"></a>

#### `__`init`__`

```python
def __init__(sender: str, keeper: str, **kwargs: Any) -> None
```

Initialize an 'select_keeper' transaction payload.

**Arguments**:

- `sender`: the sender (Ethereum) address
- `keeper`: the keeper selection
- `kwargs`: the keyword arguments

<a id="packages.valory.skills.transaction_settlement_abci.payloads.SelectKeeperPayload.keeper"></a>

#### keeper

```python
@property
def keeper() -> str
```

Get the keeper.

<a id="packages.valory.skills.transaction_settlement_abci.payloads.SelectKeeperPayload.data"></a>

#### data

```python
@property
def data() -> Dict
```

Get the data.

<a id="packages.valory.skills.transaction_settlement_abci.payloads.ValidatePayload"></a>

## ValidatePayload Objects

```python
class ValidatePayload(BaseTxPayload)
```

Represent a transaction payload of type 'validate'.

<a id="packages.valory.skills.transaction_settlement_abci.payloads.ValidatePayload.__init__"></a>

#### `__`init`__`

```python
def __init__(sender: str, vote: Optional[bool] = None, **kwargs: Any) -> None
```

Initialize an 'validate' transaction payload.

**Arguments**:

- `sender`: the sender (Ethereum) address
- `vote`: the vote
- `kwargs`: the keyword arguments

<a id="packages.valory.skills.transaction_settlement_abci.payloads.ValidatePayload.vote"></a>

#### vote

```python
@property
def vote() -> Optional[bool]
```

Get the vote.

<a id="packages.valory.skills.transaction_settlement_abci.payloads.ValidatePayload.data"></a>

#### data

```python
@property
def data() -> Dict
```

Get the data.

<a id="packages.valory.skills.transaction_settlement_abci.payloads.CheckTransactionHistoryPayload"></a>

## CheckTransactionHistoryPayload Objects

```python
class CheckTransactionHistoryPayload(BaseTxPayload)
```

Represent a transaction payload of type 'check'.

<a id="packages.valory.skills.transaction_settlement_abci.payloads.CheckTransactionHistoryPayload.__init__"></a>

#### `__`init`__`

```python
def __init__(sender: str, verified_res: str, **kwargs: Any) -> None
```

Initialize an 'check' transaction payload.

**Arguments**:

- `sender`: the sender (Ethereum) address
- `verified_res`: the verification result
- `kwargs`: the keyword arguments

<a id="packages.valory.skills.transaction_settlement_abci.payloads.CheckTransactionHistoryPayload.verified_res"></a>

#### verified`_`res

```python
@property
def verified_res() -> str
```

Get the verified result.

<a id="packages.valory.skills.transaction_settlement_abci.payloads.CheckTransactionHistoryPayload.data"></a>

#### data

```python
@property
def data() -> Dict
```

Get the data.

<a id="packages.valory.skills.transaction_settlement_abci.payloads.SynchronizeLateMessagesPayload"></a>

## SynchronizeLateMessagesPayload Objects

```python
class SynchronizeLateMessagesPayload(BaseTxPayload)
```

Represent a transaction payload of type 'synchronize'.

<a id="packages.valory.skills.transaction_settlement_abci.payloads.SynchronizeLateMessagesPayload.__init__"></a>

#### `__`init`__`

```python
def __init__(sender: str, tx_hashes: str = "", **kwargs: Any) -> None
```

Initialize a 'synchronize' transaction payload.

**Arguments**:

- `sender`: the sender (Ethereum) address
- `tx_hashes`: the late-arriving tx hashes concatenated
- `kwargs`: the keyword arguments

<a id="packages.valory.skills.transaction_settlement_abci.payloads.SynchronizeLateMessagesPayload.tx_hashes"></a>

#### tx`_`hashes

```python
@property
def tx_hashes() -> Optional[str]
```

Get the late-arriving tx hashes.

<a id="packages.valory.skills.transaction_settlement_abci.payloads.SynchronizeLateMessagesPayload.data"></a>

#### data

```python
@property
def data() -> Dict[str, Optional[str]]
```

Get the data.

<a id="packages.valory.skills.transaction_settlement_abci.payloads.SignaturePayload"></a>

## SignaturePayload Objects

```python
class SignaturePayload(BaseTxPayload)
```

Represent a transaction payload of type 'signature'.

<a id="packages.valory.skills.transaction_settlement_abci.payloads.SignaturePayload.__init__"></a>

#### `__`init`__`

```python
def __init__(sender: str, signature: str, **kwargs: Any) -> None
```

Initialize an 'signature' transaction payload.

**Arguments**:

- `sender`: the sender (Ethereum) address
- `signature`: the signature
- `kwargs`: the keyword arguments

<a id="packages.valory.skills.transaction_settlement_abci.payloads.SignaturePayload.signature"></a>

#### signature

```python
@property
def signature() -> str
```

Get the signature.

<a id="packages.valory.skills.transaction_settlement_abci.payloads.SignaturePayload.data"></a>

#### data

```python
@property
def data() -> Dict
```

Get the data.

<a id="packages.valory.skills.transaction_settlement_abci.payloads.FinalizationTxPayload"></a>

## FinalizationTxPayload Objects

```python
class FinalizationTxPayload(BaseTxPayload)
```

Represent a transaction payload of type 'finalization'.

<a id="packages.valory.skills.transaction_settlement_abci.payloads.FinalizationTxPayload.__init__"></a>

#### `__`init`__`

```python
def __init__(sender: str, tx_data: Optional[Dict[str, Union[str, int]]] = None, **kwargs: Any) -> None
```

Initialize an 'finalization' transaction payload.

**Arguments**:

- `sender`: the sender (Ethereum) address
- `tx_data`: the transaction data
- `kwargs`: the keyword arguments

<a id="packages.valory.skills.transaction_settlement_abci.payloads.FinalizationTxPayload.tx_data"></a>

#### tx`_`data

```python
@property
def tx_data() -> Optional[Dict[str, Union[str, int]]]
```

Get the tx_data.

<a id="packages.valory.skills.transaction_settlement_abci.payloads.FinalizationTxPayload.data"></a>

#### data

```python
@property
def data() -> Dict[str, Dict[str, Union[str, int]]]
```

Get the data.
<<<<<<< HEAD
=======

<a id="packages.valory.skills.transaction_settlement_abci.payloads.ResetPayload"></a>

## ResetPayload Objects

```python
class ResetPayload(BaseTxPayload)
```

Represent a transaction payload of type 'reset'.

<a id="packages.valory.skills.transaction_settlement_abci.payloads.ResetPayload.__init__"></a>

#### `__`init`__`

```python
def __init__(sender: str, period_count: int, **kwargs: Any) -> None
```

Initialize an 'rest' transaction payload.

**Arguments**:

- `sender`: the sender (Ethereum) address
- `period_count`: the period count id
- `kwargs`: the keyword arguments

<a id="packages.valory.skills.transaction_settlement_abci.payloads.ResetPayload.period_count"></a>

#### period`_`count

```python
@property
def period_count() -> int
```

Get the period_count.

<a id="packages.valory.skills.transaction_settlement_abci.payloads.ResetPayload.data"></a>

#### data

```python
@property
def data() -> Dict
```

Get the data.
>>>>>>> dcff0906
<|MERGE_RESOLUTION|>--- conflicted
+++ resolved
@@ -371,54 +371,3 @@
 ```
 
 Get the data.
-<<<<<<< HEAD
-=======
-
-<a id="packages.valory.skills.transaction_settlement_abci.payloads.ResetPayload"></a>
-
-## ResetPayload Objects
-
-```python
-class ResetPayload(BaseTxPayload)
-```
-
-Represent a transaction payload of type 'reset'.
-
-<a id="packages.valory.skills.transaction_settlement_abci.payloads.ResetPayload.__init__"></a>
-
-#### `__`init`__`
-
-```python
-def __init__(sender: str, period_count: int, **kwargs: Any) -> None
-```
-
-Initialize an 'rest' transaction payload.
-
-**Arguments**:
-
-- `sender`: the sender (Ethereum) address
-- `period_count`: the period count id
-- `kwargs`: the keyword arguments
-
-<a id="packages.valory.skills.transaction_settlement_abci.payloads.ResetPayload.period_count"></a>
-
-#### period`_`count
-
-```python
-@property
-def period_count() -> int
-```
-
-Get the period_count.
-
-<a id="packages.valory.skills.transaction_settlement_abci.payloads.ResetPayload.data"></a>
-
-#### data
-
-```python
-@property
-def data() -> Dict
-```
-
-Get the data.
->>>>>>> dcff0906
