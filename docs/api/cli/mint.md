<a id="autonomy.cli.mint"></a>

# autonomy.cli.mint

Mint command group definitions.

<a id="autonomy.cli.mint.mint"></a>

#### mint

```python
@click.group("mint")
@pass_ctx
@chain_selection_flag()
@timeout_flag
@retries_flag
@sleep_flag
@dry_run_flag
@click.option(
    "-s",
    "--skip-hash-check",
    is_flag=True,
    help="Skip hash check when verifying dependencies on chain",
)
@click.option(
<<<<<<< HEAD
    "-l",
    "--latest-dependencies",
    "use_latest_dependencies",
    is_flag=True,
    help=
    "Use latest on-chain dependencies if there are multiple dependencies with same package ID",
)
def mint(ctx: Context, chain_type: str, skip_hash_check: bool,
         use_latest_dependencies: bool, timeout: float) -> None
=======
    "--skip-dependencies-check",
    is_flag=True,
    help="Skip dependencies check.",
)
def mint(ctx: Context, chain_type: str, skip_hash_check: bool,
         skip_dependencies_check: bool, timeout: float, retries: int,
         sleep: float, dry_run: bool) -> None
>>>>>>> de4debb2
```

Mint component on-chain.

<a id="autonomy.cli.mint.protocol"></a>

#### protocol

```python
@mint.command()
@package_path_decorator
@key_path_decorator
@hwi_flag
@password_decorator
@nft_decorator
@owner_flag
@update_flag
@pass_ctx
def protocol(ctx: Context,
             package_path: Path,
             key: Path,
             password: Optional[str],
             nft: Optional[Union[Path, IPFSHash]],
             owner: Optional[str],
             update: Optional[int],
             hwi: bool = False) -> None
```

Mint a protocol component.

<a id="autonomy.cli.mint.contract"></a>

#### contract

```python
@mint.command()
@package_path_decorator
@key_path_decorator
@hwi_flag
@password_decorator
@nft_decorator
@owner_flag
@update_flag
@pass_ctx
def contract(ctx: Context,
             package_path: Path,
             key: Path,
             password: Optional[str],
             nft: Optional[Union[Path, IPFSHash]],
             owner: Optional[str],
             update: Optional[int],
             hwi: bool = False) -> None
```

Mint a contract component.

<a id="autonomy.cli.mint.connection"></a>

#### connection

```python
@mint.command()
@package_path_decorator
@key_path_decorator
@hwi_flag
@password_decorator
@nft_decorator
@owner_flag
@update_flag
@pass_ctx
def connection(ctx: Context,
               package_path: Path,
               key: Path,
               password: Optional[str],
               nft: Optional[Union[Path, IPFSHash]],
               owner: Optional[str],
               update: Optional[int],
               hwi: bool = False) -> None
```

Mint a connection component.

<a id="autonomy.cli.mint.skill"></a>

#### skill

```python
@mint.command()
@package_path_decorator
@key_path_decorator
@hwi_flag
@password_decorator
@nft_decorator
@owner_flag
@update_flag
@pass_ctx
def skill(ctx: Context,
          package_path: Path,
          key: Path,
          password: Optional[str],
          nft: Optional[Union[Path, IPFSHash]],
          owner: Optional[str],
          update: Optional[int],
          hwi: bool = False) -> None
```

Mint a skill component.

<a id="autonomy.cli.mint.agent"></a>

#### agent

```python
@mint.command()
@package_path_decorator
@key_path_decorator
@hwi_flag
@password_decorator
@nft_decorator
@owner_flag
@update_flag
@pass_ctx
def agent(ctx: Context,
          package_path: Path,
          key: Path,
          password: Optional[str],
          nft: Optional[Union[Path, IPFSHash]],
          owner: Optional[str],
          update: Optional[int],
          hwi: bool = False) -> None
```

Mint an agent.

<a id="autonomy.cli.mint.service"></a>

#### service

```python
@mint.command()
@package_path_decorator
@key_path_decorator
@hwi_flag
@password_decorator
@nft_decorator
@owner_flag
@update_flag
@token_flag
@pass_ctx
@click.option(
    "-a",
    "--agent-id",
    type=int,
    help="Canonical agent ID",
    required=True,
)
@click.option(
    "-n",
    "--number-of-slots",
    type=int,
    help="Number of agent instances for the agent",
    required=True,
)
@click.option(
    "-c",
    "--cost-of-bond",
    type=int,
    help="Cost of bond for the agent (Wei)",
    required=True,
)
@click.option(
    "--threshold",
    type=int,
    required=True,
    help="Threshold for the minimum numbers required to run the service",
)
def service(ctx: Context,
            package_path: Path,
            key: Path,
            agent_id: int,
            number_of_slots: int,
            cost_of_bond: int,
            threshold: int,
            password: Optional[str],
            nft: Optional[Union[Path, IPFSHash]],
            owner: Optional[str],
            update: Optional[int],
            token: Optional[str],
            hwi: bool = False) -> None
```

Mint a service
<|MERGE_RESOLUTION|>--- conflicted
+++ resolved
@@ -17,23 +17,11 @@
 @sleep_flag
 @dry_run_flag
 @click.option(
-    "-s",
     "--skip-hash-check",
     is_flag=True,
     help="Skip hash check when verifying dependencies on chain",
 )
 @click.option(
-<<<<<<< HEAD
-    "-l",
-    "--latest-dependencies",
-    "use_latest_dependencies",
-    is_flag=True,
-    help=
-    "Use latest on-chain dependencies if there are multiple dependencies with same package ID",
-)
-def mint(ctx: Context, chain_type: str, skip_hash_check: bool,
-         use_latest_dependencies: bool, timeout: float) -> None
-=======
     "--skip-dependencies-check",
     is_flag=True,
     help="Skip dependencies check.",
@@ -41,7 +29,6 @@
 def mint(ctx: Context, chain_type: str, skip_hash_check: bool,
          skip_dependencies_check: bool, timeout: float, retries: int,
          sleep: float, dry_run: bool) -> None
->>>>>>> de4debb2
 ```
 
 Mint component on-chain.
@@ -56,6 +43,7 @@
 @key_path_decorator
 @hwi_flag
 @password_decorator
+@dependencies_decorator
 @nft_decorator
 @owner_flag
 @update_flag
@@ -64,6 +52,7 @@
              package_path: Path,
              key: Path,
              password: Optional[str],
+             dependencies: Tuple[str],
              nft: Optional[Union[Path, IPFSHash]],
              owner: Optional[str],
              update: Optional[int],
@@ -82,6 +71,7 @@
 @key_path_decorator
 @hwi_flag
 @password_decorator
+@dependencies_decorator
 @nft_decorator
 @owner_flag
 @update_flag
@@ -90,6 +80,7 @@
              package_path: Path,
              key: Path,
              password: Optional[str],
+             dependencies: Tuple[str],
              nft: Optional[Union[Path, IPFSHash]],
              owner: Optional[str],
              update: Optional[int],
@@ -108,6 +99,7 @@
 @key_path_decorator
 @hwi_flag
 @password_decorator
+@dependencies_decorator
 @nft_decorator
 @owner_flag
 @update_flag
@@ -116,6 +108,7 @@
                package_path: Path,
                key: Path,
                password: Optional[str],
+               dependencies: Tuple[str],
                nft: Optional[Union[Path, IPFSHash]],
                owner: Optional[str],
                update: Optional[int],
@@ -134,6 +127,7 @@
 @key_path_decorator
 @hwi_flag
 @password_decorator
+@dependencies_decorator
 @nft_decorator
 @owner_flag
 @update_flag
@@ -142,6 +136,7 @@
           package_path: Path,
           key: Path,
           password: Optional[str],
+          dependencies: Tuple[str],
           nft: Optional[Union[Path, IPFSHash]],
           owner: Optional[str],
           update: Optional[int],
@@ -160,6 +155,7 @@
 @key_path_decorator
 @hwi_flag
 @password_decorator
+@dependencies_decorator
 @nft_decorator
 @owner_flag
 @update_flag
@@ -168,6 +164,7 @@
           package_path: Path,
           key: Path,
           password: Optional[str],
+          dependencies: Tuple[str],
           nft: Optional[Union[Path, IPFSHash]],
           owner: Optional[str],
           update: Optional[int],
