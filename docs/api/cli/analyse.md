<a id="autonomy.cli.analyse"></a>

# autonomy.cli.analyse

Analyse CLI module.

<a id="autonomy.cli.analyse.analyse_group"></a>

#### analyse`_`group

```python
@click.group(name="analyse")
def analyse_group() -> None
```

Analyse an agent service.

<a id="autonomy.cli.analyse.abci_app_specs"></a>

#### abci`_`app`_`specs

```python
@analyse_group.command(name="fsm-specs")
@click.option("--package", type=PathArgument())
@click.option("--app-class", type=str)
@click.option("--update",
              is_flag=True,
              help="Update FSM definition if check fails.")
@abci_spec_format_flag()
@pass_ctx
def abci_app_specs(ctx: Context, package: Optional[Path],
                   app_class: Optional[str], spec_format: str,
                   update: bool) -> None
```

Generate ABCI app specs.

<a id="autonomy.cli.analyse.docstrings"></a>

#### docstrings

```python
@analyse_group.command(name="docstrings")
@click.option(
    "--update",
    is_flag=True,
    default=False,
    help="Update docstrings if required.",
)
@pass_ctx
def docstrings(ctx: Context, update: bool) -> None
```

Analyse ABCI docstring definitions.

<<<<<<< HEAD
=======
<a id="autonomy.cli.analyse.parse_logs"></a>

#### parse`_`logs

```python
@analyse_group.command(name="logs")
@click.argument("file",
                type=click.Path(file_okay=True, dir_okay=False, exists=True))
def parse_logs(file: str) -> None
```

Parse logs of an agent service.

>>>>>>> 52379da9
<a id="autonomy.cli.analyse.run_handler_check"></a>

#### run`_`handler`_`check

```python
@analyse_group.command(name="handlers")
@pass_ctx
@click.option(
    "--common-handlers",
    "-h",
    type=str,
    default=[
        "abci",
    ],
    help=
    "Specify which handlers to check. Eg. -h handler_a -h handler_b -h handler_c",
    multiple=True,
)
@click.option(
    "--ignore",
    "-i",
    type=str,
    default=[
        "abstract_abci",
    ],
    help="Specify which skills to skip. Eg. -i skill_0 -i skill_1 -i skill_2",
    multiple=True,
)
def run_handler_check(ctx: Context, ignore: List[str],
                      common_handlers: List[str]) -> None
```

Check handler definitions.

<a id="autonomy.cli.analyse.benchmark"></a>

#### benchmark

```python
@analyse_group.command(name="benchmarks")
@click.argument(
    "path",
    type=click.types.Path(exists=True, dir_okay=True, resolve_path=True),
    required=True,
)
@click.option(
    "--block-type",
    "-b",
    type=click.Choice(choices=(*BlockTypes.types, BlockTypes.ALL),
                      case_sensitive=True),
    default=BlockTypes.ALL,
    required=False,
)
@click.option(
    "--period",
    "-d",
    type=int,
    default=-1,
    required=False,
)
@click.option(
    "--output",
    "-o",
    type=click.types.Path(file_okay=True, dir_okay=False, resolve_path=True),
    default=BENCHMARKS_DIR,
)
def benchmark(path: Path, block_type: str, period: int, output: Path) -> None
```

Benchmark aggregator.
<|MERGE_RESOLUTION|>--- conflicted
+++ resolved
@@ -53,22 +53,6 @@
 
 Analyse ABCI docstring definitions.
 
-<<<<<<< HEAD
-=======
-<a id="autonomy.cli.analyse.parse_logs"></a>
-
-#### parse`_`logs
-
-```python
-@analyse_group.command(name="logs")
-@click.argument("file",
-                type=click.Path(file_okay=True, dir_okay=False, exists=True))
-def parse_logs(file: str) -> None
-```
-
-Parse logs of an agent service.
-
->>>>>>> 52379da9
 <a id="autonomy.cli.analyse.run_handler_check"></a>
 
 #### run`_`handler`_`check
