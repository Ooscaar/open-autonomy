<a id="aea_swarm.cli.deploy"></a>

# aea`_`swarm.cli.deploy

Deploy CLI module.

<a id="aea_swarm.cli.deploy.deploy_group"></a>

#### deploy`_`group

```python
@click.group(name="deploy")
def deploy_group() -> None
```

Deploy an AEA project.

<a id="aea_swarm.cli.deploy.build_group"></a>

#### build`_`group

```python
@deploy_group.group(name="build")
def build_group() -> None
```

Build tools

<a id="aea_swarm.cli.deploy.build_deployment"></a>

#### build`_`deployment

```python
@build_group.command(name="deployment")
@click.argument(
    "service-id",
    type=PublicIdParameter(),
)
@click.argument("keys_file", type=str, required=True)
@click.option(
    "--o",
    "output_dir",
    type=click.Path(exists=False, dir_okay=True),
    default=Path.cwd(),
    help="Path to output dir.",
)
@click.option(
    "--n",
    "number_of_agents",
    type=int,
    default=None,
    help="Number of agents.",
)
@click.option(
    "--docker",
    "deployment_type",
    flag_value=DockerComposeGenerator.deployment_type,
    default=True,
    help="Use docker as a backend.",
)
@click.option(
    "--kubernetes",
    "deployment_type",
    flag_value=KubernetesGenerator.deployment_type,
    help="Use docker as a kubernetes.",
)
@click.option(
    "--packages-dir",
    type=click.Path(exists=True, dir_okay=True),
    default=Path.cwd() / PACKAGES,
    help="Path to packages folder (For local usage).",
)
@click.option(
    "--dev",
    "dev_mode",
    is_flag=True,
    default=False,
    help="Create development environment.",
)
@click.option(
    "--version",
    "version",
    help="Specify deployment version.",
)
@click.option(
    "--force",
    "force_overwrite",
    is_flag=True,
    default=False,
    help="Remove existing build and overwrite with new one.",
)
<<<<<<< HEAD
def build_deployment(service_id: PublicId, keys_file: Path, deployment_type: str, output_dir: Path, packages_dir: Path, dev_mode: bool, force_overwrite: bool, number_of_agents: Optional[int] = None) -> None
=======
def build_deployment(service_id: PublicId, keys_file: Path, deployment_type: str, output_dir: Path, package_dir: Path, dev_mode: bool, force_overwrite: bool, number_of_agents: Optional[int] = None, version: Optional[str] = None) -> None
>>>>>>> a439a670
```

Build deployment setup for n agents.

<a id="aea_swarm.cli.deploy.build_images"></a>

#### build`_`images

```python
@build_group.command(name="image")
@click.argument(
    "service-id",
    type=PublicIdParameter(),
)
@click.option(
    "--packages-dir",
    type=click.Path(exists=True, dir_okay=True),
    default=Path.cwd() / PACKAGES,
    help="Path to packages folder (For local usage).",
)
@click.option(
    "--build-dir",
    type=click.Path(exists=True, dir_okay=True),
    default=Path.cwd() / "deployments" / "Dockerfiles" / "open_aea",
    help="Path to build directory.",
)
@click.option(
    "--skaffold-dir",
    type=click.Path(exists=True, dir_okay=True),
    default=Path.cwd(),
    help="Path to directory containing the skaffold config.",
)
@click.option(
    "--version",
    type=str,
    default=DEFAULT_IMAGE_VERSION,
    help="Image version",
)
@click.option("--push", is_flag=True, default=False, help="Push image after build.")
@image_profile_flag()
def build_images(service_id: PublicId, profile: str, packages_dir: Path, build_dir: Path, skaffold_dir: Path, version: str, push: bool) -> None
```

Build image using skaffold.
<|MERGE_RESOLUTION|>--- conflicted
+++ resolved
@@ -89,11 +89,7 @@
     default=False,
     help="Remove existing build and overwrite with new one.",
 )
-<<<<<<< HEAD
-def build_deployment(service_id: PublicId, keys_file: Path, deployment_type: str, output_dir: Path, packages_dir: Path, dev_mode: bool, force_overwrite: bool, number_of_agents: Optional[int] = None) -> None
-=======
 def build_deployment(service_id: PublicId, keys_file: Path, deployment_type: str, output_dir: Path, package_dir: Path, dev_mode: bool, force_overwrite: bool, number_of_agents: Optional[int] = None, version: Optional[str] = None) -> None
->>>>>>> a439a670
 ```
 
 Build deployment setup for n agents.
