--- conflicted
+++ resolved
@@ -29,11 +29,8 @@
 #### read`_`keys
 
 ```python
-<<<<<<< HEAD
 def __init__(path_to_deployment_spec: str, private_keys_file_path: Path, package_dir: Path, private_keys_password: Optional[str] = None, number_of_agents: Optional[int] = None) -> None
-=======
 def read_keys(file_path: Path) -> None
->>>>>>> 01878f93
 ```
 
 Read in keys from a file on disk.
