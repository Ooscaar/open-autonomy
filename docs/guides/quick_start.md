The purpose of this guide is to provide a step-by-step instructions to gain familiarity with the {{open_autonomy}} framework, and use a number of CLI commands to run a [Hello World agent service](../demos/hello_world_demo.md) as a local deployment. More concretely, in this guide, you will end up running:

  - 4 Docker containers implementing the 4 agents of the service, and
  - 4 Docker containers implementing one Tendermint node for each agent.

Having completed this guide, you can take a look at the [overview of the development process](./overview_of_the_development_process.md) with the {{open_autonomy}} framework, and continue with the rest of the guides in this section.

Before starting this guide, ensure that your machine satisfies the framework requirements and that you have followed the [set up guide](./set_up.md). As a result you should have a Pipenv workspace folder.

## Step-by-step instructions

!!! note
    On **MacOS** and **Windows**, running Docker containers requires having Docker Desktop running as well. If you're using one of those operating systems, remember to start Docker Desktop
    before you run agent services.

Now that you have set up your machine to work with {{open_autonomy}}, we are in position to use the CLI to fetch the agent service from the remote registry and deploy it locally.

1. Use the CLI to fetch the [Hello World agent service](../demos/hello_world_demo.md). This will connect to the remote registry and download the service specification to the `hello_world` folder:
    ```bash
<<<<<<< HEAD
    autonomy fetch valory/hello_world:0.1.0:bafybeicpdobxydixwbrlok4yzdotieqh525apozx7p2chsfu36mq42ymuy --service
=======
    autonomy fetch valory/hello_world:0.1.0:bafybeicixtjjy75fsztgbcxueionawtidws2wn6xzhvrxrn2tl6hgebha4 --service
>>>>>>> 90029b4a
    cd hello_world
    ```

2. Build the Docker image of the service agents:
    ```bash
    autonomy build-image
    ```
    After the command finishes building the image, you can see that it has created the image by executing:
    ```bash
    docker image ls | grep hello_world
    ```

3. Prepare a JSON file `keys.json` containing the wallet address and the private key for each of the agents that make up the service.

    ??? example "Example of a `keys.json` file"

        Find below an example of the structure of a `keys.json` file.

        <span style="color:red">**WARNING: Use this file for testing purposes only. Never use the keys or addresses provided in this example in a production environment or for personal use.**</span>

        ```json
        [
          {
              "address": "0x15d34AAf54267DB7D7c367839AAf71A00a2C6A65",
              "private_key": "0x47e179ec197488593b187f80a00eb0da91f1b9d0b13f8733639f19c30a34926a"
          },
          {
              "address": "0x9965507D1a55bcC2695C58ba16FB37d819B0A4dc",
              "private_key": "0x8b3a350cf5c34c9194ca85829a2df0ec3153be0318b5e2d3348e872092edffba"
          },
          {
              "address": "0x976EA74026E726554dB657fA54763abd0C3a0aa9",
              "private_key": "0x92db14e403b83dfe3df233f83dfa3a0d7096f21ca9b0d6d6b8d88b2b4ec1564e"
          },
          {
              "address": "0x14dC79964da2C08b23698B3D3cc7Ca32193d9955",
              "private_key": "0x4bbbf85ce3377467afe5d46f804f221813b2bb87f24d81f60f1fcdbf7cbf4356"
          }
        ]
        ```


4. Build the deployment setup for the service:
    ```bash
    autonomy deploy build keys.json --aev
    ```

5. Navigate to the deployment environment folder (`./abci_build`) and run the deployment locally using
    ```bash
    cd abci_build
    autonomy deploy run
    ```

    This will deploy the [Hello World agent service](../demos/hello_world_demo.md) locally with four agents connected to four Tendermint nodes.

    At this point you should see a (verbose) output of the agent logs, which should look something like this:
    ```bash
    (...)

    abci0    | [2022-01-01 00:00:00,000] [INFO] [agent] arrived block with timestamp: 2022-00-00 00:00:00.000000
    abci0    | [2022-01-01 00:00:00,000] [INFO] [agent] current AbciApp time: 2022-00-00 00:00:00.000000
    abci0    | [2022-01-01 00:00:00,000] [INFO] Created a new local deadline for the next `begin_block` request from the Tendermint node: 2022-00-00 00:00:00.000000
    abci2    | [2022-01-01 00:00:00,000] [INFO] [agent] 'select_keeper' round is done with event: Event.DONE
    abci2    | [2022-01-01 00:00:00,000] [INFO] [agent] scheduling timeout of 30.0 seconds for event Event.ROUND_TIMEOUT with deadline 2022-00-00 00:00:00.000000
    abci2    | [2022-01-01 00:00:00,000] [INFO] [agent] Entered in the 'print_message' round for period 2
    abci2    | [2022-01-01 00:00:00,000] [INFO] [agent] Entered in the 'print_message' behaviour
    abci2    | Agent agent (address 0x976EA74026E726554dB657fA54763abd0C3a0aa9) in period 2 says: HELLO_WORLD!
    abci2    | [2022-01-01 00:00:00,000] [INFO] [agent] printed_message=Agent agent (address 0x976EA74026E726554dB657fA54763abd0C3a0aa9) in period 2 says: HELLO_WORLD!

    (...)
    ```

6. The logs of a single agent or [Tendermint](https://tendermint.com/) node can be inspected in another terminal with, e.g.,
    ```bash
    docker logs <container_id> --follow
    ```
    where `<container_id>` refers to the Docker container ID for either an agent
    (`abci0`, `abci1`, `abci2` and `abci3`) or a [Tendermint](https://tendermint.com/) node (`node0`, `node1`, `node2` and `node3`).

    Try to inspect the service agent logs yourself and identify when they say "HELLO_WORLD!"<|MERGE_RESOLUTION|>--- conflicted
+++ resolved
@@ -17,11 +17,7 @@
 
 1. Use the CLI to fetch the [Hello World agent service](../demos/hello_world_demo.md). This will connect to the remote registry and download the service specification to the `hello_world` folder:
     ```bash
-<<<<<<< HEAD
-    autonomy fetch valory/hello_world:0.1.0:bafybeicpdobxydixwbrlok4yzdotieqh525apozx7p2chsfu36mq42ymuy --service
-=======
-    autonomy fetch valory/hello_world:0.1.0:bafybeicixtjjy75fsztgbcxueionawtidws2wn6xzhvrxrn2tl6hgebha4 --service
->>>>>>> 90029b4a
+    autonomy fetch valory/hello_world:0.1.0:bafybeicye46qotlxlfueypy7c7ffzswyb22zxhnipp5pzhkz3lwjtvgu7u --service
     cd hello_world
     ```
 
