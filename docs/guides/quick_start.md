--- conflicted
+++ resolved
@@ -17,11 +17,7 @@
 
 1. Use the CLI to fetch the [Hello World agent service](../demos/hello_world_demo.md). This will connect to the remote registry and download the files that make up the service to the `hello_world` folder:
     ```bash
-<<<<<<< HEAD
-    autonomy fetch valory/hello_world:0.1.0:bafybeidn73xqamyqkx2v2dkkg5hgjug26deduwqbzbq4ojze3e33s7xxoa --service
-=======
-    autonomy fetch valory/hello_world:0.1.0:bafybeih5mafydebyf3a3iyo625i2z752mtdx5swatm5supz42ahamoj4le --service
->>>>>>> 3cc258d5
+    autonomy fetch valory/hello_world:0.1.0:bafybeidzmbyyyitioj4mz6xwlnqlvnmjwb5pzfw7qcpgtrv3ytozgbhnri --service
     cd hello_world
     ```
 
