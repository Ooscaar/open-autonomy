--- conflicted
+++ resolved
@@ -17,11 +17,7 @@
 
 1. Use the CLI to fetch the [Hello World agent service](../demos/hello_world_demo.md). This will connect to the remote registry and download the files that make up the service to the `hello_world` folder:
     ```bash
-<<<<<<< HEAD
-    autonomy fetch valory/hello_world:0.1.0:bafybeiambg4q7zl7kuznsrugzshv7u2r5gldo2owvtkt23qlqu7g4cpnni --service
-=======
     autonomy fetch valory/hello_world:0.1.0:bafybeig43g5yxpj5mh2kmqckv4ivnbn36mz2whuqrtl5yojktrnaqbmwra --service
->>>>>>> 81283a7e
     cd hello_world
     ```
 
