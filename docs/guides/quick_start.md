--- conflicted
+++ resolved
@@ -17,11 +17,7 @@
 
 1. Use the CLI to fetch the [Hello World agent service](../demos/hello_world_demo.md). This will connect to the remote registry and download the files that make up the service to the `hello_world` folder:
     ```bash
-<<<<<<< HEAD
-    autonomy fetch valory/hello_world:0.1.0:bafybeiaq3jl4ijtz6rl4a6kjbt4ijw476fsuxnzxsmxqrvht6q7r72qmfa --service
-=======
-    autonomy fetch valory/hello_world:0.1.0:bafybeiaokgplai7nzzfblh37plcf7feajtkjvl2djjxklkmisgzsmgysfu --service
->>>>>>> 469ea5ba
+    autonomy fetch valory/hello_world:0.1.0:bafybeididk5gzhfmyqzmunsxig7v7fhh62zg6phndcutgdavemmgwnil2i --service
     cd hello_world
     ```
 
