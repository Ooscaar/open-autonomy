The purpose of this guide is to provide a step-by-step instructions to gain familiarity with the {{open_autonomy}} framework, and use a number of CLI commands to run a [Hello World agent service](../hello_world_agent_service.md) as a local deployment. More concretely, in this guide, you will end up running:

  - 4 Docker containers implementing the 4 agents of the service, and
  - 4 Docker containers implementing one Tendermint node for each agent.

Having completed this guide, you can take a look at the [overview of the development process](./overview_of_the_development_process.md) with the {{open_autonomy}} framework, and continue with the rest of the guides in this section.

Before starting this guide, ensure that your machine satisfies the framework requirements and that you have followed the [set up guide](./set_up.md). As a result you should have a Pipenv workspace folder.

## Step-by-step instructions

!!! note
    On **MacOS** and **Windows**, running Docker containers requires having Docker Desktop running as well. If you're using one of those operating systems, remember to start Docker Desktop
    before you run agent services.

Now that you have set up your machine to work with {{open_autonomy}}, we are in position to use the CLI to fetch the agent service from the remote registry and deploy it locally.

1. Use the CLI to fetch the [Hello World agent service](../hello_world_agent_service.md). This will connect to the remote registry and download the service specification to the `hello_world` folder:
    ```bash
<<<<<<< HEAD
    autonomy fetch valory/hello_world:0.1.0:bafybeiaetxdwojaq62i2g7jsuo73r5kynlrwpeuonjtae4yc7e62pkhd2i --service
=======
    autonomy fetch valory/hello_world:0.1.0:bafybeictw2xsg432g3d4pfqr5mjvyp36qtv3fosoxnnaphkqt3qpilcqky --service
>>>>>>> 49c3c58e
    cd hello_world
    ```


2. Prepare a JSON file `keys.json` containing the addresses and keys of the four agents that make up the agent service. Below you have some sample keys for testing:

    !!! warning "Important"
        Use these keys for testing purposes only. **Never use these keys in a production environment or for personal use.**

        ```json
        [
          {
              "address": "0x15d34AAf54267DB7D7c367839AAf71A00a2C6A65",
              "private_key": "0x47e179ec197488593b187f80a00eb0da91f1b9d0b13f8733639f19c30a34926a"
          },
          {
              "address": "0x9965507D1a55bcC2695C58ba16FB37d819B0A4dc",
              "private_key": "0x8b3a350cf5c34c9194ca85829a2df0ec3153be0318b5e2d3348e872092edffba"
          },
          {
              "address": "0x976EA74026E726554dB657fA54763abd0C3a0aa9",
              "private_key": "0x92db14e403b83dfe3df233f83dfa3a0d7096f21ca9b0d6d6b8d88b2b4ec1564e"
          },
          {
              "address": "0x14dC79964da2C08b23698B3D3cc7Ca32193d9955",
              "private_key": "0x4bbbf85ce3377467afe5d46f804f221813b2bb87f24d81f60f1fcdbf7cbf4356"
          }
        ]
        ```


3. Build the Docker image of the service agents:
    ```bash
    autonomy build-image
    ```
    After the command finishes building it, you can see that it has created the image by executing:
    ```bash
    docker image ls | grep hello_world
    ```

4. Build the deployment setup for the service:
    ```bash
    autonomy deploy build keys.json
    ```

5. The build configuration will be located in `./abci_build`. Run the deployment using
    ```bash
    cd abci_build
    autonomy deploy run
    ```

    This will deploy the [Hello World agent service](../hello_world_agent_service.md) locally with four agents connected to four Tendermint nodes.

    At this point you should see a (verbose) output of the agent logs, which should look something like this:
    ```bash
    (...)

    abci0    | [2022-01-01 00:00:00,000] [INFO] [agent] arrived block with timestamp: 2022-00-00 00:00:00.000000
    abci0    | [2022-01-01 00:00:00,000] [INFO] [agent] current AbciApp time: 2022-00-00 00:00:00.000000
    abci0    | [2022-01-01 00:00:00,000] [INFO] Created a new local deadline for the next `begin_block` request from the Tendermint node: 2022-00-00 00:00:00.000000
    abci2    | [2022-01-01 00:00:00,000] [INFO] [agent] 'select_keeper' round is done with event: Event.DONE
    abci2    | [2022-01-01 00:00:00,000] [INFO] [agent] scheduling timeout of 30.0 seconds for event Event.ROUND_TIMEOUT with deadline 2022-00-00 00:00:00.000000
    abci2    | [2022-01-01 00:00:00,000] [INFO] [agent] Entered in the 'print_message' round for period 2
    abci2    | [2022-01-01 00:00:00,000] [INFO] [agent] Entered in the 'print_message' behaviour
    abci2    | Agent agent (address 0x976EA74026E726554dB657fA54763abd0C3a0aa9) in period 2 says: HELLO WORLD!
    abci2    | [2022-01-01 00:00:00,000] [INFO] [agent] printed_message=Agent agent (address 0x976EA74026E726554dB657fA54763abd0C3a0aa9) in period 2 says: HELLO WORLD!

    (...)
    ```


6. The logs of a single agent or node can then be inspected with, e.g.,
    ```bash
    docker logs {container_id} --follow
    ```
    where `{container_id}` refers to the Docker container ID for either an agent
    (`abci0`, `abci1`, `abci2` and `abci3`) or a Tendermint node (`node0`, `node1`, `node2` and `node3`).

    Try to inspect the service agent logs yourself and identify when they say "HELLO WORLD!"<|MERGE_RESOLUTION|>--- conflicted
+++ resolved
@@ -17,11 +17,7 @@
 
 1. Use the CLI to fetch the [Hello World agent service](../hello_world_agent_service.md). This will connect to the remote registry and download the service specification to the `hello_world` folder:
     ```bash
-<<<<<<< HEAD
-    autonomy fetch valory/hello_world:0.1.0:bafybeiaetxdwojaq62i2g7jsuo73r5kynlrwpeuonjtae4yc7e62pkhd2i --service
-=======
-    autonomy fetch valory/hello_world:0.1.0:bafybeictw2xsg432g3d4pfqr5mjvyp36qtv3fosoxnnaphkqt3qpilcqky --service
->>>>>>> 49c3c58e
+    autonomy fetch valory/hello_world:0.1.0:bafybeihvgfuvzcm74y5eeyo3w7uxxqabg4ls3j5ryndbqxgkloaktdzy6y --service
     cd hello_world
     ```
 
