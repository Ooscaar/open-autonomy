The purpose of this guide is to provide step-by-step instructions to gain familiarity with the [overall development process](./overview_of_the_development_process.md) of the {{open_autonomy}} framework.

We will show how to use the CLI to run a local deployment of the [Hello World service](../demos/hello_world_demo.md), which comprises:

- 4 Docker containers implementing the 4 agents of the service, and
- 4 Docker containers implementing a Tendermint node for each agent.

<figure markdown>
  ![Hello World service](../images/hello_world_demo_architecture.svg){align=center}
</figure>

Before starting this guide, ensure that your machine satisfies the framework requirements and that you have followed the [set up guide](./set_up.md). As a result you should have a Pipenv workspace folder.

## Step-by-step instructions

!!! note
    On **MacOS** and **Windows**, running Docker containers requires having Docker Desktop running as well. If you're using one of those operating systems, remember to start Docker Desktop
    before you run agent services.

1. Fetch the [Hello World service](../demos/hello_world_demo.md) from the remote registry. Within the workspace folder (not the remote registry) run:

    ```bash
<<<<<<< HEAD
    autonomy fetch valory/hello_world:0.1.0:bafybeigsqdzbwgnij25dwz7aguaiaigokkyvo44ykcmov5bqxqju4yhici --service
=======
    autonomy fetch valory/hello_world:0.1.0:bafybeihkkak6becsdrto5uciopjokilsvxjwrzurwsr4mfcwteqrl6quiy --service
>>>>>>> d2eed2d5
    ```

2. Build the Docker image of the service agents:

    ```bash
    cd hello_world
    autonomy build-image
    ```

    After the command finishes, check that the image has been created:

    ```bash
    docker image ls | grep hello_world
    ```

3. Prepare and build the service deployment:

    1. Prepare a `keys.json` file containing wallet address and the private key for each of the agents.

        ??? example "Example of a `keys.json` file"

            <span style="color:red">**WARNING: Use this file for testing purposes only. Never use the keys or addresses provided in this example in a production environment or for personal use.**</span>

            ```json title="keys.json"
            [
            {
                "address": "0x15d34AAf54267DB7D7c367839AAf71A00a2C6A65",
                "private_key": "0x47e179ec197488593b187f80a00eb0da91f1b9d0b13f8733639f19c30a34926a"
            },
            {
                "address": "0x9965507D1a55bcC2695C58ba16FB37d819B0A4dc",
                "private_key": "0x8b3a350cf5c34c9194ca85829a2df0ec3153be0318b5e2d3348e872092edffba"
            },
            {
                "address": "0x976EA74026E726554dB657fA54763abd0C3a0aa9",
                "private_key": "0x92db14e403b83dfe3df233f83dfa3a0d7096f21ca9b0d6d6b8d88b2b4ec1564e"
            },
            {
                "address": "0x14dC79964da2C08b23698B3D3cc7Ca32193d9955",
                "private_key": "0x4bbbf85ce3377467afe5d46f804f221813b2bb87f24d81f60f1fcdbf7cbf4356"
            }
            ]
            ```

    2. Export the environment variable `ALL_PARTICIPANTS` with all the agents' addresses:
        ```bash
        export ALL_PARTICIPANTS='[
            "0x15d34AAf54267DB7D7c367839AAf71A00a2C6A65",
            "0x9965507D1a55bcC2695C58ba16FB37d819B0A4dc",
            "0x976EA74026E726554dB657fA54763abd0C3a0aa9",
            "0x14dC79964da2C08b23698B3D3cc7Ca32193d9955"
        ]'
        ```

    3. (Optional) Export environment variables to customize the service configuration.

        ??? example "Example of exported environment variables"

            ```bash
            export HELLO_WORLD_STRING_0="Your HELLO WORLD message for Agent 0"
            export HELLO_WORLD_STRING_1="Your HELLO WORLD message for Agent 1"
            export HELLO_WORLD_STRING_2="Your HELLO WORLD message for Agent 2"
            export HELLO_WORLD_STRING_3="Your HELLO WORLD message for Agent 3"
            ```

    4. Build the service deployment:

        ```bash
        autonomy deploy build keys.json -ltm
        ```

4. Run the service:

    ```bash
    cd abci_build
    autonomy deploy run
    ```

    This will deploy the [Hello World service](../demos/hello_world_demo.md) locally with four agents connected to four Tendermint nodes.

    You can cancel the local execution at any time by pressing ++ctrl+c++.

At this point you should see a (verbose) output of the agent logs, which should look something like this:

```bash
(...)

abci0    | [2022-01-01 00:00:00,000] [INFO] [agent] arrived block with timestamp: 2022-00-00 00:00:00.000000
abci0    | [2022-01-01 00:00:00,000] [INFO] [agent] current AbciApp time: 2022-00-00 00:00:00.000000
abci0    | [2022-01-01 00:00:00,000] [INFO] Created a new local deadline for the next `begin_block` request from the Tendermint node: 2022-00-00 00:00:00.000000
abci2    | [2022-01-01 00:00:00,000] [INFO] [agent] 'select_keeper' round is done with event: Event.DONE
abci2    | [2022-01-01 00:00:00,000] [INFO] [agent] scheduling timeout of 30.0 seconds for event Event.ROUND_TIMEOUT with deadline 2022-00-00 00:00:00.000000
abci2    | [2022-01-01 00:00:00,000] [INFO] [agent] Entered in the 'print_message' round for period 2
abci2    | [2022-01-01 00:00:00,000] [INFO] [agent] Entered in the 'print_message' behaviour
abci2    | Agent agent (address 0x976EA74026E726554dB657fA54763abd0C3a0aa9) in period 2 says: HELLO_WORLD!
abci2    | [2022-01-01 00:00:00,000] [INFO] [agent] printed_message=Agent agent (address 0x976EA74026E726554dB657fA54763abd0C3a0aa9) in period 2 says: HELLO_WORLD!

(...)
```

The logs of a single agent or [Tendermint](https://tendermint.com/) node can be inspected in another terminal with, e.g.,

```bash
docker logs <container_id> --follow
```

where `<container_id>` refers to the Docker container ID for an agent
(`abci0`, `abci1`, `abci2` and `abci3`) or a [Tendermint](https://tendermint.com/) node (`node0`, `node1`, `node2` and `node3`).

Try to inspect the service agent logs yourself and identify when they say the default "HELLO_WORLD!" message or your custom message.<|MERGE_RESOLUTION|>--- conflicted
+++ resolved
@@ -20,11 +20,7 @@
 1. Fetch the [Hello World service](../demos/hello_world_demo.md) from the remote registry. Within the workspace folder (not the remote registry) run:
 
     ```bash
-<<<<<<< HEAD
-    autonomy fetch valory/hello_world:0.1.0:bafybeigsqdzbwgnij25dwz7aguaiaigokkyvo44ykcmov5bqxqju4yhici --service
-=======
-    autonomy fetch valory/hello_world:0.1.0:bafybeihkkak6becsdrto5uciopjokilsvxjwrzurwsr4mfcwteqrl6quiy --service
->>>>>>> d2eed2d5
+    autonomy fetch valory/hello_world:0.1.0:bafybeigzgu2izrs3vp55xl22no7qzc4p4sgkvn6er3z5c2hmkrditccloq --service
     ```
 
 2. Build the Docker image of the service agents:
