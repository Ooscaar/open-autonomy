The purpose of this guide is to provide a step-by-step instructions to gain familiarity with the {{open_autonomy}} framework, and use a number of CLI commands to run a [Hello World agent service](../demos/hello_world_demo.md) as a local deployment. More concretely, in this guide, you will end up running:

  - 4 Docker containers implementing the 4 agents of the service, and
  - 4 Docker containers implementing one Tendermint node for each agent.

Having completed this guide, you can take a look at the [overview of the development process](./overview_of_the_development_process.md) with the {{open_autonomy}} framework, and continue with the rest of the guides in this section.

Before starting this guide, ensure that your machine satisfies the framework requirements and that you have followed the [set up guide](./set_up.md). As a result you should have a Pipenv workspace folder.

## Step-by-step instructions

!!! note
    On **MacOS** and **Windows**, running Docker containers requires having Docker Desktop running as well. If you're using one of those operating systems, remember to start Docker Desktop
    before you run agent services.

Now that you have set up your machine to work with {{open_autonomy}}, we are in position to use the CLI to fetch the agent service from the remote registry and deploy it locally.

1. Use the CLI to fetch the [Hello World agent service](../demos/hello_world_demo.md). This will connect to the remote registry and download the files that make up the service to the `hello_world` folder:
    ```bash
<<<<<<< HEAD
    autonomy fetch valory/hello_world:0.1.0:bafybeigzph63ccbdzcwcytdrvhnzx5xfaf44ua57kvxaoiettifbgrgzcm --service
=======
    autonomy fetch valory/hello_world:0.1.0:bafybeigjcqytkftwz74ovakg7boi73vhtjrkc7qmi3f5vrrjdfs7pxqogm --service
>>>>>>> 0c1e95a6
    cd hello_world
    ```

2. Build the Docker image of the service agents:
    ```bash
    autonomy build-image
    ```
    After the command finishes building the image, you can see that it has created the image by executing:
    ```bash
    docker image ls | grep hello_world
    ```

3. Prepare a JSON file `keys.json` containing the addresses and keys of the four agents that make up the agent service. Below you have some sample keys for testing:

    !!! warning "Important"
        Use these keys for testing purposes only. **Never use these keys in a production environment or for personal use.**

        ```json
        [
          {
              "address": "0x15d34AAf54267DB7D7c367839AAf71A00a2C6A65",
              "private_key": "0x47e179ec197488593b187f80a00eb0da91f1b9d0b13f8733639f19c30a34926a"
          },
          {
              "address": "0x9965507D1a55bcC2695C58ba16FB37d819B0A4dc",
              "private_key": "0x8b3a350cf5c34c9194ca85829a2df0ec3153be0318b5e2d3348e872092edffba"
          },
          {
              "address": "0x976EA74026E726554dB657fA54763abd0C3a0aa9",
              "private_key": "0x92db14e403b83dfe3df233f83dfa3a0d7096f21ca9b0d6d6b8d88b2b4ec1564e"
          },
          {
              "address": "0x14dC79964da2C08b23698B3D3cc7Ca32193d9955",
              "private_key": "0x4bbbf85ce3377467afe5d46f804f221813b2bb87f24d81f60f1fcdbf7cbf4356"
          }
        ]
        ```

4. Build the deployment setup for the service:
    ```bash
    autonomy deploy build keys.json --aev
    ```

5. Navigate to the deployment environment folder (`./abci_build`) and run the deployment locally using
    ```bash
    cd abci_build
    autonomy deploy run
    ```

    This will deploy the [Hello World agent service](../demos/hello_world_demo.md) locally with four agents connected to four Tendermint nodes.

    At this point you should see a (verbose) output of the agent logs, which should look something like this:
    ```bash
    (...)

    abci0    | [2022-01-01 00:00:00,000] [INFO] [agent] arrived block with timestamp: 2022-00-00 00:00:00.000000
    abci0    | [2022-01-01 00:00:00,000] [INFO] [agent] current AbciApp time: 2022-00-00 00:00:00.000000
    abci0    | [2022-01-01 00:00:00,000] [INFO] Created a new local deadline for the next `begin_block` request from the Tendermint node: 2022-00-00 00:00:00.000000
    abci2    | [2022-01-01 00:00:00,000] [INFO] [agent] 'select_keeper' round is done with event: Event.DONE
    abci2    | [2022-01-01 00:00:00,000] [INFO] [agent] scheduling timeout of 30.0 seconds for event Event.ROUND_TIMEOUT with deadline 2022-00-00 00:00:00.000000
    abci2    | [2022-01-01 00:00:00,000] [INFO] [agent] Entered in the 'print_message' round for period 2
    abci2    | [2022-01-01 00:00:00,000] [INFO] [agent] Entered in the 'print_message' behaviour
    abci2    | Agent agent (address 0x976EA74026E726554dB657fA54763abd0C3a0aa9) in period 2 says: HELLO_WORLD!
    abci2    | [2022-01-01 00:00:00,000] [INFO] [agent] printed_message=Agent agent (address 0x976EA74026E726554dB657fA54763abd0C3a0aa9) in period 2 says: HELLO_WORLD!

    (...)
    ```

    You can cancel the servie run at any time by pressing Ctrl-C.

6. The logs of a single agent or [Tendermint](https://tendermint.com/) node can be inspected in another terminal with, e.g.,
    ```bash
    docker logs <container_id> --follow
    ```
    where `<container_id>` refers to the Docker container ID for either an agent
    (`abci0`, `abci1`, `abci2` and `abci3`) or a [Tendermint](https://tendermint.com/) node (`node0`, `node1`, `node2` and `node3`).

    Try to inspect the service agent logs yourself and identify when they say "HELLO_WORLD!"<|MERGE_RESOLUTION|>--- conflicted
+++ resolved
@@ -17,11 +17,7 @@
 
 1. Use the CLI to fetch the [Hello World agent service](../demos/hello_world_demo.md). This will connect to the remote registry and download the files that make up the service to the `hello_world` folder:
     ```bash
-<<<<<<< HEAD
-    autonomy fetch valory/hello_world:0.1.0:bafybeigzph63ccbdzcwcytdrvhnzx5xfaf44ua57kvxaoiettifbgrgzcm --service
-=======
-    autonomy fetch valory/hello_world:0.1.0:bafybeigjcqytkftwz74ovakg7boi73vhtjrkc7qmi3f5vrrjdfs7pxqogm --service
->>>>>>> 0c1e95a6
+    autonomy fetch valory/hello_world:0.1.0:bafybeig43g5yxpj5mh2kmqckv4ivnbn36mz2whuqrtl5yojktrnaqbmwra --service
     cd hello_world
     ```
 
