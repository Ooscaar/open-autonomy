The purpose of this guide is to provide step-by-step instructions to gain familiarity with the [overall development process](./overview_of_the_development_process.md) of the {{open_autonomy}} framework.

We will show how to use the CLI to run a local deployment of the [Hello World service](../demos/hello_world_demo.md), which comprises:

- 4 Docker containers implementing the 4 agents of the service, and
- 4 Docker containers implementing a Tendermint node for each agent.

<figure markdown>
  ![Hello World service](../images/hello_world_demo_architecture.svg){align=center}
</figure>

Before starting this guide, ensure that your machine satisfies the framework requirements and that you have followed the [set up guide](./set_up.md). As a result you should have a Pipenv workspace folder.

## Step-by-step instructions

!!! note
    On **MacOS** and **Windows**, running Docker containers requires having Docker Desktop running as well. If you're using one of those operating systems, remember to start Docker Desktop
    before you run agent services.

1. Fetch the [Hello World service](../demos/hello_world_demo.md) from the remote registry:

    ```bash
<<<<<<< HEAD
    autonomy fetch valory/hello_world:0.1.0:bafybeidepc2fzr65xrk3xfoqvb55pzh5oedh32v5myxfhdhsbxyyqcyqyu --service
=======
    autonomy fetch valory/hello_world:0.1.0:bafybeiftz2msy3rgbi3oa5whdhtok42dpg5xobr4j3q2xokynq3ha6s7by --service
>>>>>>> fe8a830c
    cd hello_world
    ```

2. Build the Docker image of the service agents:

    ```bash
    cd hello_world
    autonomy build-image
    ```

    After the command finishes, check that the image has been created:

    ```bash
    docker image ls | grep hello_world
    ```

3. Prepare and build the service deployment:

    1. Prepare a `keys.json` file containing wallet address and the private key for each of the agents.

        ??? example "Example of a `keys.json` file"

            <span style="color:red">**WARNING: Use this file for testing purposes only. Never use the keys or addresses provided in this example in a production environment or for personal use.**</span>

            ```json
            [
            {
                "address": "0x15d34AAf54267DB7D7c367839AAf71A00a2C6A65",
                "private_key": "0x47e179ec197488593b187f80a00eb0da91f1b9d0b13f8733639f19c30a34926a"
            },
            {
                "address": "0x9965507D1a55bcC2695C58ba16FB37d819B0A4dc",
                "private_key": "0x8b3a350cf5c34c9194ca85829a2df0ec3153be0318b5e2d3348e872092edffba"
            },
            {
                "address": "0x976EA74026E726554dB657fA54763abd0C3a0aa9",
                "private_key": "0x92db14e403b83dfe3df233f83dfa3a0d7096f21ca9b0d6d6b8d88b2b4ec1564e"
            },
            {
                "address": "0x14dC79964da2C08b23698B3D3cc7Ca32193d9955",
                "private_key": "0x4bbbf85ce3377467afe5d46f804f221813b2bb87f24d81f60f1fcdbf7cbf4356"
            }
            ]
            ```

    2. (Optional) Export environment variables to customize the service configuration.

        ??? example "Example of exported environment variables"

            ```bash
            export HELLO_WORLD_STRING_0="Your HELLO WORLD message for Agent 0"
            export HELLO_WORLD_STRING_1="Your HELLO WORLD message for Agent 1"
            export HELLO_WORLD_STRING_2="Your HELLO WORLD message for Agent 2"
            export HELLO_WORLD_STRING_3="Your HELLO WORLD message for Agent 3"
            ```

    3. Build the service deployment:

        ```bash
        autonomy deploy build keys.json -ltm
        ```

4. Run the service:

    ```bash
    cd abci_build
    autonomy deploy run
    ```

    This will deploy the [Hello World service](../demos/hello_world_demo.md) locally with four agents connected to four Tendermint nodes.

    You can cancel the local execution at any time by pressing ++ctrl+c++.

At this point you should see a (verbose) output of the agent logs, which should look something like this:

```bash
(...)

abci0    | [2022-01-01 00:00:00,000] [INFO] [agent] arrived block with timestamp: 2022-00-00 00:00:00.000000
abci0    | [2022-01-01 00:00:00,000] [INFO] [agent] current AbciApp time: 2022-00-00 00:00:00.000000
abci0    | [2022-01-01 00:00:00,000] [INFO] Created a new local deadline for the next `begin_block` request from the Tendermint node: 2022-00-00 00:00:00.000000
abci2    | [2022-01-01 00:00:00,000] [INFO] [agent] 'select_keeper' round is done with event: Event.DONE
abci2    | [2022-01-01 00:00:00,000] [INFO] [agent] scheduling timeout of 30.0 seconds for event Event.ROUND_TIMEOUT with deadline 2022-00-00 00:00:00.000000
abci2    | [2022-01-01 00:00:00,000] [INFO] [agent] Entered in the 'print_message' round for period 2
abci2    | [2022-01-01 00:00:00,000] [INFO] [agent] Entered in the 'print_message' behaviour
abci2    | Agent agent (address 0x976EA74026E726554dB657fA54763abd0C3a0aa9) in period 2 says: HELLO_WORLD!
abci2    | [2022-01-01 00:00:00,000] [INFO] [agent] printed_message=Agent agent (address 0x976EA74026E726554dB657fA54763abd0C3a0aa9) in period 2 says: HELLO_WORLD!

(...)
```

The logs of a single agent or [Tendermint](https://tendermint.com/) node can be inspected in another terminal with, e.g.,

```bash
docker logs <container_id> --follow
```

where `<container_id>` refers to the Docker container ID for an agent
(`abci0`, `abci1`, `abci2` and `abci3`) or a [Tendermint](https://tendermint.com/) node (`node0`, `node1`, `node2` and `node3`).

Try to inspect the service agent logs yourself and identify when they say the default "HELLO_WORLD!" message or your custom message.<|MERGE_RESOLUTION|>--- conflicted
+++ resolved
@@ -20,11 +20,7 @@
 1. Fetch the [Hello World service](../demos/hello_world_demo.md) from the remote registry:
 
     ```bash
-<<<<<<< HEAD
-    autonomy fetch valory/hello_world:0.1.0:bafybeidepc2fzr65xrk3xfoqvb55pzh5oedh32v5myxfhdhsbxyyqcyqyu --service
-=======
-    autonomy fetch valory/hello_world:0.1.0:bafybeiftz2msy3rgbi3oa5whdhtok42dpg5xobr4j3q2xokynq3ha6s7by --service
->>>>>>> fe8a830c
+    autonomy fetch valory/hello_world:0.1.0:bafybeiam5wj2flonfkebcwpcw75h5eifhbzybiigipim7mjhzpynhnfflu --service
     cd hello_world
     ```
 
