--- conflicted
+++ resolved
@@ -20,11 +20,7 @@
 1. Fetch the [Hello World service](../demos/hello_world_demo.md) from the remote registry. Within the workspace folder (not the remote registry) run:
 
     ```bash
-<<<<<<< HEAD
-    autonomy fetch valory/hello_world:0.1.0:bafybeif75u5s3wecquh525cig3sexazijgwylqszy6njnqfbkbrybcmuyu --service
-=======
-    autonomy fetch valory/hello_world:0.1.0:bafybeihgobdmtrahstrdc3oe5alhwhxvfbvxah2i2fvrjlvdqoari4ptla --service
->>>>>>> 292009da
+    autonomy fetch valory/hello_world:0.1.0:bafybeig4gamksy3xwsispvjt57a42fcj3fasq5sypzeoljgmmvu2g55xki --service
     ```
 
 2. Build the Docker image of the service agents:
