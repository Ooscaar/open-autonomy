--- conflicted
+++ resolved
@@ -17,11 +17,7 @@
 
 1. Use the CLI to fetch the [Hello World agent service](../demos/hello_world_demo.md). This will connect to the remote registry and download the files that make up the service to the `hello_world` folder:
     ```bash
-<<<<<<< HEAD
-    autonomy fetch valory/hello_world:0.1.0:bafybeib4o4ewv3pltluedne5pzgoqh2u2hfbdepwa76blosaatrk54wc4u --service
-=======
-    autonomy fetch valory/hello_world:0.1.0:bafybeieacgbbygisuqdcfd46w26ptfj5qhkjtgveeojo67oz2iudzglxmq --service
->>>>>>> 7b66bcfa
+    autonomy fetch valory/hello_world:0.1.0:bafybeigx5k432mv47e45xnfr6vmyqjcug6u4fm4fmsd2fw4nwtj42fthmy --service
     cd hello_world
     ```
 
