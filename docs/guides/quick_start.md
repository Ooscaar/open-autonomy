The purpose of this guide is to provide a step-by-step instructions to gain familiarity with the {{open_autonomy}} framework, and use a number of CLI commands to run a [Hello World agent service](../demos/hello_world_demo.md) as a local deployment. More concretely, in this guide, you will end up running:

  - 4 Docker containers implementing the 4 agents of the service, and
  - 4 Docker containers implementing one Tendermint node for each agent.

Having completed this guide, you can take a look at the [overview of the development process](./overview_of_the_development_process.md) with the {{open_autonomy}} framework, and continue with the rest of the guides in this section.

Before starting this guide, ensure that your machine satisfies the framework requirements and that you have followed the [set up guide](./set_up.md). As a result you should have a Pipenv workspace folder.

## Step-by-step instructions

!!! note
    On **MacOS** and **Windows**, running Docker containers requires having Docker Desktop running as well. If you're using one of those operating systems, remember to start Docker Desktop
    before you run agent services.

Now that you have set up your machine to work with {{open_autonomy}}, we are in position to use the CLI to fetch the agent service from the remote registry and deploy it locally.

1. Use the CLI to fetch the [Hello World agent service](../demos/hello_world_demo.md). This will connect to the remote registry and download the service specification to the `hello_world` folder:
    ```bash
<<<<<<< HEAD
    autonomy fetch valory/hello_world:0.1.0:bafybeib6pfrpldjtbmagrmlwcrwiv6algnmdwwpueyqadhz7s3oykv6kfa --service
=======
    autonomy fetch valory/hello_world:0.1.0:bafybeiffenl74hdzmumukcgb4re7tcr4lrm2d74iul42xw7r7tw4whugvi --service
>>>>>>> f1a05f60
    cd hello_world
    ```

2. Build the Docker image of the service agents:
    ```bash
    autonomy build-image
    ```
    After the command finishes building the image, you can see that it has created the image by executing:
    ```bash
    docker image ls | grep hello_world
    ```

3. Prepare a JSON file `keys.json` containing the addresses and keys of the four agents that make up the agent service. Below you have some sample keys for testing:

    !!! warning "Important"
        Use these keys for testing purposes only. **Never use these keys in a production environment or for personal use.**

        ```json
        [
          {
              "address": "0x15d34AAf54267DB7D7c367839AAf71A00a2C6A65",
              "private_key": "0x47e179ec197488593b187f80a00eb0da91f1b9d0b13f8733639f19c30a34926a"
          },
          {
              "address": "0x9965507D1a55bcC2695C58ba16FB37d819B0A4dc",
              "private_key": "0x8b3a350cf5c34c9194ca85829a2df0ec3153be0318b5e2d3348e872092edffba"
          },
          {
              "address": "0x976EA74026E726554dB657fA54763abd0C3a0aa9",
              "private_key": "0x92db14e403b83dfe3df233f83dfa3a0d7096f21ca9b0d6d6b8d88b2b4ec1564e"
          },
          {
              "address": "0x14dC79964da2C08b23698B3D3cc7Ca32193d9955",
              "private_key": "0x4bbbf85ce3377467afe5d46f804f221813b2bb87f24d81f60f1fcdbf7cbf4356"
          }
        ]
        ```

4. Build the deployment setup for the service:
    ```bash
    autonomy deploy build keys.json --aev
    ```

5. Navigate to the deployment environment folder (`./abci_build`) and run the deployment locally using
    ```bash
    cd abci_build
    autonomy deploy run
    ```

    This will deploy the [Hello World agent service](../demos/hello_world_demo.md) locally with four agents connected to four Tendermint nodes.

    At this point you should see a (verbose) output of the agent logs, which should look something like this:
    ```bash
    (...)

    abci0    | [2022-01-01 00:00:00,000] [INFO] [agent] arrived block with timestamp: 2022-00-00 00:00:00.000000
    abci0    | [2022-01-01 00:00:00,000] [INFO] [agent] current AbciApp time: 2022-00-00 00:00:00.000000
    abci0    | [2022-01-01 00:00:00,000] [INFO] Created a new local deadline for the next `begin_block` request from the Tendermint node: 2022-00-00 00:00:00.000000
    abci2    | [2022-01-01 00:00:00,000] [INFO] [agent] 'select_keeper' round is done with event: Event.DONE
    abci2    | [2022-01-01 00:00:00,000] [INFO] [agent] scheduling timeout of 30.0 seconds for event Event.ROUND_TIMEOUT with deadline 2022-00-00 00:00:00.000000
    abci2    | [2022-01-01 00:00:00,000] [INFO] [agent] Entered in the 'print_message' round for period 2
    abci2    | [2022-01-01 00:00:00,000] [INFO] [agent] Entered in the 'print_message' behaviour
    abci2    | Agent agent (address 0x976EA74026E726554dB657fA54763abd0C3a0aa9) in period 2 says: HELLO_WORLD!
    abci2    | [2022-01-01 00:00:00,000] [INFO] [agent] printed_message=Agent agent (address 0x976EA74026E726554dB657fA54763abd0C3a0aa9) in period 2 says: HELLO_WORLD!

    (...)
    ```

6. The logs of a single agent or [Tendermint](https://tendermint.com/) node can be inspected in another terminal with, e.g.,
    ```bash
    docker logs <container_id> --follow
    ```
    where `<container_id>` refers to the Docker container ID for either an agent
    (`abci0`, `abci1`, `abci2` and `abci3`) or a [Tendermint](https://tendermint.com/) node (`node0`, `node1`, `node2` and `node3`).

    Try to inspect the service agent logs yourself and identify when they say "HELLO_WORLD!"<|MERGE_RESOLUTION|>--- conflicted
+++ resolved
@@ -17,11 +17,7 @@
 
 1. Use the CLI to fetch the [Hello World agent service](../demos/hello_world_demo.md). This will connect to the remote registry and download the service specification to the `hello_world` folder:
     ```bash
-<<<<<<< HEAD
-    autonomy fetch valory/hello_world:0.1.0:bafybeib6pfrpldjtbmagrmlwcrwiv6algnmdwwpueyqadhz7s3oykv6kfa --service
-=======
-    autonomy fetch valory/hello_world:0.1.0:bafybeiffenl74hdzmumukcgb4re7tcr4lrm2d74iul42xw7r7tw4whugvi --service
->>>>>>> f1a05f60
+    autonomy fetch valory/hello_world:0.1.0:bafybeib6lnxoueaefrx3maj2ejjjkvwdt3khactyrvl3j5urg2ftn2chpq --service
     cd hello_world
     ```
 
