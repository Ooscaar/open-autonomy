The purpose of this guide is to provide a step-by-step instructions to gain familiarity with the {{open_autonomy}} framework, and use a number of CLI commands to run a [Hello World agent service](../demos/hello_world_demo.md) as a local deployment. More concretely, in this guide, you will end up running:

  - 4 Docker containers implementing the 4 agents of the service, and
  - 4 Docker containers implementing one Tendermint node for each agent.

Having completed this guide, you can take a look at the [overview of the development process](./overview_of_the_development_process.md) with the {{open_autonomy}} framework, and continue with the rest of the guides in this section.

Before starting this guide, ensure that your machine satisfies the framework requirements and that you have followed the [set up guide](./set_up.md). As a result you should have a Pipenv workspace folder.

## Step-by-step instructions

!!! note
    On **MacOS** and **Windows**, running Docker containers requires having Docker Desktop running as well. If you're using one of those operating systems, remember to start Docker Desktop
    before you run agent services.

Now that you have set up your machine to work with {{open_autonomy}}, we are in position to use the CLI to fetch the agent service from the remote registry and deploy it locally.

1. Use the CLI to fetch the [Hello World agent service](../demos/hello_world_demo.md). This will connect to the remote registry and download the files that make up the service to the `hello_world` folder:
    ```bash
<<<<<<< HEAD
    autonomy fetch valory/hello_world:0.1.0:bafybeifn23l57zngq7abxibjpwsvt7oy37kfclyxmkottfix3tdb75tikm --service
=======
    autonomy fetch valory/hello_world:0.1.0:bafybeiat2qviu2q6y4lccek4sway3bz3xu3gwxjmljth6utr7txnk3owmq --service
>>>>>>> 3e226f7a
    cd hello_world
    ```

2. Build the Docker image of the service agents:
    ```bash
    autonomy build-image
    ```
    After the command finishes building the image, you can see that it has created the image by executing:
    ```bash
    docker image ls | grep hello_world
    ```

3. Prepare a JSON file `keys.json` containing the addresses and keys of the four agents that make up the agent service. Below you have some sample keys for testing:

    !!! warning "Important"
        Use these keys for testing purposes only. **Never use these keys in a production environment or for personal use.**

        ```json
        [
          {
              "address": "0x15d34AAf54267DB7D7c367839AAf71A00a2C6A65",
              "private_key": "0x47e179ec197488593b187f80a00eb0da91f1b9d0b13f8733639f19c30a34926a"
          },
          {
              "address": "0x9965507D1a55bcC2695C58ba16FB37d819B0A4dc",
              "private_key": "0x8b3a350cf5c34c9194ca85829a2df0ec3153be0318b5e2d3348e872092edffba"
          },
          {
              "address": "0x976EA74026E726554dB657fA54763abd0C3a0aa9",
              "private_key": "0x92db14e403b83dfe3df233f83dfa3a0d7096f21ca9b0d6d6b8d88b2b4ec1564e"
          },
          {
              "address": "0x14dC79964da2C08b23698B3D3cc7Ca32193d9955",
              "private_key": "0x4bbbf85ce3377467afe5d46f804f221813b2bb87f24d81f60f1fcdbf7cbf4356"
          }
        ]
        ```

4. Build the deployment setup for the service:
    ```bash
    autonomy deploy build keys.json --aev
    ```

5. Navigate to the deployment environment folder (`./abci_build`) and run the deployment locally using
    ```bash
    cd abci_build
    autonomy deploy run
    ```

    This will deploy the [Hello World agent service](../demos/hello_world_demo.md) locally with four agents connected to four Tendermint nodes.

    At this point you should see a (verbose) output of the agent logs, which should look something like this:
    ```bash
    (...)

    abci0    | [2022-01-01 00:00:00,000] [INFO] [agent] arrived block with timestamp: 2022-00-00 00:00:00.000000
    abci0    | [2022-01-01 00:00:00,000] [INFO] [agent] current AbciApp time: 2022-00-00 00:00:00.000000
    abci0    | [2022-01-01 00:00:00,000] [INFO] Created a new local deadline for the next `begin_block` request from the Tendermint node: 2022-00-00 00:00:00.000000
    abci2    | [2022-01-01 00:00:00,000] [INFO] [agent] 'select_keeper' round is done with event: Event.DONE
    abci2    | [2022-01-01 00:00:00,000] [INFO] [agent] scheduling timeout of 30.0 seconds for event Event.ROUND_TIMEOUT with deadline 2022-00-00 00:00:00.000000
    abci2    | [2022-01-01 00:00:00,000] [INFO] [agent] Entered in the 'print_message' round for period 2
    abci2    | [2022-01-01 00:00:00,000] [INFO] [agent] Entered in the 'print_message' behaviour
    abci2    | Agent agent (address 0x976EA74026E726554dB657fA54763abd0C3a0aa9) in period 2 says: HELLO_WORLD!
    abci2    | [2022-01-01 00:00:00,000] [INFO] [agent] printed_message=Agent agent (address 0x976EA74026E726554dB657fA54763abd0C3a0aa9) in period 2 says: HELLO_WORLD!

    (...)
    ```

6. The logs of a single agent or [Tendermint](https://tendermint.com/) node can be inspected in another terminal with, e.g.,
    ```bash
    docker logs <container_id> --follow
    ```
    where `<container_id>` refers to the Docker container ID for either an agent
    (`abci0`, `abci1`, `abci2` and `abci3`) or a [Tendermint](https://tendermint.com/) node (`node0`, `node1`, `node2` and `node3`).

    Try to inspect the service agent logs yourself and identify when they say "HELLO_WORLD!"<|MERGE_RESOLUTION|>--- conflicted
+++ resolved
@@ -17,11 +17,7 @@
 
 1. Use the CLI to fetch the [Hello World agent service](../demos/hello_world_demo.md). This will connect to the remote registry and download the files that make up the service to the `hello_world` folder:
     ```bash
-<<<<<<< HEAD
-    autonomy fetch valory/hello_world:0.1.0:bafybeifn23l57zngq7abxibjpwsvt7oy37kfclyxmkottfix3tdb75tikm --service
-=======
-    autonomy fetch valory/hello_world:0.1.0:bafybeiat2qviu2q6y4lccek4sway3bz3xu3gwxjmljth6utr7txnk3owmq --service
->>>>>>> 3e226f7a
+    autonomy fetch valory/hello_world:0.1.0:bafybeiayogx24dnhkej7puaqmygxdrin4osv2na4rfhbm5kt5kb46p4iza --service
     cd hello_world
     ```
 
