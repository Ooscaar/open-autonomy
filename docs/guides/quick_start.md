The purpose of this guide is to provide step-by-step instructions to gain familiarity with the [overall development process](./overview_of_the_development_process.md) of the {{open_autonomy}} framework.

We will show how to use the CLI to run a local deployment of the [Hello World service](../demos/hello_world_demo.md), which comprises:

- 4 Docker containers implementing the 4 agents of the service, and
- 4 Docker containers implementing a Tendermint node for each agent.

<figure markdown>
  ![Hello World service](../images/hello_world_demo_architecture.svg){align=center}
</figure>

Before starting this guide, ensure that your machine satisfies the framework requirements and that you have followed the [set up guide](./set_up.md). As a result you should have a Pipenv workspace folder.

## Step-by-step instructions

!!! note
    On **MacOS** and **Windows**, running Docker containers requires having Docker Desktop running as well. If you're using one of those operating systems, remember to start Docker Desktop
    before you run agent services.

1. Fetch the [Hello World service](../demos/hello_world_demo.md) from the remote registry:

    ```bash
<<<<<<< HEAD
    autonomy fetch valory/hello_world:0.1.0:bafybeihskqlyzuaor2cxamtzkvtxadwf7cyuygmd2w54n3csv2al2l5o3e --service
=======
    autonomy fetch valory/hello_world:0.1.0:bafybeidhzozux6hum6hujh4jkfwzdobnonr2fv366ppzilfgcmnyw5wkka --service
>>>>>>> 8110afcb
    cd hello_world
    ```

2. Build the Docker image of the service agents:

    ```bash
    cd hello_world
    autonomy build-image
    ```

    After the command finishes, check that the image has been created:

    ```bash
    docker image ls | grep hello_world
    ```

3. Prepare and build the service deployment:

    1. Prepare a `keys.json` file containing wallet address and the private key for each of the agents.

        ??? example "Example of a `keys.json` file"

            <span style="color:red">**WARNING: Use this file for testing purposes only. Never use the keys or addresses provided in this example in a production environment or for personal use.**</span>

            ```json
            [
            {
                "address": "0x15d34AAf54267DB7D7c367839AAf71A00a2C6A65",
                "private_key": "0x47e179ec197488593b187f80a00eb0da91f1b9d0b13f8733639f19c30a34926a"
            },
            {
                "address": "0x9965507D1a55bcC2695C58ba16FB37d819B0A4dc",
                "private_key": "0x8b3a350cf5c34c9194ca85829a2df0ec3153be0318b5e2d3348e872092edffba"
            },
            {
                "address": "0x976EA74026E726554dB657fA54763abd0C3a0aa9",
                "private_key": "0x92db14e403b83dfe3df233f83dfa3a0d7096f21ca9b0d6d6b8d88b2b4ec1564e"
            },
            {
                "address": "0x14dC79964da2C08b23698B3D3cc7Ca32193d9955",
                "private_key": "0x4bbbf85ce3377467afe5d46f804f221813b2bb87f24d81f60f1fcdbf7cbf4356"
            }
            ]
            ```

    2. (Optional) Export environment variables to customize the service configuration.

        ??? example "Example of exported environment variables"

            ```bash
            export HELLO_WORLD_STRING_0="Your HELLO WORLD message for Agent 0"
            export HELLO_WORLD_STRING_1="Your HELLO WORLD message for Agent 1"
            export HELLO_WORLD_STRING_2="Your HELLO WORLD message for Agent 2"
            export HELLO_WORLD_STRING_3="Your HELLO WORLD message for Agent 3"
            ```

    3. Build the service deployment:

        ```bash
        autonomy deploy build keys.json -ltm
        ```

4. Run the service:

    ```bash
    cd abci_build
    autonomy deploy run
    ```

    This will deploy the [Hello World service](../demos/hello_world_demo.md) locally with four agents connected to four Tendermint nodes.

    You can cancel the local execution at any time by pressing ++ctrl+c++.

At this point you should see a (verbose) output of the agent logs, which should look something like this:

```bash
(...)

abci0    | [2022-01-01 00:00:00,000] [INFO] [agent] arrived block with timestamp: 2022-00-00 00:00:00.000000
abci0    | [2022-01-01 00:00:00,000] [INFO] [agent] current AbciApp time: 2022-00-00 00:00:00.000000
abci0    | [2022-01-01 00:00:00,000] [INFO] Created a new local deadline for the next `begin_block` request from the Tendermint node: 2022-00-00 00:00:00.000000
abci2    | [2022-01-01 00:00:00,000] [INFO] [agent] 'select_keeper' round is done with event: Event.DONE
abci2    | [2022-01-01 00:00:00,000] [INFO] [agent] scheduling timeout of 30.0 seconds for event Event.ROUND_TIMEOUT with deadline 2022-00-00 00:00:00.000000
abci2    | [2022-01-01 00:00:00,000] [INFO] [agent] Entered in the 'print_message' round for period 2
abci2    | [2022-01-01 00:00:00,000] [INFO] [agent] Entered in the 'print_message' behaviour
abci2    | Agent agent (address 0x976EA74026E726554dB657fA54763abd0C3a0aa9) in period 2 says: HELLO_WORLD!
abci2    | [2022-01-01 00:00:00,000] [INFO] [agent] printed_message=Agent agent (address 0x976EA74026E726554dB657fA54763abd0C3a0aa9) in period 2 says: HELLO_WORLD!

(...)
```

The logs of a single agent or [Tendermint](https://tendermint.com/) node can be inspected in another terminal with, e.g.,

```bash
docker logs <container_id> --follow
```

where `<container_id>` refers to the Docker container ID for an agent
(`abci0`, `abci1`, `abci2` and `abci3`) or a [Tendermint](https://tendermint.com/) node (`node0`, `node1`, `node2` and `node3`).

Try to inspect the service agent logs yourself and identify when they say the default "HELLO_WORLD!" message or your custom message.<|MERGE_RESOLUTION|>--- conflicted
+++ resolved
@@ -20,11 +20,7 @@
 1. Fetch the [Hello World service](../demos/hello_world_demo.md) from the remote registry:
 
     ```bash
-<<<<<<< HEAD
-    autonomy fetch valory/hello_world:0.1.0:bafybeihskqlyzuaor2cxamtzkvtxadwf7cyuygmd2w54n3csv2al2l5o3e --service
-=======
-    autonomy fetch valory/hello_world:0.1.0:bafybeidhzozux6hum6hujh4jkfwzdobnonr2fv366ppzilfgcmnyw5wkka --service
->>>>>>> 8110afcb
+    autonomy fetch valory/hello_world:0.1.0:bafybeicwwyhk3a5hgl2vor75jc2ylcf5py6of4gkcdcs3indl62uths3y4 --service
     cd hello_world
     ```
 
