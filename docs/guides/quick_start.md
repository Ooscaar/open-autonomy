--- conflicted
+++ resolved
@@ -17,11 +17,7 @@
 
 1. Use the CLI to fetch the [Hello World agent service](../demos/hello_world_demo.md). This will connect to the remote registry and download the service specification to the `hello_world` folder:
     ```bash
-<<<<<<< HEAD
-    autonomy fetch valory/hello_world:0.1.0:bafybeihhvckvrstwbd4d75sg2qounep24z5vbxv46kabo7rpjix6sw3ylu --service
-=======
     autonomy fetch valory/hello_world:0.1.0:bafybeiadjjlnmypmc7m64bkmvvoc4etmjvrhqt5eagpuxzei3tdxfwbj5a --service
->>>>>>> 73816b82
     cd hello_world
     ```
 
