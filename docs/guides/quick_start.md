--- conflicted
+++ resolved
@@ -17,11 +17,7 @@
 
 1. Use the CLI to fetch the [Hello World agent service](../demos/hello_world_demo.md). This will connect to the remote registry and download the service specification to the `hello_world` folder:
     ```bash
-<<<<<<< HEAD
-    autonomy fetch valory/hello_world:0.1.0:bafybeids3lhc66fbiiqeljy5nsctm5o3tnrrth56yqmsemyid6zevocg3i --service
-=======
-    autonomy fetch valory/hello_world:0.1.0:bafybeicy6pr5qcloxcjvhpsv3eqriv445olcvgmy3vvschr33sfsyesksq --service
->>>>>>> dfad7ced
+    autonomy fetch valory/hello_world:0.1.0:bafybeihab2t4yqiajgcj4bhb6gowajjq2huefs5ksgo37irfabtlbb44we --service
     cd hello_world
     ```
 
