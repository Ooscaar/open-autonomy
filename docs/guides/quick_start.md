--- conflicted
+++ resolved
@@ -20,11 +20,7 @@
 1. Fetch the [Hello World service](../demos/hello_world_demo.md) from the remote registry. Within the workspace folder (not the remote registry) run:
 
     ```bash
-<<<<<<< HEAD
-    autonomy fetch valory/hello_world:0.1.0:bafybeien43pt37vrxmow4efqkitgisyywei6ajrqmxep7vt3d3zxckrtrq --service
-=======
-    autonomy fetch valory/hello_world:0.1.0:bafybeic5jkzuuusk6zppsqewc2pktydxphuhyhh2xnwbvszd2sirdh3vgu --service
->>>>>>> 42f10082
+    autonomy fetch valory/hello_world:0.1.0:bafybeignp4nixpcp2n5443yronghrgdwz7modjmesgmlbhvdg7v3pmvpbu --service
     ```
 
 2. Build the Docker image of the service agents:
