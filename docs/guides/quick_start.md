--- conflicted
+++ resolved
@@ -17,11 +17,7 @@
 
 1. Use the CLI to fetch the [Hello World agent service](../demos/hello_world_demo.md). This will connect to the remote registry and download the service specification to the `hello_world` folder:
     ```bash
-<<<<<<< HEAD
-    autonomy fetch valory/hello_world:0.1.0:bafybeiaef6z4klld7qwawa2vovyfnrqwoxbp77gjwriducq5gtcdgbg5vm --service
-=======
-    autonomy fetch valory/hello_world:0.1.0:bafybeid7lncfmioiwuje2vev3xr2savcancwey4rdssdahrdfirwlbyn6i --service
->>>>>>> a7133379
+    autonomy fetch valory/hello_world:0.1.0:bafybeiftjp3dpk2mbft3ivw3yth3fauzuendoh2wy5gmsjvy4oblauw4pi --service
     cd hello_world
     ```
 
