The purpose of this guide is to provide a step-by-step instructions to gain familiarity with the {{open_autonomy}} framework, and use a number of CLI commands to run a [Hello World agent service](../demos/hello_world_demo.md) as a local deployment. More concretely, in this guide, you will end up running:

  - 4 Docker containers implementing the 4 agents of the service, and
  - 4 Docker containers implementing one Tendermint node for each agent.

Having completed this guide, you can take a look at the [overview of the development process](./overview_of_the_development_process.md) with the {{open_autonomy}} framework, and continue with the rest of the guides in this section.

Before starting this guide, ensure that your machine satisfies the framework requirements and that you have followed the [set up guide](./set_up.md). As a result you should have a Pipenv workspace folder.

## Step-by-step instructions

!!! note
    On **MacOS** and **Windows**, running Docker containers requires having Docker Desktop running as well. If you're using one of those operating systems, remember to start Docker Desktop
    before you run agent services.

Now that you have set up your machine to work with {{open_autonomy}}, we are in position to use the CLI to fetch the agent service from the remote registry and deploy it locally.

1. Use the CLI to fetch the [Hello World agent service](../demos/hello_world_demo.md). This will connect to the remote registry and download the files that make up the service to the `hello_world` folder:
    ```bash
<<<<<<< HEAD
    autonomy fetch valory/hello_world:0.1.0:bafybeig53neid365wg623ok3lrproo5picsjfvv3q5wanty2q4vrr2xtyu --service
=======
    autonomy fetch valory/hello_world:0.1.0:bafybeialuxrlfzf7ami56ajx6w7ufcva3p3gvafm4ftzay2vqreeh2foui --service
>>>>>>> 2e0a4ba9
    cd hello_world
    ```

2. Build the Docker image of the service agents:
    ```bash
    autonomy build-image
    ```
    After the command finishes building the image, you can see that it has created the image by executing:
    ```bash
    docker image ls | grep hello_world
    ```

3. Prepare a JSON file `keys.json` containing the addresses and keys of the four agents that make up the agent service. Below you have some sample keys for testing:

    !!! warning "Important"
        Use these keys for testing purposes only. **Never use these keys in a production environment or for personal use.**

        ```json
        [
          {
              "address": "0x15d34AAf54267DB7D7c367839AAf71A00a2C6A65",
              "private_key": "0x47e179ec197488593b187f80a00eb0da91f1b9d0b13f8733639f19c30a34926a"
          },
          {
              "address": "0x9965507D1a55bcC2695C58ba16FB37d819B0A4dc",
              "private_key": "0x8b3a350cf5c34c9194ca85829a2df0ec3153be0318b5e2d3348e872092edffba"
          },
          {
              "address": "0x976EA74026E726554dB657fA54763abd0C3a0aa9",
              "private_key": "0x92db14e403b83dfe3df233f83dfa3a0d7096f21ca9b0d6d6b8d88b2b4ec1564e"
          },
          {
              "address": "0x14dC79964da2C08b23698B3D3cc7Ca32193d9955",
              "private_key": "0x4bbbf85ce3377467afe5d46f804f221813b2bb87f24d81f60f1fcdbf7cbf4356"
          }
        ]
        ```

4. Build the deployment setup for the service:
    ```bash
    autonomy deploy build keys.json --aev
    ```

5. Navigate to the deployment environment folder (`./abci_build`) and run the deployment locally using
    ```bash
    cd abci_build
    autonomy deploy run
    ```

    This will deploy the [Hello World agent service](../demos/hello_world_demo.md) locally with four agents connected to four Tendermint nodes.

    At this point you should see a (verbose) output of the agent logs, which should look something like this:
    ```bash
    (...)

    abci0    | [2022-01-01 00:00:00,000] [INFO] [agent] arrived block with timestamp: 2022-00-00 00:00:00.000000
    abci0    | [2022-01-01 00:00:00,000] [INFO] [agent] current AbciApp time: 2022-00-00 00:00:00.000000
    abci0    | [2022-01-01 00:00:00,000] [INFO] Created a new local deadline for the next `begin_block` request from the Tendermint node: 2022-00-00 00:00:00.000000
    abci2    | [2022-01-01 00:00:00,000] [INFO] [agent] 'select_keeper' round is done with event: Event.DONE
    abci2    | [2022-01-01 00:00:00,000] [INFO] [agent] scheduling timeout of 30.0 seconds for event Event.ROUND_TIMEOUT with deadline 2022-00-00 00:00:00.000000
    abci2    | [2022-01-01 00:00:00,000] [INFO] [agent] Entered in the 'print_message' round for period 2
    abci2    | [2022-01-01 00:00:00,000] [INFO] [agent] Entered in the 'print_message' behaviour
    abci2    | Agent agent (address 0x976EA74026E726554dB657fA54763abd0C3a0aa9) in period 2 says: HELLO_WORLD!
    abci2    | [2022-01-01 00:00:00,000] [INFO] [agent] printed_message=Agent agent (address 0x976EA74026E726554dB657fA54763abd0C3a0aa9) in period 2 says: HELLO_WORLD!

    (...)
    ```

    You can cancel the servie run at any time by pressing Ctrl-C.

6. The logs of a single agent or [Tendermint](https://tendermint.com/) node can be inspected in another terminal with, e.g.,
    ```bash
    docker logs <container_id> --follow
    ```
    where `<container_id>` refers to the Docker container ID for either an agent
    (`abci0`, `abci1`, `abci2` and `abci3`) or a [Tendermint](https://tendermint.com/) node (`node0`, `node1`, `node2` and `node3`).

    Try to inspect the service agent logs yourself and identify when they say "HELLO_WORLD!"<|MERGE_RESOLUTION|>--- conflicted
+++ resolved
@@ -17,11 +17,7 @@
 
 1. Use the CLI to fetch the [Hello World agent service](../demos/hello_world_demo.md). This will connect to the remote registry and download the files that make up the service to the `hello_world` folder:
     ```bash
-<<<<<<< HEAD
-    autonomy fetch valory/hello_world:0.1.0:bafybeig53neid365wg623ok3lrproo5picsjfvv3q5wanty2q4vrr2xtyu --service
-=======
     autonomy fetch valory/hello_world:0.1.0:bafybeialuxrlfzf7ami56ajx6w7ufcva3p3gvafm4ftzay2vqreeh2foui --service
->>>>>>> 2e0a4ba9
     cd hello_world
     ```
 
