The purpose of this guide is to provide a step-by-step instructions to gain familiarity with the {{open_autonomy}} framework, and use a number of CLI commands to run a [Hello World agent service](../demos/hello_world_demo.md) as a local deployment. More concretely, in this guide, you will end up running:

  - 4 Docker containers implementing the 4 agents of the service, and
  - 4 Docker containers implementing one Tendermint node for each agent.

Having completed this guide, you can take a look at the [overview of the development process](./overview_of_the_development_process.md) with the {{open_autonomy}} framework, and continue with the rest of the guides in this section.

Before starting this guide, ensure that your machine satisfies the framework requirements and that you have followed the [set up guide](./set_up.md). As a result you should have a Pipenv workspace folder.

## Step-by-step instructions

!!! note
    On **MacOS** and **Windows**, running Docker containers requires having Docker Desktop running as well. If you're using one of those operating systems, remember to start Docker Desktop
    before you run agent services.

Now that you have set up your machine to work with {{open_autonomy}}, we are in position to use the CLI to fetch the agent service from the remote registry and deploy it locally.

1. Use the CLI to fetch the [Hello World agent service](../demos/hello_world_demo.md). This will connect to the remote registry and download the files that make up the service to the `hello_world` folder:
    ```bash
<<<<<<< HEAD
    autonomy fetch valory/hello_world:0.1.0:bafybeigjxny57zoydlaqgngnhvca7xj2c6ammu2s6a7gtzvj2pf3yaauae --service
=======
    autonomy fetch valory/hello_world:0.1.0:bafybeiaufsrb2pt7jxkn5wrwwphuyqcd7n4neudk47exc2yu2zznufo474 --service
>>>>>>> a82010d2
    cd hello_world
    ```

2. Build the Docker image of the service agents:
    ```bash
    autonomy build-image
    ```
    After the command finishes building the image, you can see that it has created the image by executing:
    ```bash
    docker image ls | grep hello_world
    ```

3. Prepare a JSON file `keys.json` containing the addresses and keys of the four agents that make up the agent service. Below you have some sample keys for testing:

    !!! warning "Important"
        Use these keys for testing purposes only. **Never use these keys in a production environment or for personal use.**

        ```json
        [
          {
              "address": "0x15d34AAf54267DB7D7c367839AAf71A00a2C6A65",
              "private_key": "0x47e179ec197488593b187f80a00eb0da91f1b9d0b13f8733639f19c30a34926a"
          },
          {
              "address": "0x9965507D1a55bcC2695C58ba16FB37d819B0A4dc",
              "private_key": "0x8b3a350cf5c34c9194ca85829a2df0ec3153be0318b5e2d3348e872092edffba"
          },
          {
              "address": "0x976EA74026E726554dB657fA54763abd0C3a0aa9",
              "private_key": "0x92db14e403b83dfe3df233f83dfa3a0d7096f21ca9b0d6d6b8d88b2b4ec1564e"
          },
          {
              "address": "0x14dC79964da2C08b23698B3D3cc7Ca32193d9955",
              "private_key": "0x4bbbf85ce3377467afe5d46f804f221813b2bb87f24d81f60f1fcdbf7cbf4356"
          }
        ]
        ```

4. Build the deployment setup for the service:
    ```bash
    autonomy deploy build keys.json --aev
    ```

5. Navigate to the deployment environment folder (`./abci_build`) and run the deployment locally using
    ```bash
    cd abci_build
    autonomy deploy run
    ```

    This will deploy the [Hello World agent service](../demos/hello_world_demo.md) locally with four agents connected to four Tendermint nodes.

    At this point you should see a (verbose) output of the agent logs, which should look something like this:
    ```bash
    (...)

    abci0    | [2022-01-01 00:00:00,000] [INFO] [agent] arrived block with timestamp: 2022-00-00 00:00:00.000000
    abci0    | [2022-01-01 00:00:00,000] [INFO] [agent] current AbciApp time: 2022-00-00 00:00:00.000000
    abci0    | [2022-01-01 00:00:00,000] [INFO] Created a new local deadline for the next `begin_block` request from the Tendermint node: 2022-00-00 00:00:00.000000
    abci2    | [2022-01-01 00:00:00,000] [INFO] [agent] 'select_keeper' round is done with event: Event.DONE
    abci2    | [2022-01-01 00:00:00,000] [INFO] [agent] scheduling timeout of 30.0 seconds for event Event.ROUND_TIMEOUT with deadline 2022-00-00 00:00:00.000000
    abci2    | [2022-01-01 00:00:00,000] [INFO] [agent] Entered in the 'print_message' round for period 2
    abci2    | [2022-01-01 00:00:00,000] [INFO] [agent] Entered in the 'print_message' behaviour
    abci2    | Agent agent (address 0x976EA74026E726554dB657fA54763abd0C3a0aa9) in period 2 says: HELLO_WORLD!
    abci2    | [2022-01-01 00:00:00,000] [INFO] [agent] printed_message=Agent agent (address 0x976EA74026E726554dB657fA54763abd0C3a0aa9) in period 2 says: HELLO_WORLD!

    (...)
    ```

6. The logs of a single agent or [Tendermint](https://tendermint.com/) node can be inspected in another terminal with, e.g.,
    ```bash
    docker logs <container_id> --follow
    ```
    where `<container_id>` refers to the Docker container ID for either an agent
    (`abci0`, `abci1`, `abci2` and `abci3`) or a [Tendermint](https://tendermint.com/) node (`node0`, `node1`, `node2` and `node3`).

    Try to inspect the service agent logs yourself and identify when they say "HELLO_WORLD!"<|MERGE_RESOLUTION|>--- conflicted
+++ resolved
@@ -17,11 +17,7 @@
 
 1. Use the CLI to fetch the [Hello World agent service](../demos/hello_world_demo.md). This will connect to the remote registry and download the files that make up the service to the `hello_world` folder:
     ```bash
-<<<<<<< HEAD
-    autonomy fetch valory/hello_world:0.1.0:bafybeigjxny57zoydlaqgngnhvca7xj2c6ammu2s6a7gtzvj2pf3yaauae --service
-=======
     autonomy fetch valory/hello_world:0.1.0:bafybeiaufsrb2pt7jxkn5wrwwphuyqcd7n4neudk47exc2yu2zznufo474 --service
->>>>>>> a82010d2
     cd hello_world
     ```
 
