--- conflicted
+++ resolved
@@ -17,11 +17,7 @@
 
 1. Use the CLI to fetch the [Hello World agent service](../demos/hello_world_demo.md). This will connect to the remote registry and download the files that make up the service to the `hello_world` folder:
     ```bash
-<<<<<<< HEAD
-    autonomy fetch valory/hello_world:0.1.0:bafybeig3png5tp7detqlij25nl5qmovf7sdmuxjn6fpa44y4iwtpfv5yrq --service
-=======
     autonomy fetch valory/hello_world:0.1.0:bafybeib7o5crvcbvrrzmwklydwuy2vhrgaynuxr7bcmt7afvhpmyo4gjde --service
->>>>>>> 1227bc55
     cd hello_world
     ```
 
