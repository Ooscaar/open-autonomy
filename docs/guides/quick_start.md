--- conflicted
+++ resolved
@@ -20,11 +20,7 @@
 1. Fetch the [Hello World service](../demos/hello_world_demo.md) from the remote registry. Within the workspace folder (not the remote registry) run:
 
     ```bash
-<<<<<<< HEAD
-    autonomy fetch valory/hello_world:0.1.0:bafybeiag36g3kyh7v7vn2tpd5ccq2ninod7b4b3bmpbsurlynqdgyjafly --service
-=======
     autonomy fetch valory/hello_world:0.1.0:bafybeie2wtct345kgoexrryhdju3ak5uow7b6y7u7hytqcmj6zujwoxqfq --service
->>>>>>> d6aceba0
     ```
 
 2. Build the Docker image of the service agents:
