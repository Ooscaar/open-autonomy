--- conflicted
+++ resolved
@@ -20,11 +20,7 @@
 1. Fetch the [Hello World service](../demos/hello_world_demo.md) from the remote registry. Within the workspace folder (not the remote registry) run:
 
     ```bash
-<<<<<<< HEAD
-    autonomy fetch valory/hello_world:0.1.0:bafybeihvsj4vqsjawbr47rph7w7m36qvo2ggsxhujssoodjrnjpwxfotce --service
-=======
-    autonomy fetch valory/hello_world:0.1.0:bafybeiaw2tv3ew5b5pjw57aiex5ylmliqalzuy42xlas4khr3zyf52qtom --service
->>>>>>> 8c96cf8c
+    autonomy fetch valory/hello_world:0.1.0:bafybeiazostgg36y6b2vkx7zbrytylu5ofnk7iuorunosbzdiqvc4si4ry --service
     ```
 
 2. Build the Docker image of the service agents:
