The purpose of this guide is to provide step-by-step instructions to gain familiarity with the [overall development process](./overview_of_the_development_process.md) of the {{open_autonomy}} framework.

We will show how to use the CLI to run a local deployment of the [Hello World service](../demos/hello_world_demo.md), which comprises:

- 4 Docker containers implementing the 4 agents of the service, and
- 4 Docker containers implementing a Tendermint node for each agent.

<figure markdown>
  ![Hello World service](../images/hello_world_demo_architecture.svg){align=center}
</figure>

Before starting this guide, ensure that your machine satisfies the framework requirements and that you have followed the [set up guide](./set_up.md). As a result you should have a Pipenv workspace folder.

## Step-by-step instructions

!!! note
    On **MacOS** and **Windows**, running Docker containers requires having Docker Desktop running as well. If you're using one of those operating systems, remember to start Docker Desktop
    before you run agent services.

1. Fetch the [Hello World service](../demos/hello_world_demo.md) from the remote registry. Within the workspace folder (not the remote registry) run:

    ```bash
<<<<<<< HEAD
    autonomy fetch valory/hello_world:0.1.0:bafybeigyww55p524zb7dy42no4qt5bfpy7keuk2to7jqugdd7vry5l3bnu --service
=======
    autonomy fetch valory/hello_world:0.1.0:bafybeibhhbh7oqckcixco4yengt6mcnxt7pgmnjfqbvlde6g4bjyr2lcca --service
>>>>>>> 7962a4df
    ```

2. Build the Docker image of the service agents:

    ```bash
    cd hello_world
    autonomy build-image
    ```

    After the command finishes, check that the image has been created:

    ```bash
    docker image ls | grep hello_world
    ```

3. Prepare and build the service deployment:

    1. Prepare a `keys.json` file containing wallet address and the private key for each of the agents.

        ??? example "Example of a `keys.json` file"

            <span style="color:red">**WARNING: Use this file for testing purposes only. Never use the keys or addresses provided in this example in a production environment or for personal use.**</span>

            ```json title="keys.json"
            [
            {
                "address": "0x15d34AAf54267DB7D7c367839AAf71A00a2C6A65",
                "private_key": "0x47e179ec197488593b187f80a00eb0da91f1b9d0b13f8733639f19c30a34926a"
            },
            {
                "address": "0x9965507D1a55bcC2695C58ba16FB37d819B0A4dc",
                "private_key": "0x8b3a350cf5c34c9194ca85829a2df0ec3153be0318b5e2d3348e872092edffba"
            },
            {
                "address": "0x976EA74026E726554dB657fA54763abd0C3a0aa9",
                "private_key": "0x92db14e403b83dfe3df233f83dfa3a0d7096f21ca9b0d6d6b8d88b2b4ec1564e"
            },
            {
                "address": "0x14dC79964da2C08b23698B3D3cc7Ca32193d9955",
                "private_key": "0x4bbbf85ce3377467afe5d46f804f221813b2bb87f24d81f60f1fcdbf7cbf4356"
            }
            ]
            ```

    2. Export the environment variable `ALL_PARTICIPANTS` with all the agents' addresses:
        ```bash
        export ALL_PARTICIPANTS='[
            "0x15d34AAf54267DB7D7c367839AAf71A00a2C6A65",
            "0x9965507D1a55bcC2695C58ba16FB37d819B0A4dc",
            "0x976EA74026E726554dB657fA54763abd0C3a0aa9",
            "0x14dC79964da2C08b23698B3D3cc7Ca32193d9955"
        ]'
        ```

    3. (Optional) Export environment variables to customize the service configuration.

        ??? example "Example of exported environment variables"

            ```bash
            export HELLO_WORLD_STRING_0="Your HELLO WORLD message for Agent 0"
            export HELLO_WORLD_STRING_1="Your HELLO WORLD message for Agent 1"
            export HELLO_WORLD_STRING_2="Your HELLO WORLD message for Agent 2"
            export HELLO_WORLD_STRING_3="Your HELLO WORLD message for Agent 3"
            ```

    4. Build the service deployment:

        ```bash
        autonomy deploy build keys.json -ltm
        ```

4. Run the service:

    ```bash
    cd abci_build
    autonomy deploy run
    ```

    This will deploy the [Hello World service](../demos/hello_world_demo.md) locally with four agents connected to four Tendermint nodes.

    You can cancel the local execution at any time by pressing ++ctrl+c++.

At this point you should see a (verbose) output of the agent logs, which should look something like this:

```bash
(...)

abci0    | [2022-01-01 00:00:00,000] [INFO] [agent] arrived block with timestamp: 2022-00-00 00:00:00.000000
abci0    | [2022-01-01 00:00:00,000] [INFO] [agent] current AbciApp time: 2022-00-00 00:00:00.000000
abci0    | [2022-01-01 00:00:00,000] [INFO] Created a new local deadline for the next `begin_block` request from the Tendermint node: 2022-00-00 00:00:00.000000
abci2    | [2022-01-01 00:00:00,000] [INFO] [agent] 'select_keeper' round is done with event: Event.DONE
abci2    | [2022-01-01 00:00:00,000] [INFO] [agent] scheduling timeout of 30.0 seconds for event Event.ROUND_TIMEOUT with deadline 2022-00-00 00:00:00.000000
abci2    | [2022-01-01 00:00:00,000] [INFO] [agent] Entered in the 'print_message' round for period 2
abci2    | [2022-01-01 00:00:00,000] [INFO] [agent] Entered in the 'print_message' behaviour
abci2    | Agent agent (address 0x976EA74026E726554dB657fA54763abd0C3a0aa9) in period 2 says: HELLO_WORLD!
abci2    | [2022-01-01 00:00:00,000] [INFO] [agent] printed_message=Agent agent (address 0x976EA74026E726554dB657fA54763abd0C3a0aa9) in period 2 says: HELLO_WORLD!

(...)
```

The logs of a single agent or [Tendermint](https://tendermint.com/) node can be inspected in another terminal with, e.g.,

```bash
docker logs <container_id> --follow
```

where `<container_id>` refers to the Docker container ID for an agent
(`abci0`, `abci1`, `abci2` and `abci3`) or a [Tendermint](https://tendermint.com/) node (`node0`, `node1`, `node2` and `node3`).

Try to inspect the service agent logs yourself and identify when they say the default "HELLO_WORLD!" message or your custom message.<|MERGE_RESOLUTION|>--- conflicted
+++ resolved
@@ -20,11 +20,7 @@
 1. Fetch the [Hello World service](../demos/hello_world_demo.md) from the remote registry. Within the workspace folder (not the remote registry) run:
 
     ```bash
-<<<<<<< HEAD
-    autonomy fetch valory/hello_world:0.1.0:bafybeigyww55p524zb7dy42no4qt5bfpy7keuk2to7jqugdd7vry5l3bnu --service
-=======
-    autonomy fetch valory/hello_world:0.1.0:bafybeibhhbh7oqckcixco4yengt6mcnxt7pgmnjfqbvlde6g4bjyr2lcca --service
->>>>>>> 7962a4df
+    autonomy fetch valory/hello_world:0.1.0:bafybeic2rfvwm3jnselxo4cnkyfch3nz5azd7szwugmxow6rql6ubvhywm --service
     ```
 
 2. Build the Docker image of the service agents:
