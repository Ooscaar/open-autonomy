The purpose of this guide is to provide a step-by-step instructions to gain familiarity with the {{open_autonomy}} framework, and use a number of CLI commands to run a [Hello World agent service](../demos/hello_world_demo.md) as a local deployment. More concretely, in this guide, you will end up running:

  - 4 Docker containers implementing the 4 agents of the service, and
  - 4 Docker containers implementing one Tendermint node for each agent.

Having completed this guide, you can take a look at the [overview of the development process](./overview_of_the_development_process.md) with the {{open_autonomy}} framework, and continue with the rest of the guides in this section.

Before starting this guide, ensure that your machine satisfies the framework requirements and that you have followed the [set up guide](./set_up.md). As a result you should have a Pipenv workspace folder.

## Step-by-step instructions

!!! note
    On **MacOS** and **Windows**, running Docker containers requires having Docker Desktop running as well. If you're using one of those operating systems, remember to start Docker Desktop
    before you run agent services.

Now that you have set up your machine to work with {{open_autonomy}}, we are in position to use the CLI to fetch the agent service from the remote registry and deploy it locally.

1. Use the CLI to fetch the [Hello World agent service](../demos/hello_world_demo.md). This will connect to the remote registry and download the files that make up the service to the `hello_world` folder:
    ```bash
<<<<<<< HEAD
    autonomy fetch valory/hello_world:0.1.0:bafybeifyrvuedfbvn6ij5fe5aw5pji3y4cqokt6og55l4gp5qjkcv47ab4 --service
=======
    autonomy fetch valory/hello_world:0.1.0:bafybeievtzvpxrgkqaykinabuto2ucyin3slmvr3hp463muicso7vp47am --service
>>>>>>> e1659642
    cd hello_world
    ```

2. Build the Docker image of the service agents:
    ```bash
    autonomy build-image
    ```
    After the command finishes building the image, you can see that it has created the image by executing:
    ```bash
    docker image ls | grep hello_world
    ```

3. Prepare a JSON file `keys.json` containing the addresses and keys of the four agents that make up the agent service. Below you have some sample keys for testing:

    !!! warning "Important"
        Use these keys for testing purposes only. **Never use these keys in a production environment or for personal use.**

        ```json
        [
          {
              "address": "0x15d34AAf54267DB7D7c367839AAf71A00a2C6A65",
              "private_key": "0x47e179ec197488593b187f80a00eb0da91f1b9d0b13f8733639f19c30a34926a"
          },
          {
              "address": "0x9965507D1a55bcC2695C58ba16FB37d819B0A4dc",
              "private_key": "0x8b3a350cf5c34c9194ca85829a2df0ec3153be0318b5e2d3348e872092edffba"
          },
          {
              "address": "0x976EA74026E726554dB657fA54763abd0C3a0aa9",
              "private_key": "0x92db14e403b83dfe3df233f83dfa3a0d7096f21ca9b0d6d6b8d88b2b4ec1564e"
          },
          {
              "address": "0x14dC79964da2C08b23698B3D3cc7Ca32193d9955",
              "private_key": "0x4bbbf85ce3377467afe5d46f804f221813b2bb87f24d81f60f1fcdbf7cbf4356"
          }
        ]
        ```

4. Build the deployment setup for the service:
    ```bash
    autonomy deploy build keys.json --aev
    ```

5. Navigate to the deployment environment folder (`./abci_build`) and run the deployment locally using
    ```bash
    cd abci_build
    autonomy deploy run
    ```

    This will deploy the [Hello World agent service](../demos/hello_world_demo.md) locally with four agents connected to four Tendermint nodes.

    At this point you should see a (verbose) output of the agent logs, which should look something like this:
    ```bash
    (...)

    abci0    | [2022-01-01 00:00:00,000] [INFO] [agent] arrived block with timestamp: 2022-00-00 00:00:00.000000
    abci0    | [2022-01-01 00:00:00,000] [INFO] [agent] current AbciApp time: 2022-00-00 00:00:00.000000
    abci0    | [2022-01-01 00:00:00,000] [INFO] Created a new local deadline for the next `begin_block` request from the Tendermint node: 2022-00-00 00:00:00.000000
    abci2    | [2022-01-01 00:00:00,000] [INFO] [agent] 'select_keeper' round is done with event: Event.DONE
    abci2    | [2022-01-01 00:00:00,000] [INFO] [agent] scheduling timeout of 30.0 seconds for event Event.ROUND_TIMEOUT with deadline 2022-00-00 00:00:00.000000
    abci2    | [2022-01-01 00:00:00,000] [INFO] [agent] Entered in the 'print_message' round for period 2
    abci2    | [2022-01-01 00:00:00,000] [INFO] [agent] Entered in the 'print_message' behaviour
    abci2    | Agent agent (address 0x976EA74026E726554dB657fA54763abd0C3a0aa9) in period 2 says: HELLO_WORLD!
    abci2    | [2022-01-01 00:00:00,000] [INFO] [agent] printed_message=Agent agent (address 0x976EA74026E726554dB657fA54763abd0C3a0aa9) in period 2 says: HELLO_WORLD!

    (...)
    ```

6. The logs of a single agent or [Tendermint](https://tendermint.com/) node can be inspected in another terminal with, e.g.,
    ```bash
    docker logs <container_id> --follow
    ```
    where `<container_id>` refers to the Docker container ID for either an agent
    (`abci0`, `abci1`, `abci2` and `abci3`) or a [Tendermint](https://tendermint.com/) node (`node0`, `node1`, `node2` and `node3`).

    Try to inspect the service agent logs yourself and identify when they say "HELLO_WORLD!"<|MERGE_RESOLUTION|>--- conflicted
+++ resolved
@@ -17,11 +17,7 @@
 
 1. Use the CLI to fetch the [Hello World agent service](../demos/hello_world_demo.md). This will connect to the remote registry and download the files that make up the service to the `hello_world` folder:
     ```bash
-<<<<<<< HEAD
-    autonomy fetch valory/hello_world:0.1.0:bafybeifyrvuedfbvn6ij5fe5aw5pji3y4cqokt6og55l4gp5qjkcv47ab4 --service
-=======
     autonomy fetch valory/hello_world:0.1.0:bafybeievtzvpxrgkqaykinabuto2ucyin3slmvr3hp463muicso7vp47am --service
->>>>>>> e1659642
     cd hello_world
     ```
 
