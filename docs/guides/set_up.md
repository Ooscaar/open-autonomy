The purpose of this guide is to set up your system to work with the {{open_autonomy}} framework. All the remaining guides assume that you have followed these set up instructions.

## Requirements

Ensure that your machine satisfies the following requirements:

- [Python](https://www.python.org/) `>= 3.7` (recommended `>= 3.10`)
- [Pip](https://pip.pypa.io/en/stable/installation/)
- [Pipenv](https://pipenv.pypa.io/en/latest/installation/) `>=2021.x.xx`
- [Docker Engine](https://docs.docker.com/engine/install/)
- [Docker Compose](https://docs.docker.com/compose/install/)

## Set up the framework

1. **Create a workspace folder:**

    ```bash
    mkdir my_workspace
    cd my_workspace
    ```

    We recommend that you use a Pipenv virtual environment in your workspace folder. Remember to use the Python version you have installed. Here we are using 3.10 as reference:

    ```bash
    touch Pipfile && pipenv --python 3.10 && pipenv shell
    ```

2. **Install the {{open_autonomy}} framework:**

    ```bash
    pip install open-autonomy[all]
    ```

3. **Initialize the framework** to work with the remote [IPFS](https://ipfs.io) registry by default. This means that when the framework will be fetching a component, it will do so from the remote registry:

    ```bash
    autonomy init --remote --ipfs
    ```

    If you had previously initialized the framework, you need to use the flag `--reset` to change the configuration.

4. **Initialize the local registry:**

    ```bash
    autonomy packages init
    ```

    This will create an empty local registry in the `./packages` folder. If you plan to execute the tutorial guides, you need to [populate the local registry](#populate-the-local-registry-for-the-guides) with a number of default components.

## The registries and runtime folders

As seen above, the framework works with two registries:

* The **remote registry**, where developers publish finalized software packages, similarly as Docker Hub images.
* The **local registry**, which stores packages being developed (`dev`), or fetched from the remote registry (`third_party`) to be used locally.

Additionally, when running agents or service deployments locally, we recommend that you fetch them outside the local registry. This is because the framework will download any required component (or create auxiliary files and folders) within the **runtime folders** of agents and services. Therefore, we recommend that you keep the copies on the local registry clean to avoid publishing unintended files (e.g., private keys) on the remote registry.

This is roughly how your workspace should look like:

<figure markdown>
![](../images/workspace.svg)
</figure>

!!! tip

    You can override the default registry in use (set up with `autonomy init`) for a particular command through the flags `--registry-path` and `--local`. For example, if the framework was initialized with the remote registry, the following command will fetch a runtime folder for the `hello_world` agent from the remote registry:

    ```bash
<<<<<<< HEAD
    autonomy fetch valory/hello_world:0.1.0:bafybeidzhbb73vuw4ao7fd6xl2f7rllvzxwztj55hds4x34c22r7nyfn2a
=======
    autonomy fetch valory/hello_world:0.1.0:bafybeigsb7ilqkpkb5ywaut3aim6u5kdzuhxurjothesaq5xpopjsvgyjm
>>>>>>> 292009da
    ```

    On the other hand, if you want to fetch the copy stored in your local registry, then you can use:
    ```bash
    autonomy --registry-path=./packages fetch valory/hello_world:0.1.0 --local
    ```

## The Dev template

For convenience, we provide a **Dev template** repository that you can fork and clone for your Open Autonomy projects, and use it as your workspace folder:

<figure markdown>
[ https://github.com/valory-xyz/dev-template ](https://github.com/valory-xyz/dev-template)
</figure>

The **Dev template** comes with:

* a preconfigured Pipenv environment with required dependencies,
* an empty local registry,
* a number of preconfigured linters via [Tox](https://tox.wiki/en/latest/).

## Populate the local registry for the guides

If you plan to follow the guides in the next sections, you need to populate the local registry with a number of [packages shipped with the framework](../package_list.md). To do so, edit the local registry index file (`./packages/packages.json`) and ensure that it has the following `third_party` entries:

```json
{
    "dev": {
    },
    "third_party": {
        "service/valory/hello_world/0.1.0": "bafybeihgobdmtrahstrdc3oe5alhwhxvfbvxah2i2fvrjlvdqoari4ptla",
        "agent/valory/hello_world/0.1.0": "bafybeigsb7ilqkpkb5ywaut3aim6u5kdzuhxurjothesaq5xpopjsvgyjm",
        "connection/valory/abci/0.1.0": "bafybeieogrpktpxfq74leeeeylfx33sob2hovhpl5coxlswae6xblzbezy",
        "connection/valory/http_client/0.23.0": "bafybeidykl4elwbcjkqn32wt5h4h7tlpeqovrcq3c5bcplt6nhpznhgczi",
        "connection/valory/ipfs/0.1.0": "bafybeifkzgdzuoxqovcjswsnzsehjh7bjwbska26ufmcrk7hbufk4c4dae",
        "connection/valory/ledger/0.19.0": "bafybeicgfupeudtmvehbwziqfxiz6ztsxr5rxzvalzvsdsspzz73o5fzfi",
        "contract/valory/service_registry/0.1.0": "bafybeidutcg64sih4syvaetggyswynfs4jlswaj63itoh4tqnwqz3ydywi",
        "protocol/open_aea/signing/1.0.0": "bafybeibqlfmikg5hk4phzak6gqzhpkt6akckx7xppbp53mvwt6r73h7tk4",
        "protocol/valory/abci/0.1.0": "bafybeig3dj5jhsowlvg3t73kgobf6xn4nka7rkttakdb2gwsg5bp7rt7q4",
        "protocol/valory/acn/1.1.0": "bafybeignmc5uh3vgpuckljcj2tgg7hdqyytkm6m5b6v6mxtazdcvubibva",
        "protocol/valory/contract_api/1.0.0": "bafybeidv6wxpjyb2sdyibnmmum45et4zcla6tl63bnol6ztyoqvpl4spmy",
        "protocol/valory/http/1.0.0": "bafybeifyoio7nlh5zzyn5yz7krkou56l22to3cwg7gw5v5o3vxwklibhty",
        "protocol/valory/ipfs/0.1.0": "bafybeic72ncgqbzoz2guj4p4yjqulid7mv6yroeh65hxznloamoveeg7hq",
        "protocol/valory/ledger_api/1.0.0": "bafybeibo4bdtcrxi2suyzldwoetjar6pqfzm6vt5xal22ravkkcvdmtksi",
        "protocol/valory/tendermint/0.1.0": "bafybeicusvezoqlmyt6iqomcbwaz3xkhk2qf3d56q5zprmj3xdxfy64k54",
        "agent/valory/abstract_abci/0.1.0": "bafybeicpdp7jcvvvjvehfmhyklbd5l4m7hssun6low6kqan5tql4vczc4q",
        "skill/valory/abstract_round_abci/0.1.0": "bafybeigbbgpedlfddcwojzebnwd4bglk3qvumbsbi5i6hsxlcz5rfzkyd4",
        "skill/valory/hello_world_abci/0.1.0": "bafybeihke2hl34pmo6y2mtfzfu5p5t7oggidjbt5ys2frdj5wtxp67zd7m",
        "connection/valory/p2p_libp2p_client/0.1.0": "bafybeidwcobzb7ut3efegoedad7jfckvt2n6prcmd4g7xnkm6hp6aafrva"
    }
}
```

Execute the following command after updating the `packages.json` file:

```bash
autonomy packages sync
```

The framework will fetch components from the remote registry into the local registry.<|MERGE_RESOLUTION|>--- conflicted
+++ resolved
@@ -67,11 +67,7 @@
     You can override the default registry in use (set up with `autonomy init`) for a particular command through the flags `--registry-path` and `--local`. For example, if the framework was initialized with the remote registry, the following command will fetch a runtime folder for the `hello_world` agent from the remote registry:
 
     ```bash
-<<<<<<< HEAD
-    autonomy fetch valory/hello_world:0.1.0:bafybeidzhbb73vuw4ao7fd6xl2f7rllvzxwztj55hds4x34c22r7nyfn2a
-=======
-    autonomy fetch valory/hello_world:0.1.0:bafybeigsb7ilqkpkb5ywaut3aim6u5kdzuhxurjothesaq5xpopjsvgyjm
->>>>>>> 292009da
+    autonomy fetch valory/hello_world:0.1.0:bafybeihn7w2yg5yn562htsvtl2jk3md4sd5sqy2e62dcl4psuxeca2x6cu
     ```
 
     On the other hand, if you want to fetch the copy stored in your local registry, then you can use:
@@ -102,8 +98,8 @@
     "dev": {
     },
     "third_party": {
-        "service/valory/hello_world/0.1.0": "bafybeihgobdmtrahstrdc3oe5alhwhxvfbvxah2i2fvrjlvdqoari4ptla",
-        "agent/valory/hello_world/0.1.0": "bafybeigsb7ilqkpkb5ywaut3aim6u5kdzuhxurjothesaq5xpopjsvgyjm",
+        "service/valory/hello_world/0.1.0": "bafybeig4gamksy3xwsispvjt57a42fcj3fasq5sypzeoljgmmvu2g55xki",
+        "agent/valory/hello_world/0.1.0": "bafybeihn7w2yg5yn562htsvtl2jk3md4sd5sqy2e62dcl4psuxeca2x6cu",
         "connection/valory/abci/0.1.0": "bafybeieogrpktpxfq74leeeeylfx33sob2hovhpl5coxlswae6xblzbezy",
         "connection/valory/http_client/0.23.0": "bafybeidykl4elwbcjkqn32wt5h4h7tlpeqovrcq3c5bcplt6nhpznhgczi",
         "connection/valory/ipfs/0.1.0": "bafybeifkzgdzuoxqovcjswsnzsehjh7bjwbska26ufmcrk7hbufk4c4dae",
@@ -118,8 +114,8 @@
         "protocol/valory/ledger_api/1.0.0": "bafybeibo4bdtcrxi2suyzldwoetjar6pqfzm6vt5xal22ravkkcvdmtksi",
         "protocol/valory/tendermint/0.1.0": "bafybeicusvezoqlmyt6iqomcbwaz3xkhk2qf3d56q5zprmj3xdxfy64k54",
         "agent/valory/abstract_abci/0.1.0": "bafybeicpdp7jcvvvjvehfmhyklbd5l4m7hssun6low6kqan5tql4vczc4q",
-        "skill/valory/abstract_round_abci/0.1.0": "bafybeigbbgpedlfddcwojzebnwd4bglk3qvumbsbi5i6hsxlcz5rfzkyd4",
-        "skill/valory/hello_world_abci/0.1.0": "bafybeihke2hl34pmo6y2mtfzfu5p5t7oggidjbt5ys2frdj5wtxp67zd7m",
+        "skill/valory/abstract_round_abci/0.1.0": "bafybeiajjvzuakv3zf7xufeucrq3eom4mr3a6jecq5rawh7hachmhoxcw4",
+        "skill/valory/hello_world_abci/0.1.0": "bafybeiblcbs7oozoqyqcfuo2mhlccmaib2yssp6kg5rrjnvkyxut7gn5qe",
         "connection/valory/p2p_libp2p_client/0.1.0": "bafybeidwcobzb7ut3efegoedad7jfckvt2n6prcmd4g7xnkm6hp6aafrva"
     }
 }
