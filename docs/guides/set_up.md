--- conflicted
+++ resolved
@@ -75,11 +75,7 @@
     You can override the default registry in use (set up with `autonomy init`) for a particular command through the flags `--registry-path` and `--local`. For example, if the framework was initialized with the remote registry, the following command will fetch a runtime folder for the `hello_world` agent from the remote registry:
 
     ```bash
-<<<<<<< HEAD
-    autonomy fetch valory/hello_world:0.1.0:bafybeic2lj4u4xo2r7qjiax4njpojjs6gknzdpczdcx6rhlzdccyio3phu
-=======
-    autonomy fetch valory/hello_world:0.1.0:bafybeieiiueuylsiudcmi4gk2ujuahclpixe536wteightiop2bqe7muaa
->>>>>>> dfd35b19
+    autonomy fetch valory/hello_world:0.1.0:bafybeibuh56i5p77y4l6sssgeiahubdmck6rgv5db2l756jajvjpastmfu
     ```
 
     On the other hand, if you want to fetch the copy stored in your local registry, then you can use:
@@ -110,15 +106,9 @@
     "dev": {
     },
     "third_party": {
-<<<<<<< HEAD
-        "service/valory/hello_world/0.1.0": "bafybeiczrqgn56j2salxclcdrecmxkcj7ptucd6idkw34pxcfrb75nhkaa",
-        "agent/valory/hello_world/0.1.0": "bafybeic2lj4u4xo2r7qjiax4njpojjs6gknzdpczdcx6rhlzdccyio3phu",
-        "connection/valory/abci/0.1.0": "bafybeieogrpktpxfq74leeeeylfx33sob2hovhpl5coxlswae6xblzbezy",
-=======
-        "service/valory/hello_world/0.1.0": "bafybeida3m3b3m5pnf7xlewzz7zfj24dynn6rqr4t3cr6ljfps47745cqu",
-        "agent/valory/hello_world/0.1.0": "bafybeieiiueuylsiudcmi4gk2ujuahclpixe536wteightiop2bqe7muaa",
+        "service/valory/hello_world/0.1.0": "bafybeieuduek4kb7o63uimvpdaxoioaatl275yyx5li3tvaiuk5xrow7ea",
+        "agent/valory/hello_world/0.1.0": "bafybeibuh56i5p77y4l6sssgeiahubdmck6rgv5db2l756jajvjpastmfu",
         "connection/valory/abci/0.1.0": "bafybeie7fsmdzatyofhagfice7afbmyn7ht3zuzojdlu6cjaz7zncjspfq",
->>>>>>> dfd35b19
         "connection/valory/http_client/0.23.0": "bafybeidykl4elwbcjkqn32wt5h4h7tlpeqovrcq3c5bcplt6nhpznhgczi",
         "connection/valory/ipfs/0.1.0": "bafybeigr2cipad23aebjpnqtzpgymiwrwgmnior2fk4inbscdnqyl5epla",
         "connection/valory/ledger/0.19.0": "bafybeicgfupeudtmvehbwziqfxiz6ztsxr5rxzvalzvsdsspzz73o5fzfi",
@@ -131,15 +121,9 @@
         "protocol/valory/ipfs/0.1.0": "bafybeic72ncgqbzoz2guj4p4yjqulid7mv6yroeh65hxznloamoveeg7hq",
         "protocol/valory/ledger_api/1.0.0": "bafybeibo4bdtcrxi2suyzldwoetjar6pqfzm6vt5xal22ravkkcvdmtksi",
         "protocol/valory/tendermint/0.1.0": "bafybeicusvezoqlmyt6iqomcbwaz3xkhk2qf3d56q5zprmj3xdxfy64k54",
-<<<<<<< HEAD
-        "agent/valory/abstract_abci/0.1.0": "bafybeicpdp7jcvvvjvehfmhyklbd5l4m7hssun6low6kqan5tql4vczc4q",
-        "skill/valory/abstract_round_abci/0.1.0": "bafybeielxebryu42re5s4ht6ykguwhjcnwt3iebc63m6xanrmmmn7jxx7u",
-        "skill/valory/hello_world_abci/0.1.0": "bafybeiavvylzu34hy47juxco6eux6xoks4uolkm4anb23fodt2yl2dpufi",
-=======
         "skill/valory/abstract_abci/0.1.0": "bafybeifeqstiynx2n37k7lpdbcclylgg7tsmym7vtj4tanrukkvw4pp5nu",
-        "skill/valory/abstract_round_abci/0.1.0": "bafybeiarzpxsy7ulitk5obs4zajhll2m77motjn5st7mi6qvjtkoirfikq",
-        "skill/valory/hello_world_abci/0.1.0": "bafybeigkyxu3anc2agqjceh27ehq6rtnjlfi27j2lmded4aqpz44mjpy64",
->>>>>>> dfd35b19
+        "skill/valory/abstract_round_abci/0.1.0": "bafybeigaiza5oy2ncb5ftm5r2jz7mkpfvb2fqswu5lb5ef7ux3powa3ksu",
+        "skill/valory/hello_world_abci/0.1.0": "bafybeiaoewywiz2srh35e3tesqhrmyhnll45ksktnqcxjnleyk6n7r6qnu",
         "connection/valory/p2p_libp2p_client/0.1.0": "bafybeidwcobzb7ut3efegoedad7jfckvt2n6prcmd4g7xnkm6hp6aafrva"
     }
 }
