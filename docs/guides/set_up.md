The purpose of this guide is to set up your system to work with the {{open_autonomy}} framework. All the remaining guides assume that you have followed these set up instructions.

## Requirements

Ensure that your machine satisfies the following requirements:

- [Python](https://www.python.org/) `>= 3.7` (recommended `>= 3.10`)
- [Pip](https://pip.pypa.io/en/stable/installation/)
- [Pipenv](https://pipenv.pypa.io/en/latest/installation/) `>=2021.x.xx`
- [Docker Engine](https://docs.docker.com/engine/install/)
- [Docker Compose](https://docs.docker.com/compose/install/)

Additionally, if you wish to deploy your service in a Kubernetes cluster:

- [Skaffold](https://skaffold.dev/docs/install/)
- [Kind](https://kind.sigs.k8s.io/docs/user/quick-start/#installation)
- [Kubectl](https://kubernetes.io/docs/tasks/tools/)

## Set up the framework

1. **Create a workspace folder:**

    ```bash
    mkdir my_workspace
    cd my_workspace
    ```

    We recommend that you use a Pipenv virtual environment in your workspace folder. Remember to use the Python version you have installed. Here we are using 3.10 as reference:

    ```bash
    touch Pipfile && pipenv --python 3.10 && pipenv shell
    ```

2. **Install the {{open_autonomy}} framework:**

    ```bash
    pip install open-autonomy[all]
    ```

3. **Initialize the framework** to work with the remote [IPFS](https://ipfs.io) registry by default. This means that when the framework will be fetching a component, it will do so from the remote registry:

    ```bash
    autonomy init --remote --ipfs
    ```

    If you had previously initialized the framework, you need to use the flag `--reset` to change the configuration.

4. **Initialize the local registry:**

    ```bash
    autonomy packages init
    ```

    This will create an empty local registry in the `./packages` folder. If you plan to execute the tutorial guides, you need to [populate the local registry](#populate-the-local-registry-for-the-guides) with a number of default components.

## The registries and runtime folders

As seen above, the framework works with two registries:

* The **remote registry**, where developers publish finalized software packages, similarly as Docker Hub images.
* The **local registry**, which stores packages being developed (`dev`), or fetched from the remote registry (`third_party`) to be used locally.

Additionally, when running agents or service deployments locally, we recommend that you fetch them outside the local registry. This is because the framework will download any required component (or create auxiliary files and folders) within the **runtime folders** of agents and services. Therefore, we recommend that you keep the copies on the local registry clean to avoid publishing unintended files (e.g., private keys) on the remote registry.

This is roughly how your workspace should look like:

<figure markdown>
![](../images/workspace.svg)
</figure>

!!! tip

    You can override the default registry in use (set up with `autonomy init`) for a particular command through the flags `--registry-path` and `--local`. For example, if the framework was initialized with the remote registry, the following command will fetch a runtime folder for the `hello_world` agent from the remote registry:

    ```bash
    autonomy fetch valory/hello_world:0.1.0:bafybeidghah5yexnsdxwplnbyq3u3bgl2mmjur2eef4bxenf6ddb3zs2ca
    ```

    On the other hand, if you want to fetch the copy stored in your local registry, then you can use:
    ```bash
    autonomy --registry-path=./packages fetch valory/hello_world:0.1.0 --local
    ```

## The Dev template

For convenience, we provide a **Dev template** repository that you can fork and clone for your Open Autonomy projects, and use it as your workspace folder:

<figure markdown>
[ https://github.com/valory-xyz/dev-template ](https://github.com/valory-xyz/dev-template)
</figure>

The **Dev template** comes with:

* a preconfigured Pipenv environment with required dependencies,
* an empty local registry,
* a number of preconfigured linters via [Tox](https://tox.wiki/en/latest/).

## Populate the local registry for the guides

If you plan to follow the guides in the next sections, you need to populate the local registry with a number of [packages shipped with the framework](../package_list.md). To do so, edit the local registry index file (`./packages/packages.json`) and ensure that it has the following `third_party` entries:

```json
{
    "dev": {
    },
    "third_party": {
<<<<<<< HEAD
        "service/valory/hello_world/0.1.0": "bafybeicdjvpwloho3okcf7d3kmidxvkqdosnfnq47s2e5j277epi2ndjie",
        "agent/valory/hello_world/0.1.0": "bafybeie26bvs657tcmaoxdkulzxpkr5uye26o4xp3scyllnuv5yk7izbbq",
        "connection/valory/abci/0.1.0": "bafybeidyfpwu7hpanfj74zn6nkzmzoz2qharxfsnxzjr7bfldho2xzualu",
=======
        "service/valory/hello_world/0.1.0": "bafybeigtaxh5zfg32cypqkjvftreivh22sqlrbgw5x3lxjmrf3dyqcioyy",
        "agent/valory/hello_world/0.1.0": "bafybeidghah5yexnsdxwplnbyq3u3bgl2mmjur2eef4bxenf6ddb3zs2ca",
        "connection/valory/abci/0.1.0": "bafybeih2l6ssf5ebkvgbag3hx2pd22shytszqavveib2e2s6rv4va5khv4",
>>>>>>> dba4c53c
        "connection/valory/http_client/0.23.0": "bafybeidykl4elwbcjkqn32wt5h4h7tlpeqovrcq3c5bcplt6nhpznhgczi",
        "connection/valory/ipfs/0.1.0": "bafybeihubpyw2t3bwncz3l7jt4gf5xvfydwmob463vvgf3ikkhlwxakm3m",
        "connection/valory/ledger/0.19.0": "bafybeicgfupeudtmvehbwziqfxiz6ztsxr5rxzvalzvsdsspzz73o5fzfi",
        "contract/valory/service_registry/0.1.0": "bafybeiatzikdgcjteti6xeid4bvofszuavxb4fnczx33lcsvlaui4wpwua",
        "protocol/open_aea/signing/1.0.0": "bafybeibqlfmikg5hk4phzak6gqzhpkt6akckx7xppbp53mvwt6r73h7tk4",
        "protocol/valory/abci/0.1.0": "bafybeig3dj5jhsowlvg3t73kgobf6xn4nka7rkttakdb2gwsg5bp7rt7q4",
        "protocol/valory/acn/1.1.0": "bafybeignmc5uh3vgpuckljcj2tgg7hdqyytkm6m5b6v6mxtazdcvubibva",
        "protocol/valory/contract_api/1.0.0": "bafybeidv6wxpjyb2sdyibnmmum45et4zcla6tl63bnol6ztyoqvpl4spmy",
        "protocol/valory/http/1.0.0": "bafybeifyoio7nlh5zzyn5yz7krkou56l22to3cwg7gw5v5o3vxwklibhty",
        "protocol/valory/ipfs/0.1.0": "bafybeic72ncgqbzoz2guj4p4yjqulid7mv6yroeh65hxznloamoveeg7hq",
        "protocol/valory/ledger_api/1.0.0": "bafybeibo4bdtcrxi2suyzldwoetjar6pqfzm6vt5xal22ravkkcvdmtksi",
        "protocol/valory/tendermint/0.1.0": "bafybeicusvezoqlmyt6iqomcbwaz3xkhk2qf3d56q5zprmj3xdxfy64k54",
        "agent/valory/abstract_abci/0.1.0": "bafybeibqmgh6v5bfe7covmznjirpaf4r2cw4x7rqmt6toxhqjmuzpan7he",
        "skill/valory/abstract_round_abci/0.1.0": "bafybeigiolzp3i6b3wwuau3yv2h5udqape3i7of73mlm2d6ud22irlkbme",
        "skill/valory/hello_world_abci/0.1.0": "bafybeiccrdfvkbrwawroglielcn2pf6vhhz7hoba2ya46ryd5zpmk4al5u",
        "connection/valory/p2p_libp2p_client/0.1.0": "bafybeidwcobzb7ut3efegoedad7jfckvt2n6prcmd4g7xnkm6hp6aafrva"
    }
}
```

Execute the following command after updating the `packages.json` file:

```bash
autonomy packages sync
```

The framework will fetch components from the remote registry into the local registry.<|MERGE_RESOLUTION|>--- conflicted
+++ resolved
@@ -104,15 +104,9 @@
     "dev": {
     },
     "third_party": {
-<<<<<<< HEAD
-        "service/valory/hello_world/0.1.0": "bafybeicdjvpwloho3okcf7d3kmidxvkqdosnfnq47s2e5j277epi2ndjie",
-        "agent/valory/hello_world/0.1.0": "bafybeie26bvs657tcmaoxdkulzxpkr5uye26o4xp3scyllnuv5yk7izbbq",
-        "connection/valory/abci/0.1.0": "bafybeidyfpwu7hpanfj74zn6nkzmzoz2qharxfsnxzjr7bfldho2xzualu",
-=======
         "service/valory/hello_world/0.1.0": "bafybeigtaxh5zfg32cypqkjvftreivh22sqlrbgw5x3lxjmrf3dyqcioyy",
         "agent/valory/hello_world/0.1.0": "bafybeidghah5yexnsdxwplnbyq3u3bgl2mmjur2eef4bxenf6ddb3zs2ca",
         "connection/valory/abci/0.1.0": "bafybeih2l6ssf5ebkvgbag3hx2pd22shytszqavveib2e2s6rv4va5khv4",
->>>>>>> dba4c53c
         "connection/valory/http_client/0.23.0": "bafybeidykl4elwbcjkqn32wt5h4h7tlpeqovrcq3c5bcplt6nhpznhgczi",
         "connection/valory/ipfs/0.1.0": "bafybeihubpyw2t3bwncz3l7jt4gf5xvfydwmob463vvgf3ikkhlwxakm3m",
         "connection/valory/ledger/0.19.0": "bafybeicgfupeudtmvehbwziqfxiz6ztsxr5rxzvalzvsdsspzz73o5fzfi",
