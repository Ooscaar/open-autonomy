--- conflicted
+++ resolved
@@ -67,11 +67,7 @@
     You can override the default registry in use (set up with `autonomy init`) for a particular command through the flags `--registry-path` and `--local`. For example, if the framework was initialized with the remote registry, the following command will fetch a runtime folder for the `hello_world` agent from the remote registry:
 
     ```bash
-<<<<<<< HEAD
-    autonomy fetch valory/hello_world:0.1.0:bafybeiho3iy426aam2knxovlm4azjkynrtx5p6bs4sw75fzleedewuqmgm
-=======
     autonomy fetch valory/hello_world:0.1.0:bafybeiefi6pxdseqgg42v4ip53rbob35lthd7gv5sd37gproag7lykfy3i
->>>>>>> f74275e1
     ```
 
     On the other hand, if you want to fetch the copy stored in your local registry, then you can use:
@@ -102,22 +98,13 @@
     "dev": {
     },
     "third_party": {
-<<<<<<< HEAD
-        "service/valory/hello_world/0.1.0": "bafybeiasr5rz3s4avxve245ejrubzdbpokhyk75bddw5e7p4gsjjdvmivi",
-        "agent/valory/hello_world/0.1.0": "bafybeiho3iy426aam2knxovlm4azjkynrtx5p6bs4sw75fzleedewuqmgm",
-=======
         "service/valory/hello_world/0.1.0": "bafybeifgb4yntedzhswd7euoamlyw2qarataehoaudbmzhxw5476325e4m",
         "agent/valory/hello_world/0.1.0": "bafybeiefi6pxdseqgg42v4ip53rbob35lthd7gv5sd37gproag7lykfy3i",
->>>>>>> f74275e1
         "connection/valory/abci/0.1.0": "bafybeieogrpktpxfq74leeeeylfx33sob2hovhpl5coxlswae6xblzbezy",
         "connection/valory/http_client/0.23.0": "bafybeidykl4elwbcjkqn32wt5h4h7tlpeqovrcq3c5bcplt6nhpznhgczi",
         "connection/valory/ipfs/0.1.0": "bafybeifkzgdzuoxqovcjswsnzsehjh7bjwbska26ufmcrk7hbufk4c4dae",
         "connection/valory/ledger/0.19.0": "bafybeicgfupeudtmvehbwziqfxiz6ztsxr5rxzvalzvsdsspzz73o5fzfi",
-<<<<<<< HEAD
-        "contract/valory/service_registry/0.1.0": "bafybeiftalewcuouhcmjnveo7xbcx46oypuzdrmln2blscdiywo4bg26ai",
-=======
         "contract/valory/service_registry/0.1.0": "bafybeidomvwytw4tohw4dcj7spyrdlj7hgdzy6qiba6biodirog3txhqoi",
->>>>>>> f74275e1
         "protocol/open_aea/signing/1.0.0": "bafybeibqlfmikg5hk4phzak6gqzhpkt6akckx7xppbp53mvwt6r73h7tk4",
         "protocol/valory/abci/0.1.0": "bafybeig3dj5jhsowlvg3t73kgobf6xn4nka7rkttakdb2gwsg5bp7rt7q4",
         "protocol/valory/acn/1.1.0": "bafybeignmc5uh3vgpuckljcj2tgg7hdqyytkm6m5b6v6mxtazdcvubibva",
@@ -127,13 +114,8 @@
         "protocol/valory/ledger_api/1.0.0": "bafybeibo4bdtcrxi2suyzldwoetjar6pqfzm6vt5xal22ravkkcvdmtksi",
         "protocol/valory/tendermint/0.1.0": "bafybeicusvezoqlmyt6iqomcbwaz3xkhk2qf3d56q5zprmj3xdxfy64k54",
         "agent/valory/abstract_abci/0.1.0": "bafybeicpdp7jcvvvjvehfmhyklbd5l4m7hssun6low6kqan5tql4vczc4q",
-<<<<<<< HEAD
-        "skill/valory/abstract_round_abci/0.1.0": "bafybeieicljvksob57dp27tqsnr3h4afldkndleswveqy5mzdhvhdtx2p4",
-        "skill/valory/hello_world_abci/0.1.0": "bafybeiflbhsy5avbx52oymlmattmevjuc4vqs44tspdckx2vsi2xmyek7e",
-=======
         "skill/valory/abstract_round_abci/0.1.0": "bafybeiacm6annrvrcqogdl36w6ha2evmatxee6fs7yacit664hlpdaitia",
         "skill/valory/hello_world_abci/0.1.0": "bafybeigaby6nunlqjyzwny73f25fa3s4sjvzpbrm2n4kpwisbnq3jbueuu",
->>>>>>> f74275e1
         "connection/valory/p2p_libp2p_client/0.1.0": "bafybeidwcobzb7ut3efegoedad7jfckvt2n6prcmd4g7xnkm6hp6aafrva"
     }
 }
