The purpose of this guide is to set up your system to work with the {{open_autonomy}} framework. All the remaining guides assume that you have followed these set up instructions.

## Requirements

Ensure that your machine satisfies the following requirements:

- [Python](https://www.python.org/) `>= 3.8` (recommended `>= 3.10`)
- [Pip](https://pip.pypa.io/en/stable/installation/)
- [Pipenv](https://pipenv.pypa.io/en/latest/installation/) `>=2021.x.xx`
- [Docker Engine](https://docs.docker.com/engine/install/)
- [Docker Compose](https://docs.docker.com/compose/install/)

Additionally, if you wish to deploy your service in a Kubernetes cluster:

- [Kubernetes CLI](https://kubernetes.io/docs/tasks/tools/)
- [minikube](https://minikube.sigs.k8s.io/docs/)

!!! tip
	Although we will use these tools for demonstration purposes only, you might as well consider other local Kubernetes cluster options like [kind](https://kind.sigs.k8s.io/docs/user/quick-start/), or even additional tools like [Skaffold](https://skaffold.dev/) or [Helm](https://helm.sh/) to help you with your cluster deployments.

## Set up the framework

1. **Create a workspace folder:**

    ```bash
    mkdir my_workspace
    cd my_workspace
    ```

    We recommend that you use a Pipenv virtual environment in your workspace folder. Remember to use the Python version you have installed. Here we are using 3.10 as reference:

    ```bash
    touch Pipfile && pipenv --python 3.10 && pipenv shell
    ```

2. **Install the {{open_autonomy}} framework:**

    ```bash
    pip install open-autonomy[all]
    ```

3. **Initialize the framework** to work with the remote [IPFS](https://ipfs.io) registry by default. This means that when the framework will be fetching a component, it will do so from the remote registry:

    ```bash
    autonomy init --remote --ipfs
    ```

    If you had previously initialized the framework, you need to use the flag `--reset` to change the configuration.

4. **Initialize the local registry:**

    ```bash
    autonomy packages init
    ```

    This will create an empty local registry in the `./packages` folder. If you plan to execute the tutorial guides, you need to [populate the local registry](#populate-the-local-registry-for-the-guides) with a number of default components.

## The registries and runtime folders

As seen above, the framework works with two registries:

* The **remote registry**, where developers publish finalized software packages, similarly as Docker Hub images.
* The **local registry**, which stores packages being developed (`dev`), or fetched from the remote registry (`third_party`) to be used locally.

Additionally, when running agents or service deployments locally, we recommend that you fetch them outside the local registry. This is because the framework will download any required component (or create auxiliary files and folders) within the **runtime folders** of agents and services. Therefore, we recommend that you keep the copies on the local registry clean to avoid publishing unintended files (e.g., private keys) on the remote registry.

This is roughly how your workspace should look like:

<figure markdown>
![](../images/workspace.svg)
</figure>

!!! tip

    You can override the default registry in use (set up with `autonomy init`) for a particular command through the flags `--registry-path` and `--local`. For example, if the framework was initialized with the remote registry, the following command will fetch a runtime folder for the `hello_world` agent from the remote registry:

    ```bash
<<<<<<< HEAD
    autonomy fetch valory/hello_world:0.1.0:bafybeie7fo2cak6nfszkwwpsxmespcmku2bjflrkoi5dnzhols2oj75lcu
=======
    autonomy fetch valory/hello_world:0.1.0:bafybeiakoj6jpj5gqyjk5qz2ibgvplgd4azqwxmi56aei7xpu5z47np3e4
>>>>>>> 91b15ba0
    ```

    On the other hand, if you want to fetch the copy stored in your local registry, then you can use:
    ```bash
    autonomy --registry-path=./packages fetch valory/hello_world:0.1.0 --local
    ```

## The Dev template

For convenience, we provide a **Dev template** repository that you can fork and clone for your Open Autonomy projects, and use it as your workspace folder:

<figure markdown>
[ https://github.com/valory-xyz/dev-template ](https://github.com/valory-xyz/dev-template)
</figure>

The **Dev template** comes with:

* a preconfigured Pipenv environment with required dependencies,
* an empty local registry,
* a number of preconfigured linters via [Tox](https://tox.wiki/en/latest/).

## Populate the local registry for the guides

If you plan to follow the guides in the next sections, you need to populate the local registry with a number of [packages shipped with the framework](../package_list.md). To do so, edit the local registry index file (`./packages/packages.json`) and ensure that it has the following `third_party` entries:

```json
{
    "dev": {
    },
    "third_party": {
<<<<<<< HEAD
        "service/valory/hello_world/0.1.0": "bafybeibrgkvkyotb5lb2yugjyjrba2nyuxslvkh3yjaxgxszd67c524jse",
        "agent/valory/hello_world/0.1.0": "bafybeie7fo2cak6nfszkwwpsxmespcmku2bjflrkoi5dnzhols2oj75lcu",
        "connection/valory/abci/0.1.0": "bafybeiazwsbsqcj3k4dhsf6pvl3i45cxq4itchrkdmximdxmoyjmidrnha",
        "connection/valory/http_client/0.23.0": "bafybeieoeuy4brzimtnubmokwirhrx27ezls6cdnl5qik4rkykfle3nn2y",
        "connection/valory/ipfs/0.1.0": "bafybeidu3xd6rd5zysv2due2cnrc3sxx5vss2usxwaxxtxxuyha2kuhd3e",
        "connection/valory/ledger/0.19.0": "bafybeigfoz7d7si7s4jehvloq2zmiiocpbxcaathl3bxkyarxoerxq7g3a",
        "contract/valory/service_registry/0.1.0": "bafybeigsw2khfh6qgbcq2gki4xv447flwbxb5jsi4fnul34t3f6b5y7jty",
=======
        "service/valory/hello_world/0.1.0": "bafybeicdcrhpekqbwzeam2fi7npnl6qfwejgo73ftwoy4tofwbrsl5ene4",
        "agent/valory/hello_world/0.1.0": "bafybeiakoj6jpj5gqyjk5qz2ibgvplgd4azqwxmi56aei7xpu5z47np3e4",
        "connection/valory/abci/0.1.0": "bafybeib3exj2vkz4u76rc2amtwz6veeozipr6zdgzlaqsovu3dorppcina",
        "connection/valory/http_client/0.23.0": "bafybeieoeuy4brzimtnubmokwirhrx27ezls6cdnl5qik4rkykfle3nn2y",
        "connection/valory/ipfs/0.1.0": "bafybeidu3xd6rd5zysv2due2cnrc3sxx5vss2usxwaxxtxxuyha2kuhd3e",
        "connection/valory/ledger/0.19.0": "bafybeigfoz7d7si7s4jehvloq2zmiiocpbxcaathl3bxkyarxoerxq7g3a",
        "contract/valory/service_registry/0.1.0": "bafybeige6pubafkiqmaiyuql6pcojm6fvh5thvhrsapi53au2rhuumqymu",
>>>>>>> 91b15ba0
        "protocol/open_aea/signing/1.0.0": "bafybeifuxs7gdg2okbn7uofymenjlmnih2wxwkym44lsgwmklgwuckxm2m",
        "protocol/valory/abci/0.1.0": "bafybeigootsvqpk6th5xpdtzanxum3earifrrezfyhylfrit7yvqdrtgpe",
        "protocol/valory/acn/1.1.0": "bafybeiapa5ilsobggnspoqhspftwolrx52udrwmaxdxgrk26heuvl4oooa",
        "protocol/valory/contract_api/1.0.0": "bafybeiasywsvax45qmugus5kxogejj66c5taen27h4voriodz7rgushtqa",
        "protocol/valory/http/1.0.0": "bafybeia5bxdua2i6chw6pg47bvoljzcpuqxzy4rdrorbdmcbnwmnfdobtu",
        "protocol/valory/ipfs/0.1.0": "bafybeibjzhsengtxfofqpxy6syamplevp35obemwfp4c5lhag3v2bvgysa",
        "protocol/valory/ledger_api/1.0.0": "bafybeigsvceac33asd6ecbqev34meyyjwu3rangenv6xp5rkxyz4krvcby",
        "protocol/valory/tendermint/0.1.0": "bafybeidjqmwvgi4rqgp65tbkhmi45fwn2odr5ecezw6q47hwitsgyw4jpa",
<<<<<<< HEAD
        "skill/valory/abstract_abci/0.1.0": "bafybeie4uytgkedxh4656mdzfecoqeq6lvylg2btczkkkx3cxrqgvughc4",
        "skill/valory/abstract_round_abci/0.1.0": "bafybeidhdufyezamzwlcea3bw7jgjmoilfhvh5xqlzwfw4tli3yx75a7iy",
        "skill/valory/hello_world_abci/0.1.0": "bafybeidhawjro46qjp32y72gexzkctpub6g3vaejdjyn3mugngcvhnrhde",
=======
        "skill/valory/abstract_abci/0.1.0": "bafybeigafjci7m7ezwzasav5xqo7v2mbxxn7qb4y7vnuc2wr2irzvn7wsy",
        "skill/valory/abstract_round_abci/0.1.0": "bafybeih2fyfb6kkf7r45pvdk7pyyebr5xloia4xiqxtb3qsrasnstqmepq",
        "skill/valory/hello_world_abci/0.1.0": "bafybeibu3fdkjmawysvbwcn77pzpfw2d4the4ok7jod3jmdiqn4rzms37e",
>>>>>>> 91b15ba0
        "connection/valory/p2p_libp2p_client/0.1.0": "bafybeihdnfdth3qgltefgrem7xyi4b3ejzaz67xglm2hbma2rfvpl2annq"
    }
}
```

Execute the following command after updating the `packages.json` file:

```bash
autonomy packages sync
```

The framework will fetch components from the remote registry into the local registry.<|MERGE_RESOLUTION|>--- conflicted
+++ resolved
@@ -75,11 +75,7 @@
     You can override the default registry in use (set up with `autonomy init`) for a particular command through the flags `--registry-path` and `--local`. For example, if the framework was initialized with the remote registry, the following command will fetch a runtime folder for the `hello_world` agent from the remote registry:
 
     ```bash
-<<<<<<< HEAD
-    autonomy fetch valory/hello_world:0.1.0:bafybeie7fo2cak6nfszkwwpsxmespcmku2bjflrkoi5dnzhols2oj75lcu
-=======
     autonomy fetch valory/hello_world:0.1.0:bafybeiakoj6jpj5gqyjk5qz2ibgvplgd4azqwxmi56aei7xpu5z47np3e4
->>>>>>> 91b15ba0
     ```
 
     On the other hand, if you want to fetch the copy stored in your local registry, then you can use:
@@ -110,15 +106,6 @@
     "dev": {
     },
     "third_party": {
-<<<<<<< HEAD
-        "service/valory/hello_world/0.1.0": "bafybeibrgkvkyotb5lb2yugjyjrba2nyuxslvkh3yjaxgxszd67c524jse",
-        "agent/valory/hello_world/0.1.0": "bafybeie7fo2cak6nfszkwwpsxmespcmku2bjflrkoi5dnzhols2oj75lcu",
-        "connection/valory/abci/0.1.0": "bafybeiazwsbsqcj3k4dhsf6pvl3i45cxq4itchrkdmximdxmoyjmidrnha",
-        "connection/valory/http_client/0.23.0": "bafybeieoeuy4brzimtnubmokwirhrx27ezls6cdnl5qik4rkykfle3nn2y",
-        "connection/valory/ipfs/0.1.0": "bafybeidu3xd6rd5zysv2due2cnrc3sxx5vss2usxwaxxtxxuyha2kuhd3e",
-        "connection/valory/ledger/0.19.0": "bafybeigfoz7d7si7s4jehvloq2zmiiocpbxcaathl3bxkyarxoerxq7g3a",
-        "contract/valory/service_registry/0.1.0": "bafybeigsw2khfh6qgbcq2gki4xv447flwbxb5jsi4fnul34t3f6b5y7jty",
-=======
         "service/valory/hello_world/0.1.0": "bafybeicdcrhpekqbwzeam2fi7npnl6qfwejgo73ftwoy4tofwbrsl5ene4",
         "agent/valory/hello_world/0.1.0": "bafybeiakoj6jpj5gqyjk5qz2ibgvplgd4azqwxmi56aei7xpu5z47np3e4",
         "connection/valory/abci/0.1.0": "bafybeib3exj2vkz4u76rc2amtwz6veeozipr6zdgzlaqsovu3dorppcina",
@@ -126,7 +113,6 @@
         "connection/valory/ipfs/0.1.0": "bafybeidu3xd6rd5zysv2due2cnrc3sxx5vss2usxwaxxtxxuyha2kuhd3e",
         "connection/valory/ledger/0.19.0": "bafybeigfoz7d7si7s4jehvloq2zmiiocpbxcaathl3bxkyarxoerxq7g3a",
         "contract/valory/service_registry/0.1.0": "bafybeige6pubafkiqmaiyuql6pcojm6fvh5thvhrsapi53au2rhuumqymu",
->>>>>>> 91b15ba0
         "protocol/open_aea/signing/1.0.0": "bafybeifuxs7gdg2okbn7uofymenjlmnih2wxwkym44lsgwmklgwuckxm2m",
         "protocol/valory/abci/0.1.0": "bafybeigootsvqpk6th5xpdtzanxum3earifrrezfyhylfrit7yvqdrtgpe",
         "protocol/valory/acn/1.1.0": "bafybeiapa5ilsobggnspoqhspftwolrx52udrwmaxdxgrk26heuvl4oooa",
@@ -135,15 +121,9 @@
         "protocol/valory/ipfs/0.1.0": "bafybeibjzhsengtxfofqpxy6syamplevp35obemwfp4c5lhag3v2bvgysa",
         "protocol/valory/ledger_api/1.0.0": "bafybeigsvceac33asd6ecbqev34meyyjwu3rangenv6xp5rkxyz4krvcby",
         "protocol/valory/tendermint/0.1.0": "bafybeidjqmwvgi4rqgp65tbkhmi45fwn2odr5ecezw6q47hwitsgyw4jpa",
-<<<<<<< HEAD
-        "skill/valory/abstract_abci/0.1.0": "bafybeie4uytgkedxh4656mdzfecoqeq6lvylg2btczkkkx3cxrqgvughc4",
-        "skill/valory/abstract_round_abci/0.1.0": "bafybeidhdufyezamzwlcea3bw7jgjmoilfhvh5xqlzwfw4tli3yx75a7iy",
-        "skill/valory/hello_world_abci/0.1.0": "bafybeidhawjro46qjp32y72gexzkctpub6g3vaejdjyn3mugngcvhnrhde",
-=======
         "skill/valory/abstract_abci/0.1.0": "bafybeigafjci7m7ezwzasav5xqo7v2mbxxn7qb4y7vnuc2wr2irzvn7wsy",
         "skill/valory/abstract_round_abci/0.1.0": "bafybeih2fyfb6kkf7r45pvdk7pyyebr5xloia4xiqxtb3qsrasnstqmepq",
         "skill/valory/hello_world_abci/0.1.0": "bafybeibu3fdkjmawysvbwcn77pzpfw2d4the4ok7jod3jmdiqn4rzms37e",
->>>>>>> 91b15ba0
         "connection/valory/p2p_libp2p_client/0.1.0": "bafybeihdnfdth3qgltefgrem7xyi4b3ejzaz67xglm2hbma2rfvpl2annq"
     }
 }
