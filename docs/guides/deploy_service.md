--- conflicted
+++ resolved
@@ -35,11 +35,7 @@
 
     === "Remote registry"
         ```bash
-<<<<<<< HEAD
-        autonomy fetch valory/hello_world:0.1.0:bafybeig3awqlpumdkiavicjqg3qvqsbe3jpm6szi4xmqojuyschof7anyy --service
-=======
-        autonomy fetch valory/hello_world:0.1.0:bafybeia4d3nxvzz6egipzneuygqoeb4dxbzssemt7py63kvir36tw4jgsi --service
->>>>>>> ca773cf6
+        autonomy fetch valory/hello_world:0.1.0:bafybeiejpoulfeqn6fk6bpbbyy6c5wkvwb6qdg3irpgbx45kxpy2xeobzu --service
         ```
 
 2. **Build the agents' image.** Navigate to the service runtime folder that you have just created and build the Docker image of the agents of the service:
