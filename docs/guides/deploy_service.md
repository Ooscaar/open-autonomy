# Deploy the service

The final step in the development process is [deploying the service](./overview_of_the_development_process.md). There are multiple deployment options to consider, such as deploying on your local machine for testing, deploying on a cluster within your own infrastructure, or deploying on a cloud provider.

<figure markdown>
![](../images/development_process_deploy_service.svg)
<figcaption>Part of the development process covered in this guide</figcaption>
</figure>

The framework supports Docker Compose and Kubernetes cluster deployments. Additionally, the framework automates several steps in the deployment process for services registered in the [Autonolas Protocol](https://docs.autonolas.network/protocol/).

!!! tip

    Local service deployments are commonly used for testing services during active development. These deployments allow you to test and validate your service before minting it in the [Autonolas Protocol](https://docs.autonolas.network/protocol/), ensuring its readiness for production use.

## What you will learn

This guide covers step 6 of the [development process](./overview_of_the_development_process.md). You will learn the different types of service deployments offered by the framework.

You must ensure that your machine satisfies the [framework requirements](./set_up.md#requirements), you have [set up the framework](./set_up.md#set-up-the-framework), and you have a local registry [populated with some default components](./set_up.md#populate-the-local-registry-for-the-guides). As a result you should have a Pipenv workspace folder with an initialized local registry (`./packages`) in it.

## Local deployment - full workflow

We illustrate the full local deployment workflow using the `hello_world` service as an example, both for Docker Compose and a simple Kubernetes cluster.

1. **Fetch the service.** In the workspace folder, fetch the service from the corresponding registry:

    === "Local registry"
        <!-- TODO FIXME: packages lock + push all should not be necessary here, but otherwise it cannot build the image. -->
        ```bash
        autonomy packages lock
        autonomy push-all
        autonomy fetch valory/hello_world:0.1.0 --service --local
        ```

    === "Remote registry"
        ```bash
<<<<<<< HEAD
        autonomy fetch valory/hello_world:0.1.0:bafybeiboenr2l5pgrov6dtlyx5mjop4odgrr6u4fhasc57a2g2sec5r43a --service
=======
        autonomy fetch valory/hello_world:0.1.0:bafybeihccoc7gus5fl5zu7x6vr5f5ipelzrkzrne5rx4im5vapyice4asu --service
>>>>>>> 664b6879
        ```

2. **Build the agents' image.** Navigate to the service runtime folder that you have just created and build the Docker image of the agents of the service:

    ```bash
    cd hello_world
    autonomy build-image #(1)!
    ```

    1. Check out the [`autonomy build-image`](../../../advanced_reference/commands/autonomy_build-image) command documentation to learn more about its parameters and options.

    After the command finishes, you can check that the image has been created by executing:

    ```bash
    docker image ls | grep <agent_name>
    ```

    You can find the `agent_name` within the service configuration file `service.yaml`.

3. **Prepare the keys file.** Prepare a JSON file `keys.json` containing the wallet address and the private key for each of the agents that you wish to deploy in the local machine.

    ???+ example "Example of a `keys.json` file"

        <span style="color:red">**WARNING: Use this file for testing purposes only. Never use the keys or addresses provided in this example in a production environment or for personal use.**</span>

        ```json title="keys.json"
        [
          {
              "address": "0x15d34AAf54267DB7D7c367839AAf71A00a2C6A65",
              "private_key": "0x47e179ec197488593b187f80a00eb0da91f1b9d0b13f8733639f19c30a34926a"
          },
          {
              "address": "0x9965507D1a55bcC2695C58ba16FB37d819B0A4dc",
              "private_key": "0x8b3a350cf5c34c9194ca85829a2df0ec3153be0318b5e2d3348e872092edffba"
          },
          {
              "address": "0x976EA74026E726554dB657fA54763abd0C3a0aa9",
              "private_key": "0x92db14e403b83dfe3df233f83dfa3a0d7096f21ca9b0d6d6b8d88b2b4ec1564e"
          },
          {
              "address": "0x14dC79964da2C08b23698B3D3cc7Ca32193d9955",
              "private_key": "0x4bbbf85ce3377467afe5d46f804f221813b2bb87f24d81f60f1fcdbf7cbf4356"
          }
        ]
        ```

    You also need to export the environment variable `ALL_PARTICIPANTS` with the addresses of **all** the agents in the service. In other words, the addresses of the agents you are deploying (in the `keys.json` file) must be a subset of  the addresses in `ALL_PARTICIPANTS`, which might contain additional addresses:

    ```bash
    export ALL_PARTICIPANTS='[
        "0x15d34AAf54267DB7D7c367839AAf71A00a2C6A65",
        "0x9965507D1a55bcC2695C58ba16FB37d819B0A4dc",
        "0x976EA74026E726554dB657fA54763abd0C3a0aa9",
        "0x14dC79964da2C08b23698B3D3cc7Ca32193d9955"
    ]'
    ```        

4. **Build the deployment.** Within the service runtime folder, execute the command below to build the service deployment:

    === "Docker Compose"

        ```bash
        rm -rf abci_build #(1)!
        autonomy deploy build keys.json -ltm #(2)!
        ```

        1. Delete previous deployments, if necessary.
        2. `-ltm` stands for "use local Tendermint node". Check out the [`autonomy deploy build`](../../../advanced_reference/commands/autonomy_deploy/#autonomy-deploy-build) command documentation to learn more about its parameters and options.

        This will create a deployment environment within the `./abci_build` folder with the following structure:

        ```bash
        abci_build/
        ├── agent_keys
        │   ├── agent_0
        │   ├── agent_1
        │   |   ...
        │   └── agent_<N-1>
        ├── nodes
        │   ├── node0
        │   ├── node1
        │   |   ...
        │   └── node<N-1>
        ├── persistent_data
        │   ├── benchmarks
        │   ├── logs
        │   ├── tm_state
        │   └── venvs
        └── docker-compose.yaml
        ```

    === "Kubernetes"

        ```bash
        rm -rf abci_build #(1)!
        autonomy deploy build keys.json -ltm --kubernetes #(2)!
        ```

        1. Delete previous deployments, if necessary.
        2. `-ltm` stands for "use local Tendermint node". Check out the [`autonomy deploy build`](../../../advanced_reference/commands/autonomy_deploy/#autonomy-deploy-build) command documentation to learn more about its parameters and options.

        This will create a deployment environment within the `./abci_build` folder with the following structure:

        ```
        abci_build/
        ├── agent_keys
        │   ├── agent_0_private_key.yaml
        │   ├── agent_1_private_key.yaml
        │   |   ...
        │   └── agent_<N-1>_private_key.yaml
        ├── build.yaml
        └── persistent_data
            ├── benchmarks
            ├── logs
            ├── tm_state
            └── venvs
        ```

5. **Execute the deployment.** Navigate to the deployment environment folder (`./abci_build`) and run the deployment locally.

    === "Docker Compose"

        ```bash
        cd abci_build
        autonomy deploy run #(1)!
        ```

        1. Check out the [`autonomy deploy run`](../../advanced_reference/commands/autonomy_deploy/#autonomy-deploy-run) command documentation to learn more about its parameters and options.

        This will spawn in the local machine:

        * $N$ agents containers, each one running an instance of the corresponding {{fsm_app}}.
        * a network of $N$ Tendermint nodes, one per agent.

    === "Kubernetes"

        We show how to run the service deployment using a local [minikube](https://minikube.sigs.k8s.io/docs/start/) cluster. You might want to consider other local cluster options such as [kind](https://kind.sigs.k8s.io/).

        1. Create the minikube Kubernetes cluster.
            ```bash
            cd abci_build
            minikube start --driver=docker
            ```

        2. Make sure your image is pushed to Docker Hub (`docker push`).
            If this is not the case, you need to provision the cluster with the agent image so that it is available for the cluster pods.
            This step might take a while, depending on the size of the image.
            ```bash
            minikube image load <repository>:<tag> # (1)!
            ```

            1. You can get the `<repository>` and `<tag>` by inspecting the output of `docker image ls`.

            In this case, you also might need to change all the instances of `imagePullPolicy: Always` to `imagePullPolicy: IfNotPresent` in the deployment file `build.yaml`.


        3. Define the StorageClass. Replace with your NFS provisioner and adjust per your requirements. We use `minikube-hostpath` as an example.
            ```bash 
            cat <<EOF > storageclass.yaml
            apiVersion: storage.k8s.io/v1
            kind: StorageClass
            metadata:
              name: nfs-ephemeral
            provisioner: k8s.io/minikube-hostpath 
            reclaimPolicy: Retain
            EOF
            ```

        4. Apply all the deployment files to the cluster
           ```bash 
           kubectl apply --recursive -f .
           ```

        After executing these commands, the minikube cluster will start provisioning and starting $N$ pods in the cluster. Each pod contains:

        * one agent container, running an instance of the corresponding {{fsm_app}}.
        * one Tendermint node associated to the agent.

6. **Examine the deployment.**

    === "Docker Compose"

        To inspect the logs of a single agent or Tendermint node you can execute `docker logs <container_id> --follow` in a separate terminal.

        You can cancel the local execution at any time by pressing ++ctrl+c++.   

    === "Kubernetes"

        You can access the cluster dashboard by executing `minikube dashboard` in a separate terminal. To examine the logs of a single agent or Tendermint node you can execute:

        1. Get the Kubernetes pod names.
            ```bash
            kubectl get pod
            ```

        2. Access the logs of the agent in pod `<pod-name>`.
            ```bash 
            kubectl exec -it <pod-name> -c aea -- /bin/sh
            ```

        3. Access the logs of the Tendermint node in pod `<pod-name>`.
            ```bash 
            kubectl exec -it <pod-name> -c node0 -- /bin/sh
            ```

        You can delete the local cluster by executing `minikube delete`.

## Local deployment of minted services

The framework provides a convenient method to deploy agent services minted in the [Autonolas Protocol](https://docs.autonolas.network/protocol/). This has the benefit that some configuration parameters of the {{fsm_app}} skill will be overridden automatically with values obtained on-chain. Namely:

```yaml title="skill.yaml"
# (...)
models:
    params:
    args:
        setup:
        all_participants:      # Overridden with the registered values in the Autonolas protocol
        safe_contract_address: # Overridden with the registered values in the Autonolas protocol
        consensus_threshold:   # Overridden with the registered values in the Autonolas protocol
```

This means, in particular, that there is no need to define the `ALL_PARTICIPANTS` environment variable.

1. **Find the service ID.** Explore the [services section](https://protocol.autonolas.network/agents) of the protocol frontend, and note the token ID of the service that you want to deploy. The service must be in [Deployed state](https://docs.autonolas.network/protocol/life_cycle_of_a_service/#deployed).

2. **Prepare the keys file.** Prepare a JSON file `keys.json` containing the wallet address and the private key for each of the agents that you wish to deploy in the local machine.

    ???+ example "Example of a `keys.json` file"

        <span style="color:red">**WARNING: Use this file for testing purposes only. Never use the keys or addresses provided in this example in a production environment or for personal use.**</span>

        ```json title="keys.json"
        [
          {
              "address": "0x15d34AAf54267DB7D7c367839AAf71A00a2C6A65",
              "private_key": "0x47e179ec197488593b187f80a00eb0da91f1b9d0b13f8733639f19c30a34926a"
          },
          {
              "address": "0x9965507D1a55bcC2695C58ba16FB37d819B0A4dc",
              "private_key": "0x8b3a350cf5c34c9194ca85829a2df0ec3153be0318b5e2d3348e872092edffba"
          },
          {
              "address": "0x976EA74026E726554dB657fA54763abd0C3a0aa9",
              "private_key": "0x92db14e403b83dfe3df233f83dfa3a0d7096f21ca9b0d6d6b8d88b2b4ec1564e"
          },
          {
              "address": "0x14dC79964da2C08b23698B3D3cc7Ca32193d9955",
              "private_key": "0x4bbbf85ce3377467afe5d46f804f221813b2bb87f24d81f60f1fcdbf7cbf4356"
          }
        ]
        ```

3. **Deploy the service.** Execute the following command:

    === "Docker Compose"

        ```bash
        autonomy deploy from-token <ID> keys.json --use-goerli # (1)!
        ```

        1. `--use-goerli` indicates that the service is registered in the Görli testnet. Check out the [`autonomy deploy from-token`](../../../advanced_reference/commands/autonomy_deploy/#autonomy-deploy-from-token) command documentation to learn more about its parameters and options.

        The Docker Compose deployment will be built and run for the agents whose keys are defined in the `keys.json` file. If you just want to build the deployment without running it, simply add the flag `--no-deploy`.

    === "Kubernetes"

        ```bash
        autonomy deploy from-token <ID> keys.json --use-goerli --kubernetes # (1)!
        ```

        2. `--use-goerli` indicates that the service is registered in the Görli testnet. Check out the [`autonomy deploy from-token`](../../../advanced_reference/commands/autonomy_deploy/#autonomy-deploy-from-token) command documentation to learn more about its parameters and options.

        The Kubernetes deployment will be built for the agents whose keys are defined in the `keys.json` file. You need to deploy the service in the local cluster manually. Follow the instructions in Step 5 of the [local deployment - full workflow](#local-deployment-full-workflow) section.

## Cloud deployment

The sections above for local deployments provide a fundamental understanding of how to deploy agent services in general. The [Open Operator](https://github.com/valory-xyz/open-operator) repository provides the necessary resources and guidelines for seamless cloud deployments of agent services based on the Open Autonomy framework.<|MERGE_RESOLUTION|>--- conflicted
+++ resolved
@@ -35,11 +35,7 @@
 
     === "Remote registry"
         ```bash
-<<<<<<< HEAD
-        autonomy fetch valory/hello_world:0.1.0:bafybeiboenr2l5pgrov6dtlyx5mjop4odgrr6u4fhasc57a2g2sec5r43a --service
-=======
         autonomy fetch valory/hello_world:0.1.0:bafybeihccoc7gus5fl5zu7x6vr5f5ipelzrkzrne5rx4im5vapyice4asu --service
->>>>>>> 664b6879
         ```
 
 2. **Build the agents' image.** Navigate to the service runtime folder that you have just created and build the Docker image of the agents of the service:
