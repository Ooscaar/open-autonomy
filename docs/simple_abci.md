--- conflicted
+++ resolved
@@ -37,11 +37,7 @@
 
 2. Use the CLI to download the `valory/simple_abci` service.
     ```bash
-<<<<<<< HEAD
-    autonomy fetch valory/simple_abci:0.1.0:bafybeigliyvc3bihemkbtaitd5u5ssergxrf6yfjytlfgwjp5bo2td6yci --remote --service
-=======
-    autonomy fetch valory/simple_abci:0.1.0:bafybeiekx7ddtydv24lr7gsi6fkbau3jemg2avdkfdvmeuuhtpj7usuapm --remote --service
->>>>>>> 218df303
+    autonomy fetch valory/simple_abci:0.1.0:bafybeib5z7yckkcw4y2p26f2idpakxbn63r64sp4s25yk5jnc2rzgocmvq --remote --service
     cd simple_abci
     ```
 
