# Counter Agent Service Demo

This demo shows how to run an agent service implementing a counter.
It is simple example that illustrates how state-machine replication is achieved across different agents through the consensus gadget, which is Tendermint, in this case. Note that, unlike the remaining demos, due to its simplicity, the business logic of this service is not encoded as an {{fsm_app}}. Rather, it is implemented as a simple skill (`counter`) containing an `ABCIHandler`. The skill does not contain proactive behaviours, which means that no client calls are made to the consensus gadget.

## Architecture of the Demo

This demo is composed of:

- A set of four [Tendermint](https://tendermint.com/) nodes (`node0`, `node1`, `node2`, `node3`).
- A set of four AEAs (`abci0`, `abci1`, `abci2`, `abci3`), in one-to-one connection with their corresponding Tendermint
node.

<figure markdown>
![](./images/counter_diagram.svg)
<figcaption>Architecture of the Counter demo</figcaption>
</figure>


## Running the Demo
The steps below will guide you to download the counter agent service configuration from the Service Registry, build and run a deployment that will run locally.

1. Ensure that your machine satisfies the [framework requirements](guides/quick_start.md#requirements) and that
you have followed the [setup instructions](guides/quick_start.md#setup). As a result you should have a Pipenv workspace folder.

2. Use the CLI to download the `valory/counter` service.
    ```bash
<<<<<<< HEAD
    autonomy fetch valory/counter:0.1.0:bafybeihedelafw4egybbpr766bztpu3waggbeyuxoe3j6zfw5w24opxmmq --remote --service
=======
    autonomy fetch valory/counter:0.1.0:bafybeigk5giln64ynqdhbj5yxaazu5xpgkdfzdsjlfklaab45ulfovsw4i --remote --service
>>>>>>> 469ea5ba
    cd counter
    ```

3. Inside the workspace folder, create a JSON file `keys.json` containing the addresses and keys of the four agents that are
   part of this demo. Below you have a sample `keys.json` file that you can use for testing.

    !!! warning "Important"
        Use these keys for testing purposes only. **Never use these keys in a production environment or for personal use.**

        ```json
        [
          {
              "address": "0x15d34AAf54267DB7D7c367839AAf71A00a2C6A65",
              "private_key": "0x47e179ec197488593b187f80a00eb0da91f1b9d0b13f8733639f19c30a34926a"
          },
          {
              "address": "0x9965507D1a55bcC2695C58ba16FB37d819B0A4dc",
              "private_key": "0x8b3a350cf5c34c9194ca85829a2df0ec3153be0318b5e2d3348e872092edffba"
          },
          {
              "address": "0x976EA74026E726554dB657fA54763abd0C3a0aa9",
              "private_key": "0x92db14e403b83dfe3df233f83dfa3a0d7096f21ca9b0d6d6b8d88b2b4ec1564e"
          },
          {
              "address": "0x14dC79964da2C08b23698B3D3cc7Ca32193d9955",
              "private_key": "0x4bbbf85ce3377467afe5d46f804f221813b2bb87f24d81f60f1fcdbf7cbf4356"
          }
        ]
        ```

4. Build the required image
    ```bash
    autonomy build-image
    ```
    The command above generates the required images to run the agent service.

5. Build a deployment setup for the demo service:
    ```bash
    autonomy deploy build keys.json
    ```

    This will build the deployment setup required to run the service locally.
    !!!note
        It is also possible to generate a deployment using a local service configuration. See the Commands section for the complete details.

6. The build configuration will be located in `./abci_build`. Run the deployment using
    ```bash
    cd abci_build
    autonomy deploy run
    ```

    This will deploy a local counter service with four agents connected to four Tendermint nodes.

7. The logs of a single agent or [Tendermint](https://tendermint.com/) node can be inspected in another terminal with, e.g.,
    ```bash
    docker logs <container_id> --follow
    ```
    where `<container_id>` refers to the Docker container ID for either an agent
    (`abci0`, `abci1`, `abci2` and `abci3`) or a Tendermint node (`node0`, `node1`, `node2` and `node3`).



## Interacting with the Demo

Recall that each agent has the skill `counter`, and the consensus gadget (Tendermint) manages the consensus protocol for incoming transactions. The `counter` skill implements the `ABCICounterHandler` which receives (and responds to) callbacks from the Tendermint network when certain events happen, in particular, when a client sends a transaction to the local blockchain managed by Tendermint.

Once the agent service is up, you can interact with it.
The four Tendermint nodes, `node0`, `node1`, `node2`, and `node3`, are listening at ports `26657`, `26667`, `26677`, and `26687`, respectively.
To query the state of the service from Tendermint `node0`, execute the following HTTP request:

```
curl http://localhost:26657/abci_query
```

What will happen behind the scenes is that the Tendermint node `node0`
will send a `request_query` ABCI request to the agent `abci0` which will be handled by the `ABCICounterHandler`. The handler will reply
with a `response_query` ABCI response, containing the current state of the service.

The response to this HTTP request above is:
```
{
  "jsonrpc": "2.0",
  "id": -1,
  "result": {
    "response": {
      "code": 0,
      "log": "value: 0",
      "info": "",
      "index": "0",
      "key": null,
      "value": "AAAAAA==",
      "proofOps": {
        "ops": []
      },
      "height": "0",
      "codespace": ""
    }
  }
}
```

As you can see from the `log` field, the counter is initializes at `0`.
`value` contains the `base64` encoding of the bytes of the data,
representing the app state.

You can verify that running the same query against the other
nodes will give you the same response, e.g.

```bash
curl http://localhost:26667/abci_query
```

### Send a Transaction

To send a transaction and update the ABCI application state:

```bash
curl http://localhost:26657/broadcast_tx_commit\?tx\=0x01
```

where `0x01` is the new value for the distributed counter.

Once the request is received, the Tendermint node will
first check that the transaction is indeed valid against
the current state of the application by sending
a `check_tx` request to the ABCI application.
If so, the transaction will be added to the mempool
of pending transactions.

In our case, since the state before the transaction was `0x00`,
and since `0x01` is a unitary increment of the counter,
the transaction is valid.

After the Tendermint network managed to reach a consensus,
the command above receives this HTTP response:

```
{
  "jsonrpc": "2.0",
  "id": -1,
  "result": {
    "check_tx": {
      "code": 0,
      "data": null,
      "log": "valid transaction.",
      "info": "OK: the next count is a unitary increment.",
      "gas_wanted": "0",
      "gas_used": "0",
      "events": [],
      "codespace": ""
    },
    "deliver_tx": {
      "code": 0,
      "data": null,
      "log": "",
      "info": "",
      "gas_wanted": "0",
      "gas_used": "0",
      "events": [],
      "codespace": ""
    },
    "hash": "4BF5122F344554C53BDE2EBB8CD2B7E3D1600AD631C385A5D7CCE23C7785459A",
    "height": "3"
  }
}
```

The `check_tx` part is the response of the ABCI app when the
transaction was received and checked,
and `deliver_tx` is the response of the ABCI app after the transaction was applied
to the state.
The `info` field of the `check_tx` response:
```
OK: the next count is a unitary increment.
```
describes
the reason why the transaction is considered valid by the ABCI application.

Note that we would have obtained the same result
by interacting with another available Tendermint node;
you can try by replacing the port `26657`
with one of `26667`, `26677` and `26687`.

If, say, we had sent the transaction `0x02` instead of the
only legal one `0x01`, we would have got the following response:

```
{
  "jsonrpc": "2.0",
  "id": -1,
  "result": {
    "check_tx": {
      "code": 1,
      "data": null,
      "log": "invalid transaction.",
      "info": "ERROR: the next count must be a unitary increment.",
      "gas_wanted": "0",
      "gas_used": "0",
      "events": [],
      "codespace": ""
    },
    "deliver_tx": {
      "code": 0,
      "data": null,
      "log": "",
      "info": "",
      "gas_wanted": "0",
      "gas_used": "0",
      "events": [],
      "codespace": ""
    },
    "hash": "DBC1B4C900FFE48D575B5DA5C638040125F65DB0FE3E24494B76EA986457D986",
    "height": "0"
  }
```
The `info` field of the `check_tx` response:
```
ERROR: the next count must be a unitary increment.
```
describes  the reason why the transaction has been rejected.

Now, the query request
```bash
curl http://localhost:26667/abci_query
```

returns the updated counter value:
```
{
  "jsonrpc": "2.0",
  "id": -1,
  "result": {
    "response": {
      "code": 0,
      "log": "value: 1",
      "info": "",
      "index": "0",
      "key": null,
      "value": "AAAAAQ==",
      "proofOps": {
        "ops": []
      },
      "height": "0",
      "codespace": ""
    }
  }
}
```

### Interact through an AEA

In this section we will see an example on
how to use an AEA to interact with the Tendermint network built above.

First, open a terminal to the root of this repository,
and fetch the `counter_client` agent:

```bash
autonomy fetch valory/counter_client:0.1.0:bafybeie6ctowq77ypiepr4esp4hdaes3mvmumhskbopqusfryxuuks7haa --remote
```

This will copy the agent project in the `counter_client` directory.

Then, enter into the project, and generate a private key:
```bash
cd counter_client
autonomy generate-key ethereum
autonomy install
```

You can see the Tendermint node the skill is configured to interact with
using the following command:
```bash
autonomy config get vendor.valory.skills.counter_client.models.params.args.tendermint_url
```

It will print `localhost:26657`, i.e. `node0`.

Finally, run the agent:
```bash
autonomy run
```

The agent periodically checks the current value of the counter;
this behaviour is implemented in the `MonitorBehaviour` of the
`counter_client` skill.
Moreover, it periodically sends a transaction to increment the
value of the counter; this behaviour is implemented in the
`IncrementerBehaviour` of the `counter_client` skill.

The output of the run should be something like:

```
    _     _____     _
   / \   | ____|   / \
  / _ \  |  _|    / _ \
 / ___ \ | |___  / ___ \
/_/   \_\|_____|/_/   \_\

v1.0.2

Starting AEA 'counter_client' in 'async' mode...
info: [counter_client] Start processing messages...
info: [counter_client] [2021-08-05T20:00:05.783576] Sending transaction with new count: 1
info: [counter_client] [2021-08-05T20:00:05.793780] The counter value is: 0
info: [counter_client] [2021-08-05T20:00:06.817543] The counter value is: 1
info: [counter_client] [2021-08-05T20:00:06.817852] Update current state: 1
info: [counter_client] [2021-08-05T20:00:07.816933] The counter value is: 1
info: [counter_client] [2021-08-05T20:00:08.784843] Sending transaction with new count: 2
info: [counter_client] [2021-08-05T20:00:08.838607] The counter value is: 1
info: [counter_client] [2021-08-05T20:00:09.822670] The counter value is: 2
info: [counter_client] [2021-08-05T20:00:09.823049] Update current state: 2
info: [counter_client] [2021-08-05T20:00:10.823978] The counter value is: 2
info: [counter_client] [2021-08-05T20:00:11.785852] Sending transaction with new count: 3
info: [counter_client] [2021-08-05T20:00:11.830393] The counter value is: 2
info: [counter_client] [2021-08-05T20:00:12.829347] The counter value is: 3
info: [counter_client] [2021-08-05T20:00:12.829746] Update current state: 3
info: [counter_client] [2021-08-05T20:00:13.826483] The counter value is: 3
info: [counter_client] [2021-08-05T20:00:14.787033] Sending transaction with new count: 4
info: [counter_client] [2021-08-05T20:00:14.838130] The counter value is: 3
info: [counter_client] [2021-08-05T20:00:15.826483] The counter value is: 4
info: [counter_client] [2021-08-05T20:00:15.826825] Update current state: 4
info: [counter_client] [2021-08-05T20:00:16.831485] The counter value is: 4
...
```<|MERGE_RESOLUTION|>--- conflicted
+++ resolved
@@ -25,11 +25,7 @@
 
 2. Use the CLI to download the `valory/counter` service.
     ```bash
-<<<<<<< HEAD
-    autonomy fetch valory/counter:0.1.0:bafybeihedelafw4egybbpr766bztpu3waggbeyuxoe3j6zfw5w24opxmmq --remote --service
-=======
     autonomy fetch valory/counter:0.1.0:bafybeigk5giln64ynqdhbj5yxaazu5xpgkdfzdsjlfklaab45ulfovsw4i --remote --service
->>>>>>> 469ea5ba
     cd counter
     ```
 
@@ -288,7 +284,7 @@
 and fetch the `counter_client` agent:
 
 ```bash
-autonomy fetch valory/counter_client:0.1.0:bafybeie6ctowq77ypiepr4esp4hdaes3mvmumhskbopqusfryxuuks7haa --remote
+autonomy fetch valory/counter_client:0.1.0:bafybeietmw23jsfhwehuuzomutpxkydylfr7cynmpqrzcxmae2r62lst6e --remote
 ```
 
 This will copy the agent project in the `counter_client` directory.
