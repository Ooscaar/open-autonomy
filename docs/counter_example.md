--- conflicted
+++ resolved
@@ -25,11 +25,7 @@
 
 2. Use the CLI to download the `valory/counter` service.
     ```bash
-<<<<<<< HEAD
-    autonomy fetch valory/counter:0.1.0:bafybeiehn3nl76fzs5obfzolejuladxdhidr7vznuoedo7kzxhgzflstj4 --remote --service
-=======
     autonomy fetch valory/counter:0.1.0:bafybeibthx3zaek2vyld7zgazg6nlrrduwqiq2dbdjqlqno6fntmk3k4r4 --remote --service
->>>>>>> 81283a7e
     cd counter
     ```
 
