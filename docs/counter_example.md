# Counter Agent Service Demo

This demo shows how to run an agent service implementing a counter.
It is a simple example that illustrates how state-machine replication is achieved across different agents through the consensus gadget, which is Tendermint, in this case. Note that, unlike the remaining demos, due to its simplicity, the business logic of this service is not encoded as an {{fsm_app}}. Rather, it is implemented as a simple skill (`counter`) containing an `ABCIHandler`. The skill does not contain proactive behaviours, which means that no client calls are made to the consensus gadget.

## Architecture of the Demo

This demo is composed of:

- A set of four [Tendermint](https://tendermint.com/) nodes (`node0`, `node1`, `node2`, `node3`).
- A set of four AEAs (`abci0`, `abci1`, `abci2`, `abci3`), in one-to-one connection with their corresponding Tendermint
node.

<figure markdown>
![](./images/counter_diagram.svg)
<figcaption>Architecture of the Counter demo</figcaption>
</figure>


## Running the Demo
The steps below will guide you to download the counter agent service configuration from the Service Registry, build and run a deployment that will run locally.

1. Ensure that your machine satisfies the [framework requirements](guides/quick_start.md#requirements) and that
you have followed the [setup instructions](guides/quick_start.md#setup). As a result you should have a Pipenv workspace folder.

2. Use the CLI to download the `valory/counter` service.
    ```bash
<<<<<<< HEAD
    autonomy fetch valory/counter:0.1.0:bafybeicsztek2wiy5evja7ns2dej2ad3o342zpytaxtgqb5lh4q7eaifgi --remote --service
=======
    autonomy fetch valory/counter:0.1.0:bafybeihencij2ztm22obzlawpvtpnuwolcyqnz26ljibvz7cvhwrg6svlm --remote --service
>>>>>>> 7962a4df
    cd counter
    ```

3. Inside the workspace folder, create a JSON file `keys.json` containing the addresses and keys of the four agents that are
   part of this demo. Below you have a sample `keys.json` file that you can use for testing.

    !!! warning "Important"
        Use these keys for testing purposes only. **Never use these keys in a production environment or for personal use.**

        ```json
        [
          {
              "address": "0x15d34AAf54267DB7D7c367839AAf71A00a2C6A65",
              "private_key": "0x47e179ec197488593b187f80a00eb0da91f1b9d0b13f8733639f19c30a34926a"
          },
          {
              "address": "0x9965507D1a55bcC2695C58ba16FB37d819B0A4dc",
              "private_key": "0x8b3a350cf5c34c9194ca85829a2df0ec3153be0318b5e2d3348e872092edffba"
          },
          {
              "address": "0x976EA74026E726554dB657fA54763abd0C3a0aa9",
              "private_key": "0x92db14e403b83dfe3df233f83dfa3a0d7096f21ca9b0d6d6b8d88b2b4ec1564e"
          },
          {
              "address": "0x14dC79964da2C08b23698B3D3cc7Ca32193d9955",
              "private_key": "0x4bbbf85ce3377467afe5d46f804f221813b2bb87f24d81f60f1fcdbf7cbf4356"
          }
        ]
        ```

4. Build the required image
    ```bash
    autonomy build-image
    ```
    The command above generates the required images to run the agent service.

5. Build a deployment setup for the demo service:
    ```bash
    autonomy deploy build keys.json -ltm
    ```

    This will build the deployment setup required to run the service locally.
    !!!note
        It is also possible to generate a deployment using a local service configuration. See the Commands section for the complete details.

6. The build configuration will be located in `./abci_build`. Run the deployment using
    ```bash
    cd abci_build
    autonomy deploy run
    ```

    This will deploy a local counter service with four agents connected to four Tendermint nodes.

7. The logs of a single agent or [Tendermint](https://tendermint.com/) node can be inspected in another terminal with, e.g.,
    ```bash
    docker logs <container_id> --follow
    ```
    where `<container_id>` refers to the Docker container ID for either an agent
    (`abci0`, `abci1`, `abci2` and `abci3`) or a Tendermint node (`node0`, `node1`, `node2` and `node3`).



## Interacting with the Demo

Recall that each agent has the skill `counter`, and the consensus gadget (Tendermint) manages the consensus protocol for incoming transactions. The `counter` skill implements the `ABCICounterHandler` which receives (and responds to) callbacks from the Tendermint network when certain events happen, in particular, when a client sends a transaction to the local blockchain managed by Tendermint.

Once the agent service is up, you can interact with it.
The four Tendermint nodes, `node0`, `node1`, `node2`, and `node3`, are listening at ports `26657`, `26667`, `26677`, and `26687`, respectively.
To query the state of the service from Tendermint `node0`, execute the following HTTP request:

```
curl http://localhost:26657/abci_query
```

What will happen behind the scenes is that the Tendermint node `node0`
will send a `request_query` ABCI request to the agent `abci0` which will be handled by the `ABCICounterHandler`. The handler will reply
with a `response_query` ABCI response, containing the current state of the service.

The response to this HTTP request above is:
```
{
  "jsonrpc": "2.0",
  "id": -1,
  "result": {
    "response": {
      "code": 0,
      "log": "value: 0",
      "info": "",
      "index": "0",
      "key": null,
      "value": "AAAAAA==",
      "proofOps": {
        "ops": []
      },
      "height": "0",
      "codespace": ""
    }
  }
}
```

As you can see from the `log` field, the counter is initialized at `0`.
`value` contains the `base64` encoding of the bytes of the data,
representing the app state.

You can verify that running the same query against the other
nodes will give you the same response, e.g.

```bash
curl http://localhost:26667/abci_query
```

### Send a Transaction

To send a transaction and update the ABCI application state:

```bash
curl http://localhost:26657/broadcast_tx_commit\?tx\=0x01
```

where `0x01` is the new value for the distributed counter.

Once the request is received, the Tendermint node will
first check that the transaction is indeed valid against
the current state of the application by sending
a `check_tx` request to the ABCI application.
If so, the transaction will be added to the mempool
of pending transactions.

In our case, since the state before the transaction was `0x00`,
and since `0x01` is a unitary increment of the counter,
the transaction is valid.

After the Tendermint network managed to reach a consensus,
the command above receives this HTTP response:

```
{
  "jsonrpc": "2.0",
  "id": -1,
  "result": {
    "check_tx": {
      "code": 0,
      "data": null,
      "log": "valid transaction.",
      "info": "OK: the next count is a unitary increment.",
      "gas_wanted": "0",
      "gas_used": "0",
      "events": [],
      "codespace": ""
    },
    "deliver_tx": {
      "code": 0,
      "data": null,
      "log": "",
      "info": "",
      "gas_wanted": "0",
      "gas_used": "0",
      "events": [],
      "codespace": ""
    },
    "hash": "4BF5122F344554C53BDE2EBB8CD2B7E3D1600AD631C385A5D7CCE23C7785459A",
    "height": "3"
  }
}
```

The `check_tx` part is the response of the ABCI app when the
transaction was received and checked,
and `deliver_tx` is the response of the ABCI app after the transaction was applied
to the state.
The `info` field of the `check_tx` response:
```
OK: the next count is a unitary increment.
```
describes
the reason why the transaction is considered valid by the ABCI application.

Note that we would have obtained the same result
by interacting with another available Tendermint node;
you can try by replacing the port `26657`
with one of `26667`, `26677` and `26687`.

If, say, we had sent the transaction `0x02` instead of the
only legal one `0x01`, we would have got the following response:

```
{
  "jsonrpc": "2.0",
  "id": -1,
  "result": {
    "check_tx": {
      "code": 1,
      "data": null,
      "log": "invalid transaction.",
      "info": "ERROR: the next count must be a unitary increment.",
      "gas_wanted": "0",
      "gas_used": "0",
      "events": [],
      "codespace": ""
    },
    "deliver_tx": {
      "code": 0,
      "data": null,
      "log": "",
      "info": "",
      "gas_wanted": "0",
      "gas_used": "0",
      "events": [],
      "codespace": ""
    },
    "hash": "DBC1B4C900FFE48D575B5DA5C638040125F65DB0FE3E24494B76EA986457D986",
    "height": "0"
  }
```
The `info` field of the `check_tx` response:
```
ERROR: the next count must be a unitary increment.
```
describes  the reason why the transaction has been rejected.

Now, the query request
```bash
curl http://localhost:26667/abci_query
```

returns the updated counter value:
```
{
  "jsonrpc": "2.0",
  "id": -1,
  "result": {
    "response": {
      "code": 0,
      "log": "value: 1",
      "info": "",
      "index": "0",
      "key": null,
      "value": "AAAAAQ==",
      "proofOps": {
        "ops": []
      },
      "height": "0",
      "codespace": ""
    }
  }
}
```

### Interact through an AEA

In this section we will see an example of
how to use an AEA to interact with the Tendermint network built above.

First, open a terminal to the root of this repository,
and fetch the `counter_client` agent:

```bash
autonomy fetch valory/counter_client:0.1.0:bafybeiead32n7qcy5rpyg4bvxaicpyuscdfvpe5hbzxygztuqgxms2vkha --remote
```

This will copy the agent project in the `counter_client` directory.

Then, enter into the project, and generate a private key:
```bash
cd counter_client
autonomy generate-key ethereum
autonomy install
```

You can see the Tendermint node the skill is configured to interact with
using the following command:
```bash
autonomy config get vendor.valory.skills.counter_client.models.params.args.tendermint_url
```

It will print `localhost:26657`, i.e. `node0`.

Finally, run the agent:
```bash
autonomy run
```

The agent periodically checks the current value of the counter;
this behaviour is implemented in the `MonitorBehaviour` of the
`counter_client` skill.
Moreover, it periodically sends a transaction to increment the
value of the counter; this behaviour is implemented in the
`IncrementerBehaviour` of the `counter_client` skill.

The output of the run should be something like:

```text
    _     _____     _
   / \   | ____|   / \
  / _ \  |  _|    / _ \
 / ___ \ | |___  / ___ \
/_/   \_\|_____|/_/   \_\

v1.0.2

Starting AEA 'counter_client' in 'async' mode...
info: [counter_client] Start processing messages...
info: [counter_client] [2021-08-05T20:00:05.783576] Sending transaction with new count: 1
info: [counter_client] [2021-08-05T20:00:05.793780] The counter value is: 0
info: [counter_client] [2021-08-05T20:00:06.817543] The counter value is: 1
info: [counter_client] [2021-08-05T20:00:06.817852] Update current state: 1
info: [counter_client] [2021-08-05T20:00:07.816933] The counter value is: 1
info: [counter_client] [2021-08-05T20:00:08.784843] Sending transaction with new count: 2
info: [counter_client] [2021-08-05T20:00:08.838607] The counter value is: 1
info: [counter_client] [2021-08-05T20:00:09.822670] The counter value is: 2
info: [counter_client] [2021-08-05T20:00:09.823049] Update current state: 2
info: [counter_client] [2021-08-05T20:00:10.823978] The counter value is: 2
info: [counter_client] [2021-08-05T20:00:11.785852] Sending transaction with new count: 3
info: [counter_client] [2021-08-05T20:00:11.830393] The counter value is: 2
info: [counter_client] [2021-08-05T20:00:12.829347] The counter value is: 3
info: [counter_client] [2021-08-05T20:00:12.829746] Update current state: 3
info: [counter_client] [2021-08-05T20:00:13.826483] The counter value is: 3
info: [counter_client] [2021-08-05T20:00:14.787033] Sending transaction with new count: 4
info: [counter_client] [2021-08-05T20:00:14.838130] The counter value is: 3
info: [counter_client] [2021-08-05T20:00:15.826483] The counter value is: 4
info: [counter_client] [2021-08-05T20:00:15.826825] Update current state: 4
info: [counter_client] [2021-08-05T20:00:16.831485] The counter value is: 4
(...)
```<|MERGE_RESOLUTION|>--- conflicted
+++ resolved
@@ -25,11 +25,7 @@
 
 2. Use the CLI to download the `valory/counter` service.
     ```bash
-<<<<<<< HEAD
-    autonomy fetch valory/counter:0.1.0:bafybeicsztek2wiy5evja7ns2dej2ad3o342zpytaxtgqb5lh4q7eaifgi --remote --service
-=======
-    autonomy fetch valory/counter:0.1.0:bafybeihencij2ztm22obzlawpvtpnuwolcyqnz26ljibvz7cvhwrg6svlm --remote --service
->>>>>>> 7962a4df
+    autonomy fetch valory/counter:0.1.0:bafybeiaox6htpiaa3dzjlia4uhho4rxzzphxwslrat7i33b6e65skv63fi --remote --service
     cd counter
     ```
 
