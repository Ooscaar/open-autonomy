# Counter Agent Service Demo

This demo shows how to run an agent service implementing a counter.
It is simple example that illustrates how state-machine replication is achieved across different agents through the consensus gadget, which is Tendermint, in this case. Note that, unlike the remaining demos, due to its simplicity, the business logic of this service is not encoded as an {{fsm_app}}. Rather, it is implemented as a simple skill (`counter`) containing an `ABCIHandler`. The skill does not contain proactive behaviours, which means that no client calls are made to the consensus gadget.

## Architecture of the Demo

This demo is composed of:

- A set of four [Tendermint](https://tendermint.com/) nodes (`node0`, `node1`, `node2`, `node3`).
- A set of four AEAs (`abci0`, `abci1`, `abci2`, `abci3`), in one-to-one connection with their corresponding Tendermint
node.

<figure markdown>
![](./images/counter_diagram.svg)
<figcaption>Architecture of the Counter demo</figcaption>
</figure>


## Running the Demo
The steps below will guide you to download the counter agent service configuration from the Service Registry, build and run a deployment that will run locally.

1. Ensure that your machine satisfies the [framework requirements](guides/quick_start.md#requirements) and that
you have followed the [setup instructions](guides/quick_start.md#setup). As a result you should have a Pipenv workspace folder.

2. Use the CLI to download the `valory/counter` service.
    ```bash
<<<<<<< HEAD
    autonomy fetch valory/counter:0.1.0:bafybeiead2xhyhx636lbhyfggacweux3fgydpa2uaegzkwjxy7fj7dqybu --remote --service
=======
    autonomy fetch valory/counter:0.1.0:bafybeiajwl3gg6yv6cndb3h4a2hrxrxfouwrsw6dgtgub4e2ade7vr74ly --remote --service
>>>>>>> 934962f2
    cd counter
    ```

3. Inside the workspace folder, create a JSON file `keys.json` containing the addresses and keys of the four agents that are
   part of this demo. Below you have a sample `keys.json` file that you can use for testing.

    !!! warning "Important"
        Use these keys for testing purposes only. **Never use these keys in a production environment or for personal use.**

        ```json
        [
          {
              "address": "0x15d34AAf54267DB7D7c367839AAf71A00a2C6A65",
              "private_key": "0x47e179ec197488593b187f80a00eb0da91f1b9d0b13f8733639f19c30a34926a"
          },
          {
              "address": "0x9965507D1a55bcC2695C58ba16FB37d819B0A4dc",
              "private_key": "0x8b3a350cf5c34c9194ca85829a2df0ec3153be0318b5e2d3348e872092edffba"
          },
          {
              "address": "0x976EA74026E726554dB657fA54763abd0C3a0aa9",
              "private_key": "0x92db14e403b83dfe3df233f83dfa3a0d7096f21ca9b0d6d6b8d88b2b4ec1564e"
          },
          {
              "address": "0x14dC79964da2C08b23698B3D3cc7Ca32193d9955",
              "private_key": "0x4bbbf85ce3377467afe5d46f804f221813b2bb87f24d81f60f1fcdbf7cbf4356"
          }
        ]
        ```

4. Build the required image
    ```bash
    autonomy build-image
    ```
    The command above generates the required images to run the agent service.

5. Build a deployment setup for the demo service:
    ```bash
    autonomy deploy build keys.json
    ```

    This will build the deployment setup required to run the service locally.
    !!!note
        It is also possible to generate a deployment using a local service configuration. See the [CLI section](./autonomy.md) for the complete details.

6. The build configuration will be located in `./abci_build`. Run the deployment using
    ```bash
    cd abci_build
    autonomy deploy run
    ```

    This will deploy a local counter service with four agents connected to four Tendermint nodes.

7. The logs of a single agent or [Tendermint](https://tendermint.com/) node can be inspected in another terminal with, e.g.,
    ```bash
    docker logs <container_id> --follow
    ```
    where `<container_id>` refers to the Docker container ID for either an agent
    (`abci0`, `abci1`, `abci2` and `abci3`) or a Tendermint node (`node0`, `node1`, `node2` and `node3`).



## Interacting with the Demo

Recall that each agent has the skill `counter`, and the consensus gadget (Tendermint) manages the consensus protocol for incoming transactions. The `counter` skill implements the `ABCICounterHandler` which receives (and responds to) callbacks from the Tendermint network when certain events happen, in particular, when a client sends a transaction to the local blockchain managed by Tendermint.

Once the agent service is up, you can interact with it.
The four Tendermint nodes, `node0`, `node1`, `node2`, and `node3`, are listening at ports `26657`, `26667`, `26677`, and `26687`, respectively.
To query the state of the service from Tendermint `node0`, execute the following HTTP request:

```
curl http://localhost:26657/abci_query
```

What will happen behind the scenes is that the Tendermint node `node0`
will send a `request_query` ABCI request to the agent `abci0` which will be handled by the `ABCICounterHandler`. The handler will reply
with a `response_query` ABCI response, containing the current state of the service.

The response to this HTTP request above is:
```
{
  "jsonrpc": "2.0",
  "id": -1,
  "result": {
    "response": {
      "code": 0,
      "log": "value: 0",
      "info": "",
      "index": "0",
      "key": null,
      "value": "AAAAAA==",
      "proofOps": {
        "ops": []
      },
      "height": "0",
      "codespace": ""
    }
  }
}
```

As you can see from the `log` field, the counter is initializes at `0`.
`value` contains the `base64` encoding of the bytes of the data,
representing the app state.

You can verify that running the same query against the other
nodes will give you the same response, e.g.

```bash
curl http://localhost:26667/abci_query
```

### Send a Transaction

To send a transaction and update the ABCI application state:

```bash
curl http://localhost:26657/broadcast_tx_commit\?tx\=0x01
```

where `0x01` is the new value for the distributed counter.

Once the request is received, the Tendermint node will
first check that the transaction is indeed valid against
the current state of the application by sending
a `check_tx` request to the ABCI application.
If so, the transaction will be added to the mempool
of pending transactions.

In our case, since the state before the transaction was `0x00`,
and since `0x01` is a unitary increment of the counter,
the transaction is valid.

After the Tendermint network managed to reach a consensus,
the command above receives this HTTP response:

```
{
  "jsonrpc": "2.0",
  "id": -1,
  "result": {
    "check_tx": {
      "code": 0,
      "data": null,
      "log": "valid transaction.",
      "info": "OK: the next count is a unitary increment.",
      "gas_wanted": "0",
      "gas_used": "0",
      "events": [],
      "codespace": ""
    },
    "deliver_tx": {
      "code": 0,
      "data": null,
      "log": "",
      "info": "",
      "gas_wanted": "0",
      "gas_used": "0",
      "events": [],
      "codespace": ""
    },
    "hash": "4BF5122F344554C53BDE2EBB8CD2B7E3D1600AD631C385A5D7CCE23C7785459A",
    "height": "3"
  }
}
```

The `check_tx` part is the response of the ABCI app when the
transaction was received and checked,
and `deliver_tx` is the response of the ABCI app after the transaction was applied
to the state.
The `info` field of the `check_tx` response:
```
OK: the next count is a unitary increment.
```
describes
the reason why the transaction is considered valid by the ABCI application.

Note that we would have obtained the same result
by interacting with another available Tendermint node;
you can try by replacing the port `26657`
with one of `26667`, `26677` and `26687`.

If, say, we had sent the transaction `0x02` instead of the
only legal one `0x01`, we would have got the following response:

```
{
  "jsonrpc": "2.0",
  "id": -1,
  "result": {
    "check_tx": {
      "code": 1,
      "data": null,
      "log": "invalid transaction.",
      "info": "ERROR: the next count must be a unitary increment.",
      "gas_wanted": "0",
      "gas_used": "0",
      "events": [],
      "codespace": ""
    },
    "deliver_tx": {
      "code": 0,
      "data": null,
      "log": "",
      "info": "",
      "gas_wanted": "0",
      "gas_used": "0",
      "events": [],
      "codespace": ""
    },
    "hash": "DBC1B4C900FFE48D575B5DA5C638040125F65DB0FE3E24494B76EA986457D986",
    "height": "0"
  }
```
The `info` field of the `check_tx` response:
```
ERROR: the next count must be a unitary increment.
```
describes  the reason why the transaction has been rejected.

Now, the query request
```bash
curl http://localhost:26667/abci_query
```

returns the updated counter value:
```
{
  "jsonrpc": "2.0",
  "id": -1,
  "result": {
    "response": {
      "code": 0,
      "log": "value: 1",
      "info": "",
      "index": "0",
      "key": null,
      "value": "AAAAAQ==",
      "proofOps": {
        "ops": []
      },
      "height": "0",
      "codespace": ""
    }
  }
}
```

### Interact through an AEA

In this section we will see an example on
how to use an AEA to interact with the Tendermint network built above.

First, open a terminal to the root of this repository,
and fetch the `counter_client` agent:

```bash
<<<<<<< HEAD
autonomy fetch valory/counter_client:0.1.0:bafybeigwpqfyddnfs4x7xzhn2l4oylqu4uf2q2egc4l6ijuu5cfeweitcm --remote
=======
autonomy fetch valory/counter_client:0.1.0:bafybeih7xbyimmzl7qi53zbyga4lkcwbbxprfsricn4fn2tvryrt4thebe --remote
>>>>>>> 934962f2
```

This will copy the agent project in the `counter_client` directory.

Then, enter into the project, and generate a private key:
```bash
cd counter_client
autonomy generate-key ethereum
autonomy install
```

You can see the Tendermint node the skill is configured to interact with
using the following command:
```bash
autonomy config get vendor.valory.skills.counter_client.models.params.args.tendermint_url
```

It will print `localhost:26657`, i.e. `node0`.

Finally, run the agent:
```bash
autonomy run
```

The agent periodically checks the current value of the counter;
this behaviour is implemented in the `MonitorBehaviour` of the
`counter_client` skill.
Moreover, it periodically sends a transaction to increment the
value of the counter; this behaviour is implemented in the
`IncrementerBehaviour` of the `counter_client` skill.

The output of the run should be something like:

```
    _     _____     _
   / \   | ____|   / \
  / _ \  |  _|    / _ \
 / ___ \ | |___  / ___ \
/_/   \_\|_____|/_/   \_\

v1.0.2

Starting AEA 'counter_client' in 'async' mode...
info: [counter_client] Start processing messages...
info: [counter_client] [2021-08-05T20:00:05.783576] Sending transaction with new count: 1
info: [counter_client] [2021-08-05T20:00:05.793780] The counter value is: 0
info: [counter_client] [2021-08-05T20:00:06.817543] The counter value is: 1
info: [counter_client] [2021-08-05T20:00:06.817852] Update current state: 1
info: [counter_client] [2021-08-05T20:00:07.816933] The counter value is: 1
info: [counter_client] [2021-08-05T20:00:08.784843] Sending transaction with new count: 2
info: [counter_client] [2021-08-05T20:00:08.838607] The counter value is: 1
info: [counter_client] [2021-08-05T20:00:09.822670] The counter value is: 2
info: [counter_client] [2021-08-05T20:00:09.823049] Update current state: 2
info: [counter_client] [2021-08-05T20:00:10.823978] The counter value is: 2
info: [counter_client] [2021-08-05T20:00:11.785852] Sending transaction with new count: 3
info: [counter_client] [2021-08-05T20:00:11.830393] The counter value is: 2
info: [counter_client] [2021-08-05T20:00:12.829347] The counter value is: 3
info: [counter_client] [2021-08-05T20:00:12.829746] Update current state: 3
info: [counter_client] [2021-08-05T20:00:13.826483] The counter value is: 3
info: [counter_client] [2021-08-05T20:00:14.787033] Sending transaction with new count: 4
info: [counter_client] [2021-08-05T20:00:14.838130] The counter value is: 3
info: [counter_client] [2021-08-05T20:00:15.826483] The counter value is: 4
info: [counter_client] [2021-08-05T20:00:15.826825] Update current state: 4
info: [counter_client] [2021-08-05T20:00:16.831485] The counter value is: 4
...
```<|MERGE_RESOLUTION|>--- conflicted
+++ resolved
@@ -25,11 +25,7 @@
 
 2. Use the CLI to download the `valory/counter` service.
     ```bash
-<<<<<<< HEAD
-    autonomy fetch valory/counter:0.1.0:bafybeiead2xhyhx636lbhyfggacweux3fgydpa2uaegzkwjxy7fj7dqybu --remote --service
-=======
     autonomy fetch valory/counter:0.1.0:bafybeiajwl3gg6yv6cndb3h4a2hrxrxfouwrsw6dgtgub4e2ade7vr74ly --remote --service
->>>>>>> 934962f2
     cd counter
     ```
 
@@ -288,11 +284,7 @@
 and fetch the `counter_client` agent:
 
 ```bash
-<<<<<<< HEAD
-autonomy fetch valory/counter_client:0.1.0:bafybeigwpqfyddnfs4x7xzhn2l4oylqu4uf2q2egc4l6ijuu5cfeweitcm --remote
-=======
 autonomy fetch valory/counter_client:0.1.0:bafybeih7xbyimmzl7qi53zbyga4lkcwbbxprfsricn4fn2tvryrt4thebe --remote
->>>>>>> 934962f2
 ```
 
 This will copy the agent project in the `counter_client` directory.
