--- conflicted
+++ resolved
@@ -25,11 +25,7 @@
 
 2. Use the CLI to download the `valory/counter` service.
     ```bash
-<<<<<<< HEAD
-    autonomy fetch valory/counter:0.1.0:bafybeihlgzq5kybsf5izm7ik5t35pnij4ufdfjif4je5l6wuwxtq7kmz6a --remote --service
-=======
     autonomy fetch valory/counter:0.1.0:bafybeih6vru2ljabqdrvkwu2p3n2fj36e6mgwkusv6tmsd6nho7si5oc2a --remote --service
->>>>>>> ceaa513c
     cd counter
     ```
 
