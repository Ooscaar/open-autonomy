# Counter Agent Service Demo

This demo shows how to run an agent service implementing a counter.
It is simple example that illustrates how state-machine replication is achieved across different agents through the consensus gadget, which is Tendermint, in this case. Note that, unlike the remaining demos, due to its simplicity, the business logic of this service is not encoded as an {{fsm_app}}. Rather, it is implemented as a simple skill (`counter`) containing an `ABCIHandler`. The skill does not contain proactive behaviours, which means that no client calls are made to the consensus gadget.

## Architecture of the Demo

This demo is composed of:

- A set of four [Tendermint](https://tendermint.com/) nodes (`node0`, `node1`, `node2`, `node3`).
- A set of four AEAs (`abci0`, `abci1`, `abci2`, `abci3`), in one-to-one connection with their corresponding Tendermint
node.

<figure markdown>
![](./images/counter_diagram.svg)
<figcaption>Architecture of the Counter demo</figcaption>
</figure>


## Running the Demo
The steps below will guide you to download the counter agent service configuration from the Service Registry, build and run a deployment that will run locally.

1. Ensure that your machine satisfies the [framework requirements](guides/quick_start.md#requirements) and that
you have followed the [setup instructions](guides/quick_start.md#setup). As a result you should have a Pipenv workspace folder.

2. Use the CLI to download the `valory/counter` service.
    ```bash
<<<<<<< HEAD
    autonomy fetch valory/counter:0.1.0:bafybeihi6l2zaqbacykstg45qftonkvmuxrwbevxh4emrvwl4qsnqi6xhi --remote --service
=======
    autonomy fetch valory/counter:0.1.0:bafybeieuiolln7hsu7oktf5ew2cl5s3qal7bux7kfdcq2b55sll3kbfzku --remote --service
>>>>>>> d00af9b7
    cd counter
    ```

3. Inside the workspace folder, create a JSON file `keys.json` containing the addresses and keys of the four agents that are
   part of this demo. Below you have a sample `keys.json` file that you can use for testing.

    !!! warning "Important"
        Use these keys for testing purposes only. **Never use these keys in a production environment or for personal use.**

        ```json
        [
          {
              "address": "0x15d34AAf54267DB7D7c367839AAf71A00a2C6A65",
              "private_key": "0x47e179ec197488593b187f80a00eb0da91f1b9d0b13f8733639f19c30a34926a"
          },
          {
              "address": "0x9965507D1a55bcC2695C58ba16FB37d819B0A4dc",
              "private_key": "0x8b3a350cf5c34c9194ca85829a2df0ec3153be0318b5e2d3348e872092edffba"
          },
          {
              "address": "0x976EA74026E726554dB657fA54763abd0C3a0aa9",
              "private_key": "0x92db14e403b83dfe3df233f83dfa3a0d7096f21ca9b0d6d6b8d88b2b4ec1564e"
          },
          {
              "address": "0x14dC79964da2C08b23698B3D3cc7Ca32193d9955",
              "private_key": "0x4bbbf85ce3377467afe5d46f804f221813b2bb87f24d81f60f1fcdbf7cbf4356"
          }
        ]
        ```

4. Build the required image
    ```bash
    autonomy build-image
    ```
    The command above generates the required images to run the agent service.

5. Build a deployment setup for the demo service:
    ```bash
    autonomy deploy build keys.json
    ```

    This will build the deployment setup required to run the service locally.
    !!!note
        It is also possible to generate a deployment using a local service configuration. See the [CLI section](./autonomy.md) for the complete details.

6. The build configuration will be located in `./abci_build`. Run the deployment using
    ```bash
    cd abci_build
    autonomy deploy run
    ```

    This will deploy a local counter service with four agents connected to four Tendermint nodes.

7. The logs of a single agent or [Tendermint](https://tendermint.com/) node can be inspected in another terminal with, e.g.,
    ```bash
    docker logs <container_id> --follow
    ```
    where `<container_id>` refers to the Docker container ID for either an agent
    (`abci0`, `abci1`, `abci2` and `abci3`) or a Tendermint node (`node0`, `node1`, `node2` and `node3`).



## Interacting with the Demo

Recall that each agent has the skill `counter`, and the consensus gadget (Tendermint) manages the consensus protocol for incoming transactions. The `counter` skill implements the `ABCICounterHandler` which receives (and responds to) callbacks from the Tendermint network when certain events happen, in particular, when a client sends a transaction to the local blockchain managed by Tendermint.

Once the agent service is up, you can interact with it.
The four Tendermint nodes, `node0`, `node1`, `node2`, and `node3`, are listening at ports `26657`, `26667`, `26677`, and `26687`, respectively.
To query the state of the service from Tendermint `node0`, execute the following HTTP request:

```
curl http://localhost:26657/abci_query
```

What will happen behind the scenes is that the Tendermint node `node0`
will send a `request_query` ABCI request to the agent `abci0` which will be handled by the `ABCICounterHandler`. The handler will reply
with a `response_query` ABCI response, containing the current state of the service.

The response to this HTTP request above is:
```
{
  "jsonrpc": "2.0",
  "id": -1,
  "result": {
    "response": {
      "code": 0,
      "log": "value: 0",
      "info": "",
      "index": "0",
      "key": null,
      "value": "AAAAAA==",
      "proofOps": {
        "ops": []
      },
      "height": "0",
      "codespace": ""
    }
  }
}
```

As you can see from the `log` field, the counter is initializes at `0`.
`value` contains the `base64` encoding of the bytes of the data,
representing the app state.

You can verify that running the same query against the other
nodes will give you the same response, e.g.

```bash
curl http://localhost:26667/abci_query
```

### Send a Transaction

To send a transaction and update the ABCI application state:

```bash
curl http://localhost:26657/broadcast_tx_commit\?tx\=0x01
```

where `0x01` is the new value for the distributed counter.

Once the request is received, the Tendermint node will
first check that the transaction is indeed valid against
the current state of the application by sending
a `check_tx` request to the ABCI application.
If so, the transaction will be added to the mempool
of pending transactions.

In our case, since the state before the transaction was `0x00`,
and since `0x01` is a unitary increment of the counter,
the transaction is valid.

After the Tendermint network managed to reach a consensus,
the command above receives this HTTP response:

```
{
  "jsonrpc": "2.0",
  "id": -1,
  "result": {
    "check_tx": {
      "code": 0,
      "data": null,
      "log": "valid transaction.",
      "info": "OK: the next count is a unitary increment.",
      "gas_wanted": "0",
      "gas_used": "0",
      "events": [],
      "codespace": ""
    },
    "deliver_tx": {
      "code": 0,
      "data": null,
      "log": "",
      "info": "",
      "gas_wanted": "0",
      "gas_used": "0",
      "events": [],
      "codespace": ""
    },
    "hash": "4BF5122F344554C53BDE2EBB8CD2B7E3D1600AD631C385A5D7CCE23C7785459A",
    "height": "3"
  }
}
```

The `check_tx` part is the response of the ABCI app when the
transaction was received and checked,
and `deliver_tx` is the response of the ABCI app after the transaction was applied
to the state.
The `info` field of the `check_tx` response:
```
OK: the next count is a unitary increment.
```
describes
the reason why the transaction is considered valid by the ABCI application.

Note that we would have obtained the same result
by interacting with another available Tendermint node;
you can try by replacing the port `26657`
with one of `26667`, `26677` and `26687`.

If, say, we had sent the transaction `0x02` instead of the
only legal one `0x01`, we would have got the following response:

```
{
  "jsonrpc": "2.0",
  "id": -1,
  "result": {
    "check_tx": {
      "code": 1,
      "data": null,
      "log": "invalid transaction.",
      "info": "ERROR: the next count must be a unitary increment.",
      "gas_wanted": "0",
      "gas_used": "0",
      "events": [],
      "codespace": ""
    },
    "deliver_tx": {
      "code": 0,
      "data": null,
      "log": "",
      "info": "",
      "gas_wanted": "0",
      "gas_used": "0",
      "events": [],
      "codespace": ""
    },
    "hash": "DBC1B4C900FFE48D575B5DA5C638040125F65DB0FE3E24494B76EA986457D986",
    "height": "0"
  }
```
The `info` field of the `check_tx` response:
```
ERROR: the next count must be a unitary increment.
```
describes  the reason why the transaction has been rejected.

Now, the query request
```bash
curl http://localhost:26667/abci_query
```

returns the updated counter value:
```
{
  "jsonrpc": "2.0",
  "id": -1,
  "result": {
    "response": {
      "code": 0,
      "log": "value: 1",
      "info": "",
      "index": "0",
      "key": null,
      "value": "AAAAAQ==",
      "proofOps": {
        "ops": []
      },
      "height": "0",
      "codespace": ""
    }
  }
}
```

### Interact through an AEA

In this section we will see an example on
how to use an AEA to interact with the Tendermint network built above.

First, open a terminal to the root of this repository,
and fetch the `counter_client` agent:

```bash
autonomy fetch valory/counter_client:0.1.0:bafybeiammfm2m3xatutqrn6xxp7tty3bzynqjqwjjiygezvcrbbnrf62o4 --remote
```

This will copy the agent project in the `counter_client` directory.

Then, enter into the project, and generate a private key:
```bash
cd counter_client
autonomy generate-key ethereum
autonomy install
```

You can see the Tendermint node the skill is configured to interact with
using the following command:
```bash
autonomy config get vendor.valory.skills.counter_client.models.params.args.tendermint_url
```

It will print `localhost:26657`, i.e. `node0`.

Finally, run the agent:
```bash
autonomy run
```

The agent periodically checks the current value of the counter;
this behaviour is implemented in the `MonitorBehaviour` of the
`counter_client` skill.
Moreover, it periodically sends a transaction to increment the
value of the counter; this behaviour is implemented in the
`IncrementerBehaviour` of the `counter_client` skill.

The output of the run should be something like:

```
    _     _____     _
   / \   | ____|   / \
  / _ \  |  _|    / _ \
 / ___ \ | |___  / ___ \
/_/   \_\|_____|/_/   \_\

v1.0.2

Starting AEA 'counter_client' in 'async' mode...
info: [counter_client] Start processing messages...
info: [counter_client] [2021-08-05T20:00:05.783576] Sending transaction with new count: 1
info: [counter_client] [2021-08-05T20:00:05.793780] The counter value is: 0
info: [counter_client] [2021-08-05T20:00:06.817543] The counter value is: 1
info: [counter_client] [2021-08-05T20:00:06.817852] Update current state: 1
info: [counter_client] [2021-08-05T20:00:07.816933] The counter value is: 1
info: [counter_client] [2021-08-05T20:00:08.784843] Sending transaction with new count: 2
info: [counter_client] [2021-08-05T20:00:08.838607] The counter value is: 1
info: [counter_client] [2021-08-05T20:00:09.822670] The counter value is: 2
info: [counter_client] [2021-08-05T20:00:09.823049] Update current state: 2
info: [counter_client] [2021-08-05T20:00:10.823978] The counter value is: 2
info: [counter_client] [2021-08-05T20:00:11.785852] Sending transaction with new count: 3
info: [counter_client] [2021-08-05T20:00:11.830393] The counter value is: 2
info: [counter_client] [2021-08-05T20:00:12.829347] The counter value is: 3
info: [counter_client] [2021-08-05T20:00:12.829746] Update current state: 3
info: [counter_client] [2021-08-05T20:00:13.826483] The counter value is: 3
info: [counter_client] [2021-08-05T20:00:14.787033] Sending transaction with new count: 4
info: [counter_client] [2021-08-05T20:00:14.838130] The counter value is: 3
info: [counter_client] [2021-08-05T20:00:15.826483] The counter value is: 4
info: [counter_client] [2021-08-05T20:00:15.826825] Update current state: 4
info: [counter_client] [2021-08-05T20:00:16.831485] The counter value is: 4
...
```<|MERGE_RESOLUTION|>--- conflicted
+++ resolved
@@ -25,11 +25,7 @@
 
 2. Use the CLI to download the `valory/counter` service.
     ```bash
-<<<<<<< HEAD
-    autonomy fetch valory/counter:0.1.0:bafybeihi6l2zaqbacykstg45qftonkvmuxrwbevxh4emrvwl4qsnqi6xhi --remote --service
-=======
     autonomy fetch valory/counter:0.1.0:bafybeieuiolln7hsu7oktf5ew2cl5s3qal7bux7kfdcq2b55sll3kbfzku --remote --service
->>>>>>> d00af9b7
     cd counter
     ```
 
