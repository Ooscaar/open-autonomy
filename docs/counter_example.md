# Counter Agent Service Demo

This demo shows how to run an agent service implementing a counter.
It is a simple example that illustrates how state-machine replication is achieved across different agents through the consensus gadget, which is Tendermint, in this case. Note that, unlike the remaining demos, due to its simplicity, the business logic of this service is not encoded as an {{fsm_app}}. Rather, it is implemented as a simple skill (`counter`) containing an `ABCIHandler`. The skill does not contain proactive behaviours, which means that no client calls are made to the consensus gadget.

## Architecture of the Demo

This demo is composed of:

- A set of four [Tendermint](https://tendermint.com/) nodes (`node0`, `node1`, `node2`, `node3`).
- A set of four AEAs (`abci0`, `abci1`, `abci2`, `abci3`), in one-to-one connection with their corresponding Tendermint
node.

<figure markdown>
![](./images/counter_diagram.svg)
<figcaption>Architecture of the Counter demo</figcaption>
</figure>


## Running the Demo
The steps below will guide you to download the counter agent service configuration from the Service Registry, build and run a deployment that will run locally.

1. Ensure that your machine satisfies the [framework requirements](guides/quick_start.md#requirements) and that
you have followed the [setup instructions](guides/quick_start.md#setup). As a result you should have a Pipenv workspace folder.

2. Use the CLI to download the `valory/counter` service.
    ```bash
<<<<<<< HEAD
    autonomy fetch valory/counter:0.1.0:bafybeidvxeqfm7bz6vfaalhmdnyysq7nab5fcwufem5k5syql2pcxfaoue --remote --service
=======
    autonomy fetch valory/counter:0.1.0:bafybeic6lto7kpk6hbc2qm3d3uel2lsipskk5r5juql7il4dsakb2lwy7m --remote --service
>>>>>>> c0e2452a
    cd counter
    ```

3. Inside the workspace folder, create a JSON file `keys.json` containing the addresses and keys of the four agents that are
   part of this demo. Below you have a sample `keys.json` file that you can use for testing.

    !!! warning "Important"
        Use these keys for testing purposes only. **Never use these keys in a production environment or for personal use.**

        ```json
        [
          {
              "address": "0x15d34AAf54267DB7D7c367839AAf71A00a2C6A65",
              "private_key": "0x47e179ec197488593b187f80a00eb0da91f1b9d0b13f8733639f19c30a34926a"
          },
          {
              "address": "0x9965507D1a55bcC2695C58ba16FB37d819B0A4dc",
              "private_key": "0x8b3a350cf5c34c9194ca85829a2df0ec3153be0318b5e2d3348e872092edffba"
          },
          {
              "address": "0x976EA74026E726554dB657fA54763abd0C3a0aa9",
              "private_key": "0x92db14e403b83dfe3df233f83dfa3a0d7096f21ca9b0d6d6b8d88b2b4ec1564e"
          },
          {
              "address": "0x14dC79964da2C08b23698B3D3cc7Ca32193d9955",
              "private_key": "0x4bbbf85ce3377467afe5d46f804f221813b2bb87f24d81f60f1fcdbf7cbf4356"
          }
        ]
        ```

4. Build the required image
    ```bash
    autonomy build-image
    ```
    The command above generates the required images to run the agent service.

5. Build a deployment setup for the demo service:
    ```bash
    autonomy deploy build keys.json -ltm
    ```

    This will build the deployment setup required to run the service locally.
    !!!note
        It is also possible to generate a deployment using a local service configuration. See the Commands section for the complete details.

6. The build configuration will be located in `./abci_build_*`. Run the deployment using
    ```bash
    cd abci_build_*
    autonomy deploy run
    ```

    This will deploy a local counter service with four agents connected to four Tendermint nodes.

7. The logs of a single agent or [Tendermint](https://tendermint.com/) node can be inspected in another terminal with, e.g.,
    ```bash
    docker logs <container_id> --follow
    ```
    where `<container_id>` refers to the Docker container ID for either an agent
    (`abci0`, `abci1`, `abci2` and `abci3`) or a Tendermint node (`node0`, `node1`, `node2` and `node3`).



## Interacting with the Demo

Recall that each agent has the skill `counter`, and the consensus gadget (Tendermint) manages the consensus protocol for incoming transactions. The `counter` skill implements the `ABCICounterHandler` which receives (and responds to) callbacks from the Tendermint network when certain events happen, in particular, when a client sends a transaction to the local blockchain managed by Tendermint.

Once the agent service is up, you can interact with it.
The four Tendermint nodes, `node0`, `node1`, `node2`, and `node3`, are listening at ports `26657`, `26667`, `26677`, and `26687`, respectively.
To query the state of the service from Tendermint `node0`, execute the following HTTP request:

```
curl http://localhost:26657/abci_query
```

What will happen behind the scenes is that the Tendermint node `node0`
will send a `request_query` ABCI request to the agent `abci0` which will be handled by the `ABCICounterHandler`. The handler will reply
with a `response_query` ABCI response, containing the current state of the service.

The response to this HTTP request above is:
```
{
  "jsonrpc": "2.0",
  "id": -1,
  "result": {
    "response": {
      "code": 0,
      "log": "value: 0",
      "info": "",
      "index": "0",
      "key": null,
      "value": "AAAAAA==",
      "proofOps": {
        "ops": []
      },
      "height": "0",
      "codespace": ""
    }
  }
}
```

As you can see from the `log` field, the counter is initialized at `0`.
`value` contains the `base64` encoding of the bytes of the data,
representing the app state.

You can verify that running the same query against the other
nodes will give you the same response, e.g.

```bash
curl http://localhost:26667/abci_query
```

### Send a Transaction

To send a transaction and update the ABCI application state:

```bash
curl http://localhost:26657/broadcast_tx_commit\?tx\=0x01
```

where `0x01` is the new value for the distributed counter.

Once the request is received, the Tendermint node will
first check that the transaction is indeed valid against
the current state of the application by sending
a `check_tx` request to the ABCI application.
If so, the transaction will be added to the mempool
of pending transactions.

In our case, since the state before the transaction was `0x00`,
and since `0x01` is a unitary increment of the counter,
the transaction is valid.

After the Tendermint network managed to reach a consensus,
the command above receives this HTTP response:

```
{
  "jsonrpc": "2.0",
  "id": -1,
  "result": {
    "check_tx": {
      "code": 0,
      "data": null,
      "log": "valid transaction.",
      "info": "OK: the next count is a unitary increment.",
      "gas_wanted": "0",
      "gas_used": "0",
      "events": [],
      "codespace": ""
    },
    "deliver_tx": {
      "code": 0,
      "data": null,
      "log": "",
      "info": "",
      "gas_wanted": "0",
      "gas_used": "0",
      "events": [],
      "codespace": ""
    },
    "hash": "4BF5122F344554C53BDE2EBB8CD2B7E3D1600AD631C385A5D7CCE23C7785459A",
    "height": "3"
  }
}
```

The `check_tx` part is the response of the ABCI app when the
transaction was received and checked,
and `deliver_tx` is the response of the ABCI app after the transaction was applied
to the state.
The `info` field of the `check_tx` response:
```
OK: the next count is a unitary increment.
```
describes
the reason why the transaction is considered valid by the ABCI application.

Note that we would have obtained the same result
by interacting with another available Tendermint node;
you can try by replacing the port `26657`
with one of `26667`, `26677` and `26687`.

If, say, we had sent the transaction `0x02` instead of the
only legal one `0x01`, we would have got the following response:

```
{
  "jsonrpc": "2.0",
  "id": -1,
  "result": {
    "check_tx": {
      "code": 1,
      "data": null,
      "log": "invalid transaction.",
      "info": "ERROR: the next count must be a unitary increment.",
      "gas_wanted": "0",
      "gas_used": "0",
      "events": [],
      "codespace": ""
    },
    "deliver_tx": {
      "code": 0,
      "data": null,
      "log": "",
      "info": "",
      "gas_wanted": "0",
      "gas_used": "0",
      "events": [],
      "codespace": ""
    },
    "hash": "DBC1B4C900FFE48D575B5DA5C638040125F65DB0FE3E24494B76EA986457D986",
    "height": "0"
  }
```
The `info` field of the `check_tx` response:
```
ERROR: the next count must be a unitary increment.
```
describes  the reason why the transaction has been rejected.

Now, the query request
```bash
curl http://localhost:26667/abci_query
```

returns the updated counter value:
```
{
  "jsonrpc": "2.0",
  "id": -1,
  "result": {
    "response": {
      "code": 0,
      "log": "value: 1",
      "info": "",
      "index": "0",
      "key": null,
      "value": "AAAAAQ==",
      "proofOps": {
        "ops": []
      },
      "height": "0",
      "codespace": ""
    }
  }
}
```

### Interact through an AEA

In this section we will see an example of
how to use an AEA to interact with the Tendermint network built above.

First, open a terminal to the root of this repository,
and fetch the `counter_client` agent:

```bash
autonomy fetch valory/counter_client:0.1.0:bafybeidiyxpg3px5rpp6gl5jkrcqawanag7hym3ylavdfzanxk3r5mqcme --remote
```

This will copy the agent project in the `counter_client` directory.

Then, enter into the project, and generate a private key:
```bash
cd counter_client
autonomy generate-key ethereum
autonomy install
```

You can see the Tendermint node the skill is configured to interact with
using the following command:
```bash
autonomy config get vendor.valory.skills.counter_client.models.params.args.tendermint_url
```

It will print `localhost:26657`, i.e. `node0`.

Finally, run the agent:
```bash
autonomy run
```

The agent periodically checks the current value of the counter;
this behaviour is implemented in the `MonitorBehaviour` of the
`counter_client` skill.
Moreover, it periodically sends a transaction to increment the
value of the counter; this behaviour is implemented in the
`IncrementerBehaviour` of the `counter_client` skill.

The output of the run should be something like:

```text
    _     _____     _
   / \   | ____|   / \
  / _ \  |  _|    / _ \
 / ___ \ | |___  / ___ \
/_/   \_\|_____|/_/   \_\

v1.0.2

Starting AEA 'counter_client' in 'async' mode...
info: [counter_client] Start processing messages...
info: [counter_client] [2021-08-05T20:00:05.783576] Sending transaction with new count: 1
info: [counter_client] [2021-08-05T20:00:05.793780] The counter value is: 0
info: [counter_client] [2021-08-05T20:00:06.817543] The counter value is: 1
info: [counter_client] [2021-08-05T20:00:06.817852] Update current state: 1
info: [counter_client] [2021-08-05T20:00:07.816933] The counter value is: 1
info: [counter_client] [2021-08-05T20:00:08.784843] Sending transaction with new count: 2
info: [counter_client] [2021-08-05T20:00:08.838607] The counter value is: 1
info: [counter_client] [2021-08-05T20:00:09.822670] The counter value is: 2
info: [counter_client] [2021-08-05T20:00:09.823049] Update current state: 2
info: [counter_client] [2021-08-05T20:00:10.823978] The counter value is: 2
info: [counter_client] [2021-08-05T20:00:11.785852] Sending transaction with new count: 3
info: [counter_client] [2021-08-05T20:00:11.830393] The counter value is: 2
info: [counter_client] [2021-08-05T20:00:12.829347] The counter value is: 3
info: [counter_client] [2021-08-05T20:00:12.829746] Update current state: 3
info: [counter_client] [2021-08-05T20:00:13.826483] The counter value is: 3
info: [counter_client] [2021-08-05T20:00:14.787033] Sending transaction with new count: 4
info: [counter_client] [2021-08-05T20:00:14.838130] The counter value is: 3
info: [counter_client] [2021-08-05T20:00:15.826483] The counter value is: 4
info: [counter_client] [2021-08-05T20:00:15.826825] Update current state: 4
info: [counter_client] [2021-08-05T20:00:16.831485] The counter value is: 4
(...)
```<|MERGE_RESOLUTION|>--- conflicted
+++ resolved
@@ -25,11 +25,7 @@
 
 2. Use the CLI to download the `valory/counter` service.
     ```bash
-<<<<<<< HEAD
-    autonomy fetch valory/counter:0.1.0:bafybeidvxeqfm7bz6vfaalhmdnyysq7nab5fcwufem5k5syql2pcxfaoue --remote --service
-=======
     autonomy fetch valory/counter:0.1.0:bafybeic6lto7kpk6hbc2qm3d3uel2lsipskk5r5juql7il4dsakb2lwy7m --remote --service
->>>>>>> c0e2452a
     cd counter
     ```
 
