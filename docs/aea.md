--- conflicted
+++ resolved
@@ -42,17 +42,10 @@
 by all the agents so that each one has a copy of it. The mechanism that is in charge of managing the replication is called the _state-minimized consensus gadget_ (SGC).
 
 In order to make any changes
-<<<<<<< HEAD
-to the shared state, the agents in the MAS need to reach consensus over the update. For example, agree on the current exchange rate between two cryptocurrencies. When
-a majority of agents comprising the agent service decides on a single state,
-consensus is achieved and the shared state is updated accordingly. More
-precisely, FSM replication with $N = 3f + 1$ replicas can tolerate up to
-=======
 to the shared state, the agents in the MAS need to reach consensus over the update. For example, let us consider the case where the shared state is the current exchange rate between two cryptocurrencies. When
-a majority of the agents that comprise the {{agent_service}} decides on an update to the state,
+a majority of agents that comprise the agent service decides on a single state,
 the shared state is updated accordingly provided that consensus is achieved. More
 precisely, FSM replication with $N = 3f + 1$ agents can tolerate up to
->>>>>>> 4172c713
 $f$ simultaneous failures, and hence consensus over the new state is reached
 when $\geq\lceil(2N + 1) / 3\rceil$ of the agents agree on a particular state. Systems
 that possess this fault tolerance level are referred to as being
@@ -72,12 +65,7 @@
 <figcaption>Main components of an AEA</figcaption>
 </figure>
 
-<<<<<<< HEAD
-As you can see, there are quite a few elements that make up an AEA. We briefly review the most relevant ones that play a role in the creation of an agent service:
-=======
-As it can be seen, there are quite a few elements that make up an AEA. We briefly review the most relevant ones that play a role in the creation of an {{agent_service}}:
->>>>>>> 4172c713
-
+As it can be seen, there are quite a few elements that make up an AEA. We briefly review the most relevant ones that play a role in the creation of an agent service:
 
 ### DecisionMaker
 The [`DecisionMaker`](https://open-aea.docs.autonolas.tech/decision-maker/)
@@ -145,11 +133,10 @@
 
 ## Overview of AEA Skills Implementation
 
-<<<<<<< HEAD
-Note that [`Skills`](https://open-aea.docs.autonolas.tech/skill/) are one of the parts where the developer will need to invest more time, as it is where the concrete business logic is developed. This will be also the case when developing agent services, because a special kind of [`Skill`](https://open-aea.docs.autonolas.tech/skill/) is what will define the agent service business logic.
-=======
-Note that [`Skills`](https://open-aea.docs.autonolas.tech/skill/) are one of the parts where the developer will need to invest more time, as it is where the concrete business logic is developed. This will be also the case when developing {{agent_service}}s, because a special type of [`Skill`](https://open-aea.docs.autonolas.tech/skill/) is what will define the {{agent_service}} business logic.
->>>>>>> 4172c713
+
+Note that [`Skills`](https://open-aea.docs.autonolas.tech/skill/) are one of the parts where the developer will need to invest more time, as it is where the concrete business logic is developed. This will be also the case when developing agent 
+services, because a special type of [`Skill`](https://open-aea.docs.autonolas.tech/skill/) is what will define the agent 
+service business logic.
 
 Therefore, we briefly provide a general overview on how an AEA [`Skill`](https://open-aea.docs.autonolas.tech/skill/) is implemented in the {{open_aea}} framework. See also the {{open_aea_doc}} for the complete details.
 
