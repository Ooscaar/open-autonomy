--- conflicted
+++ resolved
@@ -5,7 +5,6 @@
 
 # Open Autonomy
 
-<<<<<<< HEAD
 ## `TBD` to `TBD`
 
 - Renamed the `background_behaviour_cls` in `AbstractRoundBehaviour` to `termination_behaviour_cls`. 
@@ -19,7 +18,6 @@
 - Renamed the `background_round` property of the `AbciApp` to `termination_round`.
 
 1 && 4 should be taken into consideration for all the apps that are utilizing the termination.
-=======
 
 ## `v0.10.5.post2` to `v0.10.6`
 
@@ -36,7 +34,6 @@
 ## `v0.10.3` to `v0.10.4`
 
 No backwards incompatible changes
->>>>>>> dfd35b19
 
 ## `v0.10.2` to `v0.10.3`
 
