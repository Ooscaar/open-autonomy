--- conflicted
+++ resolved
@@ -35,11 +35,7 @@
 
 2. Use the CLI to fetch the `valory/simple_abci` service.
     ```bash
-<<<<<<< HEAD
-    autonomy fetch valory/simple_abci:0.1.0:bafybeigmignq5mthhyk3giujrvry3dqh6xpxuycl5beu6wsk2e5nilpa3q --remote --service
-=======
     autonomy fetch valory/simple_abci:0.1.0:bafybeiajfobuahkvjsrfgbtzm3ao3rsuvnlyimdw3bqtlmnh3sn6psuag4 --remote --service
->>>>>>> 52eec2c2
     cd simple_abci
     ```
 
@@ -366,7 +362,7 @@
 - ROUND_TIMEOUT
 default_start_state: RegistrationRound
 final_states: []
-label: SimpleAbciApp
+label: packages.valory.skills.simple_abci.rounds.SimpleAbciApp
 start_states:
 - RegistrationRound
 states:
