# Simple agent service demo
The Simple agent service demonstrates how to use the {{open_autonomy}} framework, and provides
a general template to build more complex services.
The goal is to provide the minimum background so that users can start developing their own agent services, and to showcase how agents interact with local Tendermint nodes. Indeed, we recommend that new users take the Simple {{fsm_app}} as the starting point for developing their own agent services.

Roughly speaking, the Simple agent service executes the following sequence of actions:

1. Agents register to the service, i.e., they indicate their willingness to participate in it.
2. Agents agree on a random value.
3. Agents nominate a keeper, based on a deterministic function and the random value.
4. Go to step 1.

Whereas the business logic of this service does not produce any useful result, each of these steps above
are expected to be quite common in the expected services that can be developed with {{open_autonomy}}.

## Architecture of the demo
The demo is composed of:

- A set of four [Tendermint](https://tendermint.com/) nodes (`node0`, `node1`, `node2`, `node3`).
- A set of four AEAs (`abci0`, `abci1`, `abci2`, `abci3`), in one-to-one connection with their corresponding Tendermint
node.

The agents are connected to the remote service [DRAND](https://drand.love) through the Internet.

<figure markdown>
  ![](../images/simple_demo_architecture.svg){align=center}
  <figcaption>Simple agent service demo architecture with four agents</figcaption>
</figure>

## Running the demo
The steps below will guide you to download the simple agent service definition from the Service Registry, build and run a local deployment.

1. Ensure that your machine satisfies the [framework requirements](../guides/set_up.md#requirements) and that
you have followed the [setup instructions](../guides/set_up.md#setup). As a result you should have a Pipenv workspace folder.

2. Use the CLI to fetch the `valory/simple_abci` service.
    ```bash
<<<<<<< HEAD
    autonomy fetch valory/simple_abci:0.1.0:bafybeih66jwdt3m6ko4uczfnjn323xckq6qtrqjjc6kj5ii3wotcppu45y --remote --service
=======
    autonomy fetch valory/simple_abci:0.1.0:bafybeieyi5wjjiqyjtpcank7ajwimv6wemdxy2lnl4nm44i5b2dvkptg2i --remote --service
>>>>>>> c8cd2edd
    cd simple_abci
    ```

3. Follow the steps in the [local deployment guide](../guides/deploy_service.md#local-deployment) to deploy and run the service locally.

4. The logs of a single agent or [Tendermint](https://tendermint.com/) node can be inspected in another terminal with, e.g.,
    ```bash
    docker logs <container_id> --follow
    ```
    where `<container_id>` refers to the Docker container ID for either an agent
    (`abci0`, `abci1`, `abci2` and `abci3`) or a [Tendermint](https://tendermint.com/) node (`node0`, `node1`, `node2` and `node3`).


## Details of the demo
The complete state machine depicting the states and transitions of the application is shown below.

<figure markdown>
<div class="mermaid">
stateDiagram-v2
    RegistrationRound --> RandomnessStartupRound: <center>DONE</center>
    RandomnessStartupRound --> SelectKeeperAtStartupRound: <center>DONE</center>
    RandomnessStartupRound --> RandomnessStartupRound: <center>NO_MAJORITY<br />ROUND_TIMEOUT</center>
    ResetAndPauseRound --> RandomnessStartupRound: <center>DONE</center>
    ResetAndPauseRound --> RegistrationRound: <center>NO_MAJORITY<br />RESET_TIMEOUT</center>
    SelectKeeperAtStartupRound --> ResetAndPauseRound: <center>DONE</center>
    SelectKeeperAtStartupRound --> RegistrationRound: <center>NO_MAJORITY<br />ROUND_TIMEOUT</center>
</div>
<figcaption>Simple ABCI Application FSM</figcaption>
</figure>

Recall that, from the point of view of the developer, the application FSM is replicated transparently in all the AEAs. The developer can simply focus on developing the FSM as if it were being executed in a single machine, and the underlying consensus layer will handle the replication mechanism across different machines.

The `valory/simple_abci` skill is the main component of the {{fsm_app}}. In
general terms, the developer should put the focus on the four action points below:

1. Implement the `Rounds`, `Behaviours` and `Payloads` associated with each FSM state.
2. Implement the `AbciApp` class.
3. Implement the `AbstractRoundBehaviour` class.

Below we discuss these points in detail for the case of the Simple {{fsm_app}}.


### Implementation of the Rounds, Behaviours and Payloads for Each State

The main modules to take into account in this development step are:

- `behaviours.py`: Contains the implementation of the behaviours to be executed at each state of the FSM. Each behaviour is one-to-one associated to a round. It also contains the `SimpleAbciConsensusBehaviour` class, which can be thought as the "main" class for the skill behaviour, and will be discussed in a separate section below.
- `rounds.py`: Contains the implementation of the rounds associated to each state and the shared `SynchronizedData`. It also contains the declaration of the FSM events, and the `SimpleAbciApp` which defines the transition function of the FSM, which will be also discussed in a separate section.
- `payloads.py`: Contains the implementation of the payloads associated to each state. One payload can be used per state. Payloads are used so sync data between agents, and therefore the application state.


#### `RegistrationRound` and `RegistrationBehaviour`

The `RegistrationRound` and `RegistrationBehaviour` are the round and behaviour classes associated to the start state of the application FSM. The hierarchy diagram for the `RegistrationRound` is depicted below:

<figure markdown>
<div class="mermaid">
classDiagram
    AbstractRound <|-- CollectionRound
    CollectionRound <|-- CollectDifferentUntilAllRound
    CollectDifferentUntilAllRound <|-- RegistrationRound
    SimpleABCIAbstractRound <|-- RegistrationRound
    AbstractRound <|-- SimpleABCIAbstractRound

    class AbstractRound{
      +round_id
      +allowed_tx_type
      +payload_attribute
      -_state
      +period_state()
      +end_block()*
      +check_payload()*
      +process_payload()*
    }
    class SimpleABCIAbstractRound{
      +period_state()
      -_return_no_majority_event()
    }
    class CollectionRound{
      -collection
      +payloads()
      +payloads_count()
      +process_payload()
      +check_payload()
    }
    class CollectDifferentUntilAllRound{
      +process_payload()
      +check_payload()
      +collection_threshold_reached()
      +most_voted_payload()
    }
    class RegistrationRound{
      +round_id = "registration"
      +allowed_tx_type = TransactionType.REGISTRATION
      +payload_attribute = "sender"
      +end_block()
    }
</div>
<figcaption>Hierarchy of the `RegistrationRound` class (some methods and fields are omitted)</figcaption>
</figure>

As it can be seen, it inherits from the main abstract class `AbstractRound` through a series of intermediate classes:

- `CollectionRound`: Helper class for rounds where the application is expected to wait until some some sort of value is collected: either a common value (e.g., a common randomness observation), or a collection of different values (e.g., exchange values from different sources).
- `CollectDifferentUntilAllRound`: Helper class for rounds that should wait until a collection of different values is collected, one from each agent ("all").
- `SimpleABCIAbstractRound`: Helper class particular to the Simple {{fsm_app}} which contains common methods for all rounds.
- `RegistrationRound`: Class that implements the particular instance of the `AbstractRound`. Many of the functionalities are already covered by the parent classes, but any concrete implementation of `AbstractRound` need to implement the abstract method `end_block()`. The method `end_block()` has the responsibility of checking the conditions to transit to the next state, and as such, it must return (1) a reference to the (updated) `SynchronizedData`, and (2) an event that will define the transition to the next state in the FSM.


To sum up, the `RegistrationRound` simply waits to collect all agent addresses (a mechanism inherited from `CollectDifferentUntilAllRound`) and it produces the `DONE` event when it finishes. The agents send their address through the proactive behaviour discussed below.
As it can be seen here, the {{open_autonomy}} framework provides a number of intermediate helper classes that can be used to simplify the development of a round.

On the other hand, the `RegistrationBehaviour` hierarchy is as follows:
<figure markdown>
<div class="mermaid">
classDiagram
    SimpleABCIBaseBehaviour<|-- RegistrationBehaviour
    BaseBehaviour <|-- SimpleABCIBaseBehaviour
    IPFSBehaviour <|-- BaseBehaviour
    AsyncBehaviour <|-- BaseBehaviour
    CleanUpBehaviour <|-- BaseBehaviour
    SimpleBehaviour <|-- IPFSBehaviour
    Behaviour <|-- SimpleBehaviour

    class AsyncBehaviour{
        +async_act()*
        +async_act_wrapper()*
    }
    class SimpleABCIBaseBehaviour {
        +period_state()
        +params()
    }
    class RegistrationBehaviour{
        +state_id = "register"
        +matching_round = RegistrationRound
        +async_act()
    }
</div>
<figcaption>Hierarchy of the `RegistrationBehaviour` class (some methods and fields are omitted)</figcaption>
</figure>

As it can be seen, the `RegistrationBehaviour` inherits from `BaseBehaviour`, which is the base class for FSM states. This class aggregates the functionality from some other classes, most notably from the `AsyncBehaviour` class which defines the `async_act()` abstract method, which must be implemented in the `RegistrationBehaviour` class. In this case, `async_act()` does the following:

1. Build the registration transaction payload.
2. Send the transaction payload and wait for it to be mined.
3. Wait until the {{fsm_app}} transitions to the next round.
4. Go to the next behaviour state (set done event).

An excerpt of the code corresponding to the `RegistrationBehaviour` is:

```python
class RegistrationBehaviour(SimpleABCIBaseBehaviour):
    """Register to the next round."""

    behaviour_id = "register"
    matching_round = RegistrationRound

    def async_act(self) -> Generator:
        """
        Do the action.

        Steps:
        - Build a registration transaction.
        - Send the transaction and wait for it to be mined.
        - Wait until ABCI application transitions to the next round.
        - Go to the next behaviour (set done event).
        """

        with self.context.benchmark_tool.measure(self.behaviour_id).local():
            payload = RegistrationPayload(self.context.agent_address)

        with self.context.benchmark_tool.measure(self.behaviour_id).consensus():
            yield from self.send_a2a_transaction(payload)
            yield from self.wait_until_round_end()

        self.set_done()
```

Finally, the hierarchy for the `RegistrationPayload` is as follows:

<figure markdown>
<div class="mermaid">
classDiagram
  BaseSimpleAbciPayload <|-- RegistrationPayload
  BaseTxPayload <|-- BaseSimpleAbciPayload

  class BaseTxPayload {
    +transaction_type
    +sender
    +id_
    +round_count
    +_initialisation
    +round_count()
  }

  class RegistrationPayload{
    +transaction_type = TransactionType.REGISTRATION
  }
</div>
<figcaption>Hierarchy of the `RegistrationPayload` class (some methods and fields are omitted)</figcaption>
</figure>

The class `RegistrationPayload` is simply a wrapper for the data to be sent by the
corresponding behaviour in the `async_act()` method.


The remaining states from the FSM follow a similar approach in the definition of the rounds, behaviours and payloads. Therefore, we will omit most of the details and highlight only the relevant information for them.


#### `RandomnessStartupRound` and `RandomnessStartupBehaviour`
As opposed to `RegistrationRound`, the class `RandomnessStartupRound` inherits from the helper abstract class `CollectSameUntilThresholdRound`. That is, the round will wait until 2/3 of the agents have agreed in the same collected value (in this case, a random string from a decentralized randomness source). If for whatever reason agents do not agree within a given timeframe, this state is revisited. As above, the method `end_block()` must be implemented, and it must return the appropriate events accordingly.

The `RandomnessBehaviour` on the other hand is the proactive part that connects to the distributed randomness service, reads the value,  commits it to the temporary blockchain, and stores it in the `SynchronizedData`.
As above, all these operations are carried on the `async_act()` method, and the
payload class `RandomnessPayload` encapsulates the collected randomness as well as the round identifier.

#### `SelectKeeperAtStartupRound` and `SelectKeeperAtStartupBehaviour`
In this case, `SelectKeeperAtStartupRound` inherits from the class `CollectSameUntilThresholdRound` as above. The value to be agreed by 2/3 of the agents is the address of the agent that will be designated as a keeper. Again, the `end_block()` method must handle the appropriate events to return, depending on the status of the consensus.


The `SelectKeeperAtStartupBehaviour` is in charge of executing the operation of selecting the keeper, which is a deterministic function of the randomness collected in the previous round. The behaviour accesses the randomness through the `SynchronizedData`, commits the output to the temporary blockchain, and it also records it on the `SynchronizedData`. The corresponding payload class, `SelectKeeperPayload` stores the selected keeper.


#### `ResetAndPauseRound` and `ResetAndPauseBehaviour`
The `ResetAndPauseRound` also inherits from  `CollectSameUntilThresholdRound`. The value that the rounds waits that the agents agree is simply the period number (an increasing integer). Once 2/3 of the agents have agreed on it, the {{fsm_app}} transitions again to the `RandomnessStartupRound`.

The `ResetAndPauseBehaviour` class simply logs the state, sleeps for a configured interval, and submits the transaction payload (period number) to the temporary blockchain. As usual, the functionality is encoded in `end_block()`. For convention, the payload associated to the class `ResetPayload` contains the round identifier.

### Implementation of `SimpleAbciApp`
This class can be found on `rounds.py`, and it simply encodes the basic parameters of the FSM transition function depicted above. Namely, it defines:
- the initial round,
- the set of initial states,
- the transition function,
- the set of final states, and
- the timeout events.

This class derives from the abstract class `AbciApp` and it must be implemented by the developer. In general, the implementation of this class does not require to define any method or parameter, besides the ones commented above.

The transition function, which is the main part of this class, is defined using Python dictionaries as it is shown here:

```python
class SimpleAbciApp(AbciApp[Event]):
    """SimpleAbciApp

    Initial round: RegistrationRound

    Initial states: {RegistrationRound}

    Transition states:
        0. RegistrationRound
            - done: 1.
            - no majority: 0.
        1. RandomnessStartupRound
            - done: 2.
            - round timeout: 1.
            - no majority: 1.
        2. SelectKeeperAtStartupRound
            - done: 3.
            - round timeout: 0.
            - no majority: 0.
        3. ResetAndPauseRound
            - done: 1.
            - reset timeout: 0.
            - no majority: 0.

    Final states: {}

    Timeouts:
        round timeout: 30.0
        reset timeout: 30.0
    """

    initial_round_cls: Type[AbstractRound] = RegistrationRound
    transition_function: AbciAppTransitionFunction = {
        RegistrationRound: {
            Event.DONE: RandomnessStartupRound,
            Event.NO_MAJORITY: RegistrationRound,
        },
        RandomnessStartupRound: {
            Event.DONE: SelectKeeperAtStartupRound,
            Event.ROUND_TIMEOUT: RandomnessStartupRound,
            Event.NO_MAJORITY: RandomnessStartupRound,
        },
        SelectKeeperAtStartupRound: {
            Event.DONE: ResetAndPauseRound,
            Event.ROUND_TIMEOUT: RegistrationRound,
            Event.NO_MAJORITY: RegistrationRound,
        },
        ResetAndPauseRound: {
            Event.DONE: RandomnessStartupRound,
            Event.RESET_TIMEOUT: RegistrationRound,
            Event.NO_MAJORITY: RegistrationRound,
        },
    }
    event_to_timeout: Dict[Event, float] = {
        Event.ROUND_TIMEOUT: 30.0,
        Event.RESET_TIMEOUT: 30.0,
    }
```

For example, upon receiving the event `DONE` being in the state `SelectKeeperAtStartupRound`, the FSM will transit to `ResetAndPauseRound`.

### Implementation of `SimpleAbciConsensusBehaviour`
This class can be found in `behaviours.py`, and is the main behaviour class, aggregating the behaviours from the different states. It is a subclass of `AbstractRoundBehaviour`. The developer needs to define:

- the initial behaviour,
- the `AbciApp` associated to the behaviour,
- the collection of individual behaviours for each state.

Recall that each behaviour is in one-to-one correspondence with a round. Upon instantiation, the parent class ensures that this correspondence holds (i.e., there are not two behaviours associated to the same round). The correspondence is achieved through the field `matching_round` from the parent class `BaseBehaviour`of each state behaviour.



### Specification of the FSM

For convenience, we provide a simplified YAML syntax to describe concisely the FSM of the {{fsm_app}}s. For the case of
the Simple {{fsm_app}} the specification is as follows:

```yaml
alphabet_in:
- DONE
- NO_MAJORITY
- RESET_TIMEOUT
- ROUND_TIMEOUT
default_start_state: RegistrationRound
final_states: []
label: SimpleAbciApp
start_states:
- RegistrationRound
states:
- RandomnessStartupRound
- RegistrationRound
- ResetAndPauseRound
- SelectKeeperAtStartupRound
transition_func:
    (RandomnessStartupRound, DONE): SelectKeeperAtStartupRound
    (RandomnessStartupRound, NO_MAJORITY): RandomnessStartupRound
    (RandomnessStartupRound, ROUND_TIMEOUT): RandomnessStartupRound
    (RegistrationRound, DONE): RandomnessStartupRound
    (RegistrationRound, NO_MAJORITY): RegistrationRound
    (ResetAndPauseRound, DONE): RandomnessStartupRound
    (ResetAndPauseRound, NO_MAJORITY): RegistrationRound
    (ResetAndPauseRound, RESET_TIMEOUT): RegistrationRound
    (SelectKeeperAtStartupRound, DONE): ResetAndPauseRound
    (SelectKeeperAtStartupRound, NO_MAJORITY): RegistrationRound
    (SelectKeeperAtStartupRound, ROUND_TIMEOUT): RegistrationRound
```<|MERGE_RESOLUTION|>--- conflicted
+++ resolved
@@ -35,11 +35,7 @@
 
 2. Use the CLI to fetch the `valory/simple_abci` service.
     ```bash
-<<<<<<< HEAD
-    autonomy fetch valory/simple_abci:0.1.0:bafybeih66jwdt3m6ko4uczfnjn323xckq6qtrqjjc6kj5ii3wotcppu45y --remote --service
-=======
-    autonomy fetch valory/simple_abci:0.1.0:bafybeieyi5wjjiqyjtpcank7ajwimv6wemdxy2lnl4nm44i5b2dvkptg2i --remote --service
->>>>>>> c8cd2edd
+    autonomy fetch valory/simple_abci:0.1.0:bafybeie43hhjp3lcscvaeodxc2hmdqe7jwtkjeelryyouxina5l7fubazu --remote --service
     cd simple_abci
     ```
 
@@ -366,7 +362,7 @@
 - ROUND_TIMEOUT
 default_start_state: RegistrationRound
 final_states: []
-label: SimpleAbciApp
+label: packages.valory.skills.simple_abci.rounds.SimpleAbciApp
 start_states:
 - RegistrationRound
 states:
