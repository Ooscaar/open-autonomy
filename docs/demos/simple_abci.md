--- conflicted
+++ resolved
@@ -35,11 +35,7 @@
 
 2. Use the CLI to fetch the `valory/simple_abci` service.
     ```bash
-<<<<<<< HEAD
-    autonomy fetch valory/simple_abci:0.1.0:bafybeihcvorvzdjh42twwhcrngdkra6t4cmrenmgsc6il2bjlyovmagqzm --remote --service
-=======
-    autonomy fetch valory/simple_abci:0.1.0:bafybeibv4kpve3i5jrf6suzukcjibf7fsmtyhmbpzctobp2btazxrg2wca --remote --service
->>>>>>> 1344b274
+    autonomy fetch valory/simple_abci:0.1.0:bafybeicgvr2b57yran5746rzoaos3zli2zoemg5zxu6e3fhxmsqrd5j3n4 --remote --service
     cd simple_abci
     ```
 
