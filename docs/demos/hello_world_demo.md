# Hello world agent service demo
This demo is aimed at giving a general, introductory overview on what are the main elements that make an agent service and how they work. The goal is to provide to new users of the {{open_autonomy}} framework a global understanding on the development process and the relationship between the main components of the stack. You can skip the [running the demo section](./hello_world_demo.md#running-the-demo) on a first read.



## Architecture of the demo
The demo is composed of:

- A set of four [Tendermint](https://tendermint.com/) nodes (`node0`, `node1`, `node2`, `node3`).
- A set of four AEAs (`abci0`, `abci1`, `abci2`, `abci3`), in one-to-one connection with their corresponding Tendermint
node.

<figure markdown>
  ![](../images/hello_world_demo_architecture.svg){align=center}
  <figcaption>Hello world agent service demo architecture with four agents</figcaption>
</figure>

## Running the demo
The steps below will guide you to download the simple agent service definition from the Service Registry, build and run a local deployment.

1. Ensure that your machine satisfies the [framework requirements](../guides/set_up.md#requirements) and that
you have followed the [setup instructions](../guides/set_up.md#setup). As a result you should have a Pipenv workspace folder.

2. Use the CLI to fetch the `valory/hello_world` service.
    ```bash
<<<<<<< HEAD
    autonomy fetch valory/hello_world:0.1.0:bafybeibffpzyzp4i4s3xcq7hvzp66kl3pyqu5db5gpoto3lp2nb7z3t3ga --remote --service
=======
    autonomy fetch valory/hello_world:0.1.0:bafybeihpsxnad5xc7soain6go4utyfnjzhhnkmsubiwti4uphcy55k6wti --remote --service
>>>>>>> bf566864
    cd hello_world
    ```

3. Follow the steps in the [local deployment guide](../guides/deploy_service.md#local-deployment) to deploy and run the service locally.

4. The logs of a single agent or [Tendermint](https://tendermint.com/) node can be inspected in another terminal with, e.g.,
    ```bash
    docker logs <container_id> --follow
    ```
    where `<container_id>` refers to the Docker container ID for either an agent
    (`abci0`, `abci1`, `abci2` and `abci3`) or a [Tendermint](https://tendermint.com/) node (`node0`, `node1`, `node2` and `node3`).



## Details of the demo
The service presented in this demo is a "Hello world" agent service, which can be considered as a baseline service to which more complex functionalities can be added. The functionality of the service is extremely simple. Namely, each agent will output (at different times) the following message to its local console:
> "Agent $i$ in period $j$ says: Hello World!"

More concretely, we divide the timeline into _periods_, and within each period, _only one designated agent will print the message_. The other agents will print nothing. Think of a period as an interval where the service executes an iteration of its intended functionality (e.g., checking some price on a market, execute an investment strategy, etc.).


The architecture of this agent service, albeit simple, features four agents that are coordinated through a _consensus gadget_. For clarity and simplicity, we will be using the simplified architecture diagram depicted below.

<figure markdown>
![](../images/hello_world_demo_architecture_simplified.svg){align="center"}
<figcaption>A simplified view of the Hello world agent service architecture</figcaption>
</figure>


!!! warning "Important"

    Every agent service has an associated *consensus gadget*:

    * The consensus gadget is the component that makes possible for the agents to synchronise data. This allows them to, e.g. reach agreement on certain actions or reconcile information.

    * Anything happening at the consensus network level is completely abstracted away so that developers simple consume it in their services. An application run by the agent service can be thought and developed as a single "virtual" application.


This is what the service would look like in all its glory:

<figure markdown>
![](../images/hello_world_action.svg)
<figcaption>Hello World agent service in action</figcaption>
</figure>

Even though printing "Hello World" on their local console is far from being an exciting functionality, this example shows a number of  non-trivial elements that are key components in an agent service:

* The service defines a sequence of "atomic," well-defined actions, whose execution in the appropriate order achieves the intended functionality.
* Agents have to interact with each other to execute each of those actions, and reach a consensus on a number of decisions at certain moments (e.g., which is the agent that prints the message in each period).
* Agents are also allowed to execute actions on their own. In this simple example it just consists of printing a local message.
* Agents have to use a global store for persistent data (e.g., which was the last agent that printed the message).
* Finally, the application can progress even if some agent is faulty or malicious (up to a certain threshold of malicious agents).

In this toy example we assume that the agent that is charge of printing the message locally will do so (i.e. it will behave honestly). When this printing functionality is replaced by other critical operations, like sending a transaction to a blockchain, it is not enough with trusting that the agent will behave honestly, and further security and cryptographic mechanisms will be required.

The main questions that we try to answer at this point are:

* What are the main elements of the {{open_autonomy}} framework to implement an agent service?
* How do agents interact with the different components in an agent service?

### The finite-state machine of an agent service

The first step when designing an agent service is to divide the intended functionality into "atomic" steps. For example, for the Hello World service, we identify these steps as

1. Each agent registers to the service.
2. [If Step 1 OK] Agents select which is the next agent to print the message. We call this agent the _keeper_.
3. [If Step 2 OK] The keeper prints the message "Hello World" on its local console.
4. Pause for a while and go to Step 2.

The reader may have identified Steps 2 and 3 beforehand. Step 1 is a requirement in each agent service: it is simply a preliminary stage where each agent commits to participate actively in the service. Step 4, on the other hand is also a standard step in services that "loop", like the Hello World service. It serves as a "sleep" block of the agent service.

Graphically, the sequence of atomic steps of the Hello Word service functionality can be seen as

<figure markdown>
![](../images/hello_world_fsm.svg)
<figcaption>Diagram of atomic operations of the Hello World service</figcaption>
</figure>

This sequence diagram of operations can be interpreted as a finite-state machine (FSM) that defines the service. Ignoring network latency and delays caused by the underlying consensus gadget, it can be considered that at any given time, **all agents have the same view of the service FSM**, and **all agents execute the same transitions**. This is one of the key concepts of the {{open_autonomy}} framework.

!!! note

    FSMs are in fact an abstract model of computation. An FSM defines

    * a set of _states_,
    * a set of _events_, and
    * a [_state-transition function_](https://en.wikipedia.org/wiki/Finite-state_machine#Mathematical_model).

    The [state-transition function](https://en.wikipedia.org/wiki/Finite-state_machine#Mathematical_model) indicates how to move from a given state once an event has been received. At any timepoint, an FSM can only be located at a given state (_current state_). You can find a brief introduction about FSMs on Wikipedia, but for our purposes it is enough to understand the three bullet points above.

    Note that, according to the most the rigorous definition of an FSM, besides the current state, the FSM "has no other memory." That is, it does not know _how_ it arrived at a given state. However, in order to develop useful agent services, the {{open_autonomy}} framework equips these FSMs with persistent storage.

Each agent runs internally a process or application that implements the service FSM, processes events and transits to new states according to the state-transition function. The component that encapsulates this functionality is an agent _skill_. As its name suggests, a skill is some sort of "knowledge" that the agent possesses.

The component that encapsulates the Hello World functionality is the "Hello World {{fsm_app}}", which is a skill named `hello_world_abci`. A zoom on an agent would look like this:

<figure markdown>
![](../images/hello_world_zoom_agent.svg)
<figcaption>Zoom on an agent.</figcaption>
</figure>

Observe that Agent 2 has three additional skills. In fact, an agent can have one or multiple skills, in addition to several other components. Skills can implement a variety of functionalities, not only those that can be captured by FSMs.

!!! warning "Important"

    All agents in an agent service are implemented by the same codebase. The codebase implementing an agent is called a _canonical agent_, whereas each of the actual instances is called _agent instance_, or simply _agent_ for short.
    Each agent instance is then parameterized with their own set of keys, addresses and other required attributes.

### Transitioning through the FSM

But how exactly does an agent transition through the FSM? That is, how are the events generated, and how are they received?

To answer this question, let us focus on a concrete state, namely, the SelectKeeper state. Several things are expected when the service is at this point.

A high level view of what occurs is as follows:

1.  Prepare the vote. Each agent determines what agent it wishes to vote for as the new keeper. Since there is the need to reach an agreement, we consider that each agent wants to vote for "Agent $M\pmod 4+1$," where $M$ is the value of the current period. Thus, the agent prepares an appropriate _payload_ that contains that information.

    ![](../images/hello_world_sequence_1.svg)


2.  Send the vote. The Hello World {{fsm_app}} has a component (_Behaviour_) that is in charge of casting the vote to the consensus gadget.

    ![](../images/hello_world_sequence_2.svg)


3.  The consensus gadget reads the agents' outputs, and ensures that the collection of responses observed is consistent. The gadget takes the responsibility of executing the consensus algorithm, which is abstracted away to the developer of the agent service.
    *   Note that this does not mean that the consensus gadget ensures that all the agents vote the same. Rather, it means that all the agents reach an agreement on what vote was sent by each of them.

    ![](../images/hello_world_sequence_3.svg)


4.  Once the consensus phase is finished (and stored in a temporary blockchain maintained by the agents), each agent is notified with the corresponding information via an interface called _ABCI_.

    ![](../images/hello_world_sequence_4.svg)


5.  A certain skill component, called _Round_, receives and processes this information. If strictly more than $2/3$ of the agents voted for a certain keeper, then the agent records this result persistently to be used in future phases of the service. After finalizing all this processing, the _Round_ skill component outputs the event that indicates the success of the expected actions at that state.


6.  The event cast in the previous step is received by the component that actually manages the service FSM (_AbciApp_). This component processes the event according to the state-transition function and moves the current state of the FSM appropriately.

    ![](../images/hello_world_sequence_5.svg)


!!! warning "Important"

    As illustrated by the example above, there are a number of components from a skill in the {{open_autonomy}} framework that the developer needs to define in order to build an agent service. More concretely, these are:

    * **`AbciApp`**: The component that defines the FSM itself and the transitions between states.
    * **`Rounds`**: The components that process the input from the consensus gadget and outputs the appropriate events to make the next transition. **There must be exactly one round per FSM state.**
    * **`Behaviours`**: The components that execute the proactive action expected at each state: e.g. cast a vote for a keeper, print a message on screen, execute a transaction on a blockchain, etc. **There must be one behaviour per FSM state.**
    * **`Payloads`**: Associated to each behaviour. They define the contents of the transaction of the corresponding behaviour.
    * **`RoundBehaviour`**: This can be seen as the main class of the skill, which aggregates the `AbciApp` and ensures to establish a one-to-one relationship between the rounds and behaviours associated to each state of the FSM.


!!! Note

    There are several items which are called after the interface that connects with the consensus gadget, namely the Application Blockchain Interface (ABCI). In case you are not familiar with this, it is enough to know that it is an interface that abstracts away the protocol executed at the consensus gadget, and it produces callbacks to the skill when relevant events occur (e.g. agreement on a block). You can read more about the ABCI [here](https://github.com/tendermint/spec/blob/95cf253b6df623066ff7cd4074a94e7a3f147c7a/spec/abci).

At this point, the walk-through of a single transition from one state of the FSM, has essentially introduced the main components of an agent and the main interactions that occur in an agent service. It is important that the developer keeps these concepts in mind, since executions of further state transitions can be easily mapped with what has been presented here so far.

### Executing the main functionality

At this point, the service has only transitioned to a new state on its FSM. But, what would happen in an actual execution of the service functionality?

Mimicking the steps that occurred in the previous state, it is not difficult to see that this is what would actually happen:

1.   Upon entering the PrintMessage state, the associated behaviour, say `PrintMessageBehaviour`, will be in charge of executing the appropriate functionality. For Agent 2, it will be printing the celebrated message "Agent 2 says: Hello World". The rest of the agents simply do nothing.
2.   A dummy message (e.g., a constant value "Task completed") is sent by all the agents.
3.   The consensus gadget executes its protocol on the inputs received from the agents.
4.   The result of the consensus is forwarded to all the agents through ABCI.
5.   The `PrintMessageRound` receives a callback originating from the consensus gadget. `PrintMessageRound` verifies that all agents have responded, and it will then cast the `DONE` event.
6.   The `AbciApp` takes over and processes the event `DONE`, and moves the current state of the FSM to the next state, ResetAndPause.

As a result, we have finished a "happy path" of execution of the FSM, concluding with the expected output:

<figure markdown>
![](../images/hello_world_result.svg)
<figcaption>Result of the execution the second period of the Hello World agent service</figcaption>
</figure>


!!! note

    In Step 3 of the main functionality (printing value on screen locally), we have stipulated that all agents respond with a dummy constant value.
    We remark that not all states of the Hello World FSM require that all agents respond. In this example, we could simply have required that the keeper sends the "Task completed" message, and the remaining agents would  wait for that single message.

    Other states might have different waiting conditions, for instance

    * wait that all agents respond with a different value, or
    * wait that more than a threshold of agents respond with the same value.

    When the waiting condition is not met during a certain time interval, a special timeout event is generated by the `Round`, and the developer is in charge of defining how the FSM will transit in that case.

### Bird's eye view
As a summary, find below an image which shows the main components of the agent and the skill related to the Hello World agent service presented in this overview. Of course, this is by no means the complete picture of what is inside an agent, but it should give a good intuition of what are the main elements that play a role in any agent service and how they interact.

<figure markdown>
![](../images/hello_world_agent_internal.svg)
<figcaption>Main components of an agent that play a role in an agent service. Red arrows indicate a high-level flow of messages when the agent is in the SelectKeeper state.</figcaption>
</figure>

### Coding the Hello World agent service: a primer
So far, we have given a conceptual description of the Hello World agent service. As we have seen, there are a number of components that a developer needs to focus on in order to fully define the service.

The objective of what follows next is to explore what are the main steps to code and get the service running. Note that the complete code for the example can be found in

* `packages/valory/agents/hello_world`: the Hello World agent,
* `packages/valory/skills/hello_world_abci`: the `hello_world_abci` skill that implements the Hello World FSM app.

#### Coding the agent
Agents are defined through the {{open_aea}} library as YAML files, which specify what components the agent made of, together with some configuration parameters. Agents components can be, for example, connections, contracts, protocols or skills. We refer to the {{open_aea_doc}} for the complete details, although the reader might already have some intuition about their meaning.

This is an excerpt of the `/agents/hello_world/aea-config.yaml` file:

```yaml
# ...
connections:
- valory/abci:0.1.0:<ipfs_hash>
- valory/http_client:0.23.0:<ipfs_hash>
- valory/p2p_libp2p_client:0.1.0:<ipfs_hash>
contracts: []
protocols:
- open_aea/signing:1.0.0:<ipfs_hash>
- valory/abci:0.1.0:<ipfs_hash>
- valory/http:1.0.0:<ipfs_hash>
skills:
- valory/abstract_abci:0.1.0:<ipfs_hash>
- valory/abstract_round_abci:0.1.0:<ipfs_hash>
- valory/hello_world_abci:0.1.0:<ipfs_hash>
# ...
```

It is mandatory that all agents that will be part of an agent service have the `abci` connection, the `abci` protocol, as well as the `abstract_abci` and `abstract_round_abci` skills. These are the essential components that allow to interact with the consensus gadget, and contain helper and base classes that simplify the process of building the code for the skill.

Additionally, the agent can use other connections, protocols or skills, depending of its particular needs. In the example, the `http_client` connection and the `http` protocol allows the agent to interact with HTTP servers (although we are not using it in this service). Similarly, you can add the `ledger` connection and the `ledger_api` protocol in case the agent needs to interact with a blockchain.

Note that the agent also includes the `hello_world_abci` skill, which is the one that we need to code for this example. Except that, there is no more to code to write for the agent. The {{open_aea}} library will be in charge of reading this configuration file and execute its skills accordingly.

Note that although it is possible to develop your own protocols and connections, the {{open_aea}} framework provides a number of typical ones which can be reused. Therefore, it is usual that the developer focuses most of its programming efforts in coding the particular skill(s) for their new agent.

#### Coding the skill

Recall that the skill needs to define the `AbciApp`; `Rounds`, `Behaviours` and `Payloads` associated to each state of the FSM; and the main skill class `RoundBehaviour`. Let's look how each of these objects are implemented. The files referenced below are all placed within `packages/valory/skills/hello_world_abci`:

  **`rounds.py`**: This file defines both the `Rounds` and the `AbciApp` class. This is how the printing round (`PrintMessageRound`) inherits from the stack classes:

  <figure markdown>
  <div class="mermaid">
  classDiagram
      AbstractRound <|-- CollectionRound
      CollectionRound <|-- _CollectUntilAllRound
      _CollectUntilAllRound <|-- CollectDifferentUntilAllRound
      CollectDifferentUntilAllRound <|-- PrintMessageRound
      HelloWorldABCIAbstractRound <|-- PrintMessageRound
      AbstractRound <|-- HelloWorldABCIAbstractRound
      class AbstractRound{
        +round_id
        +allowed_tx_type
        +payload_attribute
        -_synchronized_data
        +synchronized_data()
        +end_block()*
        +check_payload()*
        +process_payload()*
      }
      class HelloWorldABCIAbstractRound{
        +synchronized_data()
        -_return_no_majority_event()
      }
      class CollectionRound{
        -collection
        +payloads()
        +payloads_count()
        +process_payload()
        +check_payload()
      }
      class _CollectUntilAllRound{
        +check_payload()
        +process_payload()
        +collection_threshold_reached()
      }
      class CollectDifferentUntilAllRound{
        +check_payload()
      }
      class PrintMessageRound{
        +round_id = "print_message"
        +allowed_tx_type = PrintMessagePayload.transaction_type
        +payload_attribute = "message"
        +end_block()
      }
  </div>
  <figcaption>Hierarchy of the PrintMessageRound class (some methods and fields are omitted)</figcaption>
  </figure>

  Note that the `HelloWorldABCIAbstractRound` is merely a convenience class defined in the same file. The class `CollectDifferentUntilAllRound` is a helper class for rounds that expect that each agent sends a different message. In this case, the message to be sent is the agent printed by each agent, which will be obviously different for each agent (one of them will be the celebrated 'Hello World' message, and the others will be 'empty' messages). Other helper classes exist within the stack to account for rounds that expect agents to agree on a common value.

  Since most of the logic is already implemented in the base classes, the programmer only needs to define a few parameters and methods within the `Round`. Most notably, the method `end_block`, which is triggered when the ABCI notifies the end of a block in the consensus gadget:

  ```python
  class PrintMessageRound(CollectDifferentUntilAllRound, HelloWorldABCIAbstractRound):

  # ...

    def end_block(self) -> Optional[Tuple[BaseSynchronizedData, Event]]:
        """Process the end of the block."""
        if self.collection_threshold_reached:
            synchronized_data = self.synchronized_data.update(
                participants=self.collection,
                all_participants=self.collection,
                synchronized_data_class=SynchronizedData,
            )
            return synchronized_data, Event.DONE
        return None
  ```

  The method updates a number of variables collected at that point, and returns the appropriate event (`DONE`) so that the `AbciApp` can process and transit to the next round.

  Observe that the `RegistrationRound` is very similar to the `PrintMessageRound`, as it simply has to collect the different addresses that each agent sends.

  After having defined the `Rounds`, the `HelloWorldAbciApp` does not have much mystery. It simply defines the transitions from one state to another in the FSM, arranged as Python dictionaries. For example,

  ```python
  SelectKeeperRound: {
      Event.DONE: PrintMessageRound,
      Event.ROUND_TIMEOUT: RegistrationRound,
      Event.NO_MAJORITY: RegistrationRound,
  },
  ```

  denotes the three possible transitions from the `SelectKeeperRound` to the corresponding `Rounds`, according to the FSM depicted above.


**`behaviours.py`**: This file defines the `Behaviours`, which encode the proactive actions occurring at each state of the FSM. The class diagram for the `PrintMessageBehaviour` is as follows:

  <figure markdown>
  <div class="mermaid">
  classDiagram
      HelloWorldABCIBaseBehaviour <|-- PrintMessageBehaviour
      BaseBehaviour <|-- HelloWorldABCIBaseBehaviour
      IPFSBehaviour <|-- BaseBehaviour
      AsyncBehaviour <|-- BaseBehaviour
      CleanUpBehaviour <|-- BaseBehaviour
      SimpleBehaviour <|-- IPFSBehaviour
      Behaviour <|-- SimpleBehaviour

      class AsyncBehaviour{
          +async_act()*
          +async_act_wrapper()*
      }
      class HelloWorldABCIBaseBehaviour {
          +syncrhonized_data()
          +params()
      }
      class PrintMessageBehaviour{
          +behaviour_id = "print_message"
          +matching_round = PrintMessageRound
          +async_act()
      }
  </div>
  <figcaption>Hierarchy of the PrintMessageBehaviour class (some methods and fields are omitted)</figcaption>
  </figure>

Again, the `HelloWorldABCIBaseBehaviour` is a convenience class, and the upper class in the hierarchy are abstract classes from the stack that facilitate re-usability of code when implementing the `Behaviour`. An excerpt of the `PrintMessageBehaviour` code is:

```python
class PrintMessageBehaviour(HelloWorldABCIBaseBehaviour, ABC):
    """Prints the celebrated 'HELLO WORLD!' message."""

    behaviour_id = "print_message"
    matching_round = PrintMessageRound

    def async_act(self) -> Generator:
        """
        Do the action.

        Steps:
        - Determine if this agent is the current keeper agent.
        - Print the appropriate to the local console.
        - Send the transaction with the printed message and wait for it to be mined.
        - Wait until ABCI application transitions to the next round.
        - Go to the next behaviour (set done event).
        """

        printed_message = f"Agent {self.context.agent_name} (address {self.context.agent_address}) in period {self.synchronized_data.period_count} says: "
        if (
            self.context.agent_address
            == self.synchronized_data.most_voted_keeper_address
        ):
            printed_message += "HELLO WORLD!"
        else:
            printed_message += ":|"

        print(printed_message)
        self.context.logger.info(f"printed_message={printed_message}")

        payload = PrintMessagePayload(self.context.agent_address, printed_message)

        with self.context.benchmark_tool.measure(self.behaviour_id).consensus():
            yield from self.send_a2a_transaction(payload)
            yield from self.wait_until_round_end()

        self.set_done()
```

Let us remark a number of noteworthy points from this code:

1.  The `matching_round` variable must be set to the corresponding `Round`.
2.  Within `async_act()`, The action must be executed (in this case, print 'Hello World' sequentially). Note how the agent reads the `context` and `synchronized_data.period_count` to determine if it is the keeper agent.
3.  After the action has been executed, the agent must prepare the `Payload` associated with this state. The payload can be anything that other agents might find useful for the action in this or future states. In this case, we simply send the message printed to the console.
4.  The agent must send the `Payload`, which the consensus gadget will be in charge of synchronizing with all the agents.
5.  The agent must wait until the consensus gadgets finishes its work, and mark the state as 'done'.

Steps 3, 4, 5 above are common for all the `Behaviours` in the agent service skills.

Once all the `Behaviours` are defined, it is time to define the `RoundBehaviour` class. This class follows a quite standard structure in all the agent services, and the reader can easily infer what is it from the source code:

```python
class HelloWorldRoundBehaviour(AbstractRoundBehaviour):
    """This behaviour manages the consensus stages for the Hello World abci app."""

    initial_behaviour_cls = RegistrationBehaviour
    abci_app_cls = HelloWorldAbciApp  # type: ignore
    behaviours: Set[Type[HelloWorldABCIBaseBehaviour]] = {  # type: ignore
        RegistrationBehaviour,  # type: ignore
        SelectKeeperBehaviour,  # type: ignore
        PrintMessageBehaviour,  # type: ignore
        ResetAndPauseBehaviour,  # type: ignore
    }
```

**`payloads.py`**: This file defines the payloads associated to the consensus engine for each of the states. Payload classes are mostly used to encapsulate data values, and carry almost no business logic. Consider for instance the payload associated to the `PrintMessageBehaviour`:

```python
class PrintMessagePayload(BaseHelloWorldAbciPayload):
    """Represent a transaction payload of type 'randomness'."""

    transaction_type = TransactionType.PRINT_MESSAGE

    def __init__(self, sender: str, message: str, **kwargs: Any) -> None:
        """Initialize a 'select_keeper' transaction payload.

        :param sender: the sender (Ethereum) address
        :param message: the message printed by the agent
        :param kwargs: the keyword arguments
        """
        super().__init__(sender, **kwargs)
        self._message = message

    @property
    def message(self) -> str:
        """Get the message"""
        return self._message

    @property
    def data(self) -> Dict:
        """Get the data."""
        return dict(message=self._message)
```


**Other required components.**  There are a number of extra files which define other components required by the agent that we have not addressed so far.
To conclude this section, let us briefly describe the purposes of each one, and we invite you to take a look at the source code:

* `skill.yaml`: This is the skill specification file. Similarly to the agent configuration file, it defines the components (e.g. protocols, connections) required by the skill, as well as a number of configuration parameters.
* `handlers.py`: Defines the `Handlers` (implementing reactive actions) used by the skill. It is mandatory that the skill associated to an agent service implements a handler inherited from the `ABCIRoundHandler`. Other handlers are required according to the actions that the skill is performing (e.g., interacting with an HTTP server). As you can see by exploring the file, little coding is expected unless you need to implement a custom protocol.
* `dialogues.py`: It defines the dialogues associated to the protocols described in the `skill.yaml` configuration file. Again, not much coding is expected in most cases.
* `models.py`:
* `fsm_specification.yaml`: It contains a specification of the FSM in a simplified syntax. It is used for checking the consistency of the implementation, and it can be automatically generated using a script.


## Further reading
This walk-through of the Hello World agent service should give an overview of the development process, and of the main elements that play a role in an agent service. However there are more elements in the {{open_autonomy}} framework that facilitate building complex applications, that interact with real blockchains and other networks. We refer the reader to the more advanced sections of the documentation, where we explore in detail the stack.<|MERGE_RESOLUTION|>--- conflicted
+++ resolved
@@ -23,11 +23,7 @@
 
 2. Use the CLI to fetch the `valory/hello_world` service.
     ```bash
-<<<<<<< HEAD
-    autonomy fetch valory/hello_world:0.1.0:bafybeibffpzyzp4i4s3xcq7hvzp66kl3pyqu5db5gpoto3lp2nb7z3t3ga --remote --service
-=======
-    autonomy fetch valory/hello_world:0.1.0:bafybeihpsxnad5xc7soain6go4utyfnjzhhnkmsubiwti4uphcy55k6wti --remote --service
->>>>>>> bf566864
+    autonomy fetch valory/hello_world:0.1.0:bafybeie7sbi2d5anjcgoyetuvhh3xdgt433a3prrgpqkjddxam37iyyqum --remote --service
     cd hello_world
     ```
 
