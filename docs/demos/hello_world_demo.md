This demo service is aimed at giving a general, introductory overview on what are the main elements that make an agent service and how they work together. The goal is to provide a global understanding on the development process and the relationship between the main components of the stack to new users of the {{open_autonomy}} framework.

Although the functionality of this agent service is very simple, it demonstrates a number of features that are common in many agent services. It can also be considered as a baseline service to which more complex functionalities can be added towards building your own service.


## Architecture of the demo
The demo is composed of:

- A set of four [Tendermint](https://tendermint.com/) nodes (`node0`, `node1`, `node2`, `node3`).
- A set of four AEAs (`abci0`, `abci1`, `abci2`, `abci3`), in one-to-one connection with their corresponding Tendermint
node.

The agents connect to the remote [DRAND](https://drand.love) service during the execution
of the demo.

<figure markdown>
  ![](../images/hello_world_demo_architecture.svg){align=center}
  <figcaption>Hello World service demo architecture with four agents</figcaption>
</figure>

## Running the demo
Before running the demo, ensure that your machine satisfies the [framework requirements](../guides/set_up.md#requirements) and that
you have followed the [setup instructions](../guides/set_up.md#setup). As a result you should have a Pipenv workspace folder.

Running the Hello World service demo is demonstrated in the [quick start](../guides/quick_start.md) guide. Therefore, you just need to follow the instructions therein to run the demo.



## Details of the demo
The functionality of the service is extremely simple. Namely, each agent will output (at different times) the following message to its local console:
```
Agent [name] (address [address]) in period [period_num] says: HELLO_WORLD!
```

The execution timeline is divided into periods, and within each period, *only one designated agent will print the `HELLO_WORLD!` message*. The other agents will just print a neutral face `:|`. In the context of agent services, you cam think of a *period* as an interval where the service executes an iteration of its intended functionality (e.g., checking some price on a market, execute an investment strategy, or in this demo, printing a message).

Recall that agents are coordinated through the *consensus gadget* (i.e., the consensus gadget nodes + the consensus gadget network). For clarity, we will be using the simplified architecture diagram depicted below.

<figure markdown>
![](../images/hello_world_demo_architecture_simplified.svg){align="center"}
<figcaption>A simplified view of the Hello world service architecture</figcaption>
</figure>


!!! warning "Important"

    Every agent service is connected to the *consensus gadget* through its *consensus gadget node*:

    * The consensus gadget is the component that makes possible for the agents to synchronise state data. This allows them to, e.g. reach agreement on certain actions or reconcile information.

    * Anything happening at the consensus network level is completely abstracted away so that developers can see it as a given functionality. An application run by the agent service can be thought and developed as a single "virtual" application, and the framework will take care of replicating it.

    * Currently, the consensus gadget is implemented using [Tendermint](https://tendermint.com/).


This is what the service would look like in all its glory:

<figure markdown>
![](../images/hello_world_action.svg)
<figcaption>Hello World service in action</figcaption>
</figure>

Even though printing `HELLO_WORLD!` on a local console is far from being an exciting functionality, this example shows a number of  non-trivial elements that are key components in many agent services:

* The service defines a sequence of individual, well-defined actions, whose execution in the appropriate order achieves the intended functionality.
* Agents have to interact with each other to execute each of those actions, and reach a consensus on a number of decisions at certain moments (e.g., which is the agent that prints the message in each period).
* Agents are also allowed to execute actions on their own. In this simple example it just consists of printing a local message.
* Agents have to use a shared, global store for persistent data (e.g., which was the last agent that printed the message).
* Finally, the service can progress even if some agent is faulty or malicious (up to a certain threshold of malicious agents).

In this toy example we assume that the agent that is charge of printing the message locally will do so (i.e., it will behave honestly). Moreover, there is no way for the other agents to verify it. When a service implements some critical operation, like sending a transaction to a blockchain, it is not enough with trusting that the agent will behave honestly, and further security and cryptographic mechanisms will be required.

The main questions that we try to answer in the sections below are:

* What are the main components of the {{open_autonomy}} framework to implement an agent service?
* How do agents interact with such components?

### The FSM of an agent service

As discussed in the [overview of the development process](../guides/overview_of_the_development_process.md), the first step when designing an agent service is to define the [FSM](../key_concepts/fsm.md) that represents its business logic. In order to do so, we need to divide the intended functionality into individual steps, and define what events cause a transition from one to another. For example, for the Hello World service, we identify these steps as follows:

1. Each agent registers to the service.
2. [If Step 1 OK] Agents connect to the remote [DRAND](https://drand.love) service and retrieve the latest randomness available.
3. [If Step 2 OK] Agents select which is the next agent to print the message. We call this agent the _keeper_ for this period.
4. [If Step 3 OK] The keeper prints the message `HELLO_WORLD!` on its local console.
5. Pause for a while and go to Step 2. Another service period begins.

Probably you have identified some of these steps beforehand. Let us make some comments about them. Step 1 is a requirement in each agent service: it is simply a preliminary stage where each agent commits to participate actively in the service. In Step 2 all agents connect to a remote service to retrieve some random value. Note that agents cannot use a local source of randomness: it is very important that all the agents execute deterministic actions at each step, otherwise it will be impossible to synchronize their shared state. Therefore, given such a common randomness value, agent choose the same keeper in Step 3. Next, Step 4, is where the main functionality is executed. Finally, Step 5 is also a standard step in agent services that execute periodic actions in a loop (like the Hello World service). It makes agents "sleep" before the new period starts.

Graphically, the FSM of the Hello Word service looks as follows

<figure markdown>
![](../images/hello_world_fsm.svg)
<figcaption>Diagram of individual operations of the Hello World service</figcaption>
</figure>

You can also take a look at the Hello World service FSM specification file, which can be parsed by the {{open_autonomy}} framework.

??? example "Example of the Hello World service `fsm_specification.yaml` file"

    ```yaml
    alphabet_in:
    - DONE
    - NO_MAJORITY
    - RESET_TIMEOUT
    - ROUND_TIMEOUT
    default_start_state: RegistrationRound
    final_states: []
    label: packages.valory.skills.hello_world_abci.rounds.HelloWorldAbciApp
    start_states:
    - RegistrationRound
    states:
    - CollectRandomnessRound
    - PrintMessageRound
    - RegistrationRound
    - ResetAndPauseRound
    - SelectKeeperRound
    transition_func:
        (CollectRandomnessRound, DONE): SelectKeeperRound
        (CollectRandomnessRound, NO_MAJORITY): CollectRandomnessRound
        (CollectRandomnessRound, ROUND_TIMEOUT): CollectRandomnessRound
        (PrintMessageRound, DONE): ResetAndPauseRound
        (PrintMessageRound, ROUND_TIMEOUT): RegistrationRound
        (RegistrationRound, DONE): CollectRandomnessRound
        (ResetAndPauseRound, DONE): CollectRandomnessRound
        (ResetAndPauseRound, NO_MAJORITY): RegistrationRound
        (ResetAndPauseRound, RESET_TIMEOUT): RegistrationRound
        (SelectKeeperRound, DONE): PrintMessageRound
        (SelectKeeperRound, NO_MAJORITY): RegistrationRound
        (SelectKeeperRound, ROUND_TIMEOUT): RegistrationRound
    ```




Ignoring network latency and delays caused by the underlying consensus gadget, it can be considered that at any given time, **all the agents have the same view of the service FSM**, and **all the agents execute the same transitions**. This is one of the key concepts of the {{open_autonomy}} framework.

Each agent runs internally a component that implements such FSM: it processes events and transits to the corresponding states according to the state-transition function. The component that encapsulates this functionality is a skill called **{{fsm_app}}**. For the Hello World service, such {{fsm_app}} is called `hello_world_abci`. A zoom on an agent would look like this:

<figure markdown>
![](../images/hello_world_zoom_agent.svg)
<figcaption>Zoom on a Hello World service agent.</figcaption>
</figure>

An agent can have one or multiple skills, in addition to several other components. Skills can implement a variety of functionalities, not only {{fsm_app}}s, but this is out of the scope of this tutorial.

!!! warning "Important"

    All agents in an agent service are implemented by the same codebase. We call such codebase a _canonical agent_, and we call each of the actual instances an _agent instance_, or simply _agent_ for short.
    Each agent instance in a service is then parameterized with their own set of keys, addresses and other required attributes.

### Transitioning through the FSM

To understand how an agent in the service transitions through the FSM let us focus on a concrete example. Namely, let us focus on what happens on a particular agent when the service is located in the SelectKeeper state, and how it transitions to the next state (PrintMessage). At high level, this is what happens:

1.  **Prepare the payload.** Each state of the FSM has an associated component called _Behaviour_, which is in charge of executing the action corresponding to that state. In this case, the `SelectKeeperBehaviour` determines what agent will be voted for as the new keeper. Since the choice must be deterministic, each agent will vote for "Agent $R\pmod 4+1$," where $R$ is the randomness value collected in the previous state (CollectRandomness). Thus, the `SelectKeeperBehaviour` prepares an appropriate _payload_ that contains that information.

    ![](../images/hello_world_sequence_1.svg)


2.  **Send the payload.** The `SelectKeeperBehaviour` is in charge of casting the vote to the consensus gadget.

    ![](../images/hello_world_sequence_2.svg)


3.  **Reach consensus.** The consensus gadget reads all the agents' outputs, and ensures that the collection of responses observed is consistent. The gadget takes the responsibility of executing the consensus algorithm, which is abstracted away to the developer.

    ![](../images/hello_world_sequence_3.svg)

    !!! note
        "Reaching consensus" does not mean that the consensus gadget ensures that all the agents send the same payload. Rather, it means that all the agents have a _consistent view_ on what payload was sent by each of them. In this particular case, however all agents cast the same vote.


4.  **Callback to the {{fsm_app}}.** Once the consensus phase is finished (and stored in a temporary blockchain maintained by the agents), each agent is notified with the corresponding information via the [ABCI interface](../key_concepts/abci.md).

    ![](../images/hello_world_sequence_4.svg)


    Each FSM state is also associated to a special component called _Round_, which receives and processes this information. If strictly more than $2/3$ of the agents voted for a certain keeper, then the `SelectKeeperRound` records this result persistently for future reference. After finalizing all this processing, the `SelectKeeperRound` outputs the event that indicates how the FSM should transit. If nothing unexpected occurred, it should be the `DONE` event.


6.  **Transition to the next state.** The event cast in the previous step is received by the component that actually manages the FSM transition function (_AbciApp_). This component processes the event accordingly and moves the FSM to the next state.

    ![](../images/hello_world_sequence_5.svg)


!!! warning "Important"

    As illustrated by the example above, there are a number of components from the {{fsm_app}} that need to be defined in order to build an agent service. As a summary:

    * **`AbciApp`**: The component that defines the FSM itself and the transitions between states.
    * **`Behaviours`**: The components that execute the proactive action expected at each state: e.g. cast a vote for a keeper, print a message on screen, execute a transaction on a blockchain, etc.
    * **`Rounds`**: The components that process the input from the consensus gadget and outputs the appropriate events to make the next transition.
    * **`Payloads`**: Associated to each behaviour. They define the contents of the transactions sent by the corresponding behaviour.
    * **`RoundBehaviour`**: This can be seen as the main class of the skill, which aggregates the `AbciApp` and ensures to establish a one-to-one relationship between the rounds and behaviours associated to each state of the FSM.

    There must be exactly one `Round` and one `Behaviour` per FSM state.



At this point, the walk-through of a single transition from one state of the FSM, has essentially introduced the main components of an agent and the main interactions that occur in an agent service. It is important that the developer keeps these concepts in mind, since executions of further state transitions can be easily mapped with what has been presented here so far.

### Executing the main functionality

At this point, the service has only transitioned to a new state on its FSM. But, what would happen in an actual execution of the service functionality?

Mimicking the steps that occurred in the previous state, it is not difficult to see that this is what would actually happen:

1.   Upon entering the PrintMessage state, the associated behaviour, `PrintMessageBehaviour`, will be in charge of executing the functionality. For the chosen keeper, it will be printing the celebrated `HELLO_WORLD` message. The rest of the agents simply print a neutral face.
2.   The `PrintMessageBehaviour` will send a payload to the consensus gadget, indicating what was the message it printed. In this case, the payload is not very useful (the service does not do anything with it), but it is a requirement to send some payload to know that the agent has finished executing the Behaviour.
3.   The consensus gadget executes its protocol on the inputs received from the agents, ensuring a consistent view.
4.   The result of the consensus is forwarded to the `PrintMessageRound` via the [ABCI interface](../key_concepts/abci.md), and after checking that all agents have responded it will produce the `DONE` event.
5.   The `AbciApp` takes over and processes the event `DONE`, and moves the current state of the FSM to the next FSM state, ResetAndPause.

Hence, we have finished a period of execution of the FSM, concluding with the expected result:

<figure markdown>
![](../images/hello_world_result.svg)
<figcaption>Result of the execution the second period of the Hello World service</figcaption>
</figure>


!!! note

    Observe that whereas in the SelectKeeper state we expect that all agents output the same payload to the consensus gadget (the same keeper vote), in the PrintMessage state it is admissible that the agents send different values, because they print different things on their console.

    Other states might have different waiting conditions, for instance

    * wait until all agents respond with a (possibly) different value, or
    * wait until more than a threshold of agents respond with the same value.

    When the waiting condition is not met during a certain time interval, a special timeout event is generated by the `Round`, and the developer is in charge of defining how the FSM will transit in that case. You can see some of these unexpected events in the FSM diagram above.

### Bird's eye view
As a summary, find below an image which shows the main components of the agent and the skill related to the Hello World service presented in this overview. Of course, this is by no means the complete picture of what is inside an agent, but it should give a good intuition of what are the main elements that play a role in any agent service and how they interact.

<figure markdown>
![](../images/hello_world_agent_internal.svg)
<figcaption>Main components of an agent that play a role in an agent service. Red arrows indicate a high-level flow of messages when the agent is in the SelectKeeper state.</figcaption>
</figure>

### Coding the Hello World service: a primer
So far, we have given a conceptual description of the Hello World service. As we have seen, there are a number of components that a developer needs to focus in order to fully define the service.
Before continuing, we assume that you have some familiarity with the [guide to create a service from scratch](../guides/create_service_from_scratch.md).

The objective of what follows is to explore the internal details of the agent and the {{fsm_app}} so that you know how to define the functionalities implementing the business logic. We also suggest that you [fetch the latest Hello World agent](../guides/publish_fetch_packages.md#fetch-an-agent-from-a-registry) and [Hello World service](../guides/publish_fetch_packages.md#fetch-a-service-from-a-registry), and explore the contents under their main folder, and under `<agent_folder>/vendor/valory/skills/hello_world_abci`, which is the skill that implements the Hello World {{fsm_app}}.

#### Coding the agent
Agents are defined through the {{open_aea}} library as YAML files, which specify what components the agent made of, together with some configuration parameters. Agents components can be, for example, connections, contracts, protocols or skills. We refer to the {{open_aea_doc}} for the complete details, although the reader might already have some intuition about their meaning.

This is an excerpt of the `aea-config.yaml` file:

```yaml
# ...
connections:
- valory/abci:0.1.0:<ipfs_hash>
- valory/http_client:0.23.0:<ipfs_hash>
- valory/ipfs:0.1.0:<ipfs_hash>
- valory/p2p_libp2p_client:0.1.0:<ipfs_hash>
contracts: []
protocols:
- open_aea/signing:1.0.0:<ipfs_hash>
- valory/abci:0.1.0:<ipfs_hash>
- valory/http:1.0.0:<ipfs_hash>
- valory/ipfs:0.1.0:<ipfs_hash>
skills:
- valory/abstract_abci:0.1.0:<ipfs_hash>
- valory/abstract_round_abci:0.1.0:<ipfs_hash>
- valory/hello_world_abci:0.1.0:<ipfs_hash>
# ...
```

It is mandatory that all agents that will be part of an agent service have the `abci` connection, the `abci` protocol, as well as the `abstract_abci` and `abstract_round_abci` skills. These are the essential components that allow to interact with the consensus gadget, and contain helper and base classes that simplify the process of building the code for the skill.

Additionally, the agent can use other connections, protocols or skills, depending of its particular needs. In the example, the `http_client` connection and the `http` protocol allows the agent to interact with HTTP servers (although we are not using it in this service). Similarly, you can add the `ledger` connection and the `ledger_api` protocol in case the agent needs to interact with a blockchain.

Note that the agent also includes the `hello_world_abci` skill, which is the one that we need to code for this example. Except that, there is no more to code to write for the agent. The {{open_aea}} library will be in charge of reading this configuration file and execute its skills accordingly.

Note that although it is possible to develop your own protocols and connections, the {{open_aea}} framework provides a number of typical ones which can be reused. Therefore, it is usual that the developer focuses most of its programming efforts in coding the particular skill(s) for their new agent.

#### Coding the skill
Recall that the skill needs to define a number of classes:

1. The `Rounds`, `Behaviours` and `Payloads` associated with each FSM state.
2. The `AbciApp` class defining the FSM transition function.
3. The `AbstractRoundBehaviour` class, which puts together the above classes.


The easiest way to start building these classes is by [using the {{fsm_app}} scaffold tool](../guides/create_fsm_app.md).

Let's look how each of these objects are implemented. If you have fetched the Hello World agent from the remote registry, the files referenced below are located in `<agent_folder>/vendor/valory/skills/hello_world_abci/`:

  **`rounds.py`**: This file contains the implementation of the rounds associated to each state and the shared `SynchronizedData` class. It also contains the declaration of the FSM events, and the `HelloWorldAbciApp`, which defines the transition function of the FSM.

  This is how the `PrintMessageRound` inherits from its parent classes:

  <figure markdown>
  <div class="mermaid">
  classDiagram
      AbstractRound <|-- CollectionRound
      CollectionRound <|-- _CollectUntilAllRound
      _CollectUntilAllRound <|-- CollectDifferentUntilAllRound
      CollectDifferentUntilAllRound <|-- PrintMessageRound
      HelloWorldABCIAbstractRound <|-- PrintMessageRound
      AbstractRound <|-- HelloWorldABCIAbstractRound
      class AbstractRound{
        +round_id
        +allowed_tx_type
        -_synchronized_data
        +synchronized_data()
        +end_block()*
        +check_payload()*
        +process_payload()*
      }
      class HelloWorldABCIAbstractRound{
        +synchronized_data()
        -_return_no_majority_event()
      }
      class CollectionRound{
        -collection
        +payloads()
        +payloads_count()
        +process_payload()
        +check_payload()
      }
      class _CollectUntilAllRound{
        +check_payload()
        +process_payload()
        +collection_threshold_reached()
      }
      class CollectDifferentUntilAllRound{
        +check_payload()
      }
      class PrintMessageRound{
        +round_id = "print_message"
        +allowed_tx_type = PrintMessagePayload.transaction_type
        +end_block()
      }
  </div>
  <figcaption>Hierarchy of the PrintMessageRound class (some methods and fields are omitted)</figcaption>
  </figure>

  Note that the `HelloWorldABCIAbstractRound` is merely a convenience class defined in the same file. The class `CollectDifferentUntilAllRound` is a helper class for rounds that expect that each agent sends a different message. In this case, the message to be sent is the agent printed by each agent, which will be obviously different for each agent (one of them will be the celebrated 'Hello World' message, and the others will be 'empty' messages). Other helper classes exist within the stack to account for rounds that expect agents to agree on a common value.

  Since most of the logic is already implemented in the base classes, the programmer only needs to define a few parameters and methods within the `Round`. Most notably, the method `end_block`, which is the callback triggered when the ABCI notifies the end of a block in the consensus gadget:

  ```python
<<<<<<< HEAD
  class PrintMessageRound(CollectDifferentUntilAllRound, HelloWorldABCIAbstractRound):
      """A round in which the keeper prints the message"""

      payload_class = PrintMessagePayload

      def end_block(self) -> Optional[Tuple[BaseSynchronizedData, Event]]:
          """Process the end of the block."""
          if self.collection_threshold_reached:
              synchronized_data = self.synchronized_data.update(
                  participants=tuple(self.collection),
                  printed_messages=[
                      cast(PrintMessagePayload, payload).message
                      for payload in self.collection.values()
                  ],
                  synchronized_data_class=SynchronizedData,
              )
              return synchronized_data, Event.DONE
          return None
=======
class PrintMessageRound(CollectDifferentUntilAllRound, HelloWorldABCIAbstractRound):
    """A round in which the keeper prints the message"""

    payload_class = PrintMessagePayload
    payload_attribute = "message"

    def end_block(self) -> Optional[Tuple[BaseSynchronizedData, Event]]:
        """Process the end of the block."""
        if self.collection_threshold_reached:
            synchronized_data = self.synchronized_data.update(
                participants=tuple(sorted(self.collection)),
                printed_messages=sorted(
                    [
                        cast(PrintMessagePayload, payload).message
                        for payload in self.collection.values()
                    ]
                ),
                synchronized_data_class=SynchronizedData,
            )
            return synchronized_data, Event.DONE
        return None
>>>>>>> b37d8f67
  ```

  The method updates a number of variables collected at that point, and returns the appropriate event (`DONE`) so that the `AbciApp` can process and transit to the next round.

!!! warning "Important"
    Most of the code that needs to be implemented for a `Round` is about setting the appropriate attributes for the parent classes, and possibly implementing the `end_block` method.

  Observe that the `RegistrationRound` is very similar to the `PrintMessageRound`, as it simply has to collect the different addresses that each agent sends. On the other hand, the classes `CollectRandomnessRound` and  `SelectKeeperRound` just require to define some parent classes attributes, as they execute fairly standard operations already available in the framework.

  After having defined the `Rounds`, the `HelloWorldAbciApp` does not have much mystery. It simply defines the transitions from one state to another in the FSM, arranged as Python dictionaries. For example,

  ```python
  SelectKeeperRound: {
      Event.DONE: PrintMessageRound,
      Event.NO_MAJORITY: RegistrationRound,
      Event.ROUND_TIMEOUT: RegistrationRound,
  },
  ```

  denotes the three possible transitions from the `SelectKeeperRound` to the corresponding `Rounds`, according to the FSM depicted above.


**`behaviours.py`**: This file defines the `Behaviours`, which encode the proactive actions occurring at each state of the FSM. Recall that each behaviour is one-to-one associated to a `Round`. It also contains the `HelloWorldRoundBehaviour` class, which can be thought as the "main" class for the skill behaviour.


The class diagram for the `PrintMessageBehaviour` is as follows:

  <figure markdown>
  <div class="mermaid">
  classDiagram
      HelloWorldABCIBaseBehaviour <|-- PrintMessageBehaviour
      BaseBehaviour <|-- HelloWorldABCIBaseBehaviour
      IPFSBehaviour <|-- BaseBehaviour
      AsyncBehaviour <|-- BaseBehaviour
      CleanUpBehaviour <|-- BaseBehaviour
      SimpleBehaviour <|-- IPFSBehaviour
      Behaviour <|-- SimpleBehaviour

      class AsyncBehaviour{
          +async_act()*
          +async_act_wrapper()*
      }
      class HelloWorldABCIBaseBehaviour {
          +syncrhonized_data()
          +params()
      }
      class PrintMessageBehaviour{
          +behaviour_id = "print_message"
          +matching_round = PrintMessageRound
          +async_act()
      }
  </div>
  <figcaption>Hierarchy of the PrintMessageBehaviour class (some methods and fields are omitted)</figcaption>
  </figure>

Again, the `HelloWorldABCIBaseBehaviour` is a convenience class, and the upper class in the hierarchy are abstract classes from the stack that facilitate re-usability of code when implementing the `Behaviour`. An excerpt of the `PrintMessageBehaviour` code is:

```python
class PrintMessageBehaviour(HelloWorldABCIBaseBehaviour, ABC):
    """Prints the celebrated 'HELLO WORLD!' message."""

    matching_round = PrintMessageRound

    def async_act(self) -> Generator:
        """
        Do the action.

        Steps:
        - Determine if this agent is the current keeper agent.
        - Print the appropriate to the local console.
        - Send the transaction with the printed message and wait for it to be mined.
        - Wait until ABCI application transitions to the next round.
        - Go to the next behaviour (set done event).
        """

        if (
            self.context.agent_address
            == self.synchronized_data.most_voted_keeper_address
        ):
            message = self.params.hello_world_string
        else:
            message = ":|"

        printed_message = f"Agent {self.context.agent_name} (address {self.context.agent_address}) in period {self.synchronized_data.period_count} says: {message}"

        print(printed_message)
        self.context.logger.info(f"printed_message={printed_message}")

        payload = PrintMessagePayload(self.context.agent_address, printed_message)

        yield from self.send_a2a_transaction(payload)
        yield from self.wait_until_round_end()

        self.set_done()
```

Let us remark a number of noteworthy points from this code:

1.  The `matching_round` variable must be set to the corresponding `Round`.
2.  Within `async_act()`, The action must be executed (in this case, the keeper agent prints `HELLO_WORLD!`). Note how the agent reads the `context` and `synchronized_data` information to determine if it is the keeper agent.
3.  After the action has been executed, the agent must prepare the `Payload` associated with this state. The payload can be anything that other agents might find useful for the action in this or future states. In this case, we simply send the message printed to the console.
4.  The agent must send the `Payload`, which the consensus gadget will be in charge of synchronizing with all the agents.
5.  The agent must wait until the consensus gadgets finishes its work, and mark the state as 'done'.

Steps 3, 4, 5 above are common for all the `Behaviours` in the agent service skills.

Once all the `Behaviours` are defined, it is time to define the `HelloWorldRoundBehaviour` class. This class follows a quite standard structure in all agent services, and the reader can easily infer what is it from the source code:

```python
class HelloWorldRoundBehaviour(AbstractRoundBehaviour):
    """This behaviour manages the consensus stages for the Hello World abci app."""

    initial_behaviour_cls = RegistrationBehaviour
    abci_app_cls = HelloWorldAbciApp
    behaviours: Set[Type[BaseBehaviour]] = {
        RegistrationBehaviour,  # type: ignore
        CollectRandomnessBehaviour,  # type: ignore
        SelectKeeperBehaviour,  # type: ignore
        PrintMessageBehaviour,  # type: ignore
        ResetAndPauseBehaviour,  # type: ignore
    }
```

**`payloads.py`**: This file defines the payloads associated to the consensus engine for each of the states. Payload classes are mostly used to encapsulate data values, and carry almost no business logic. Consider for instance the payload associated to the `PrintMessageBehaviour`:

```python
@dataclass(frozen=True)
class PrintMessagePayload(BaseTxPayload):
    """Represent a transaction payload of type 'randomness'."""

    message: str
```


**Other required components.**  There are a number of extra files which define other components required by the agent that we have not addressed so far.
To conclude this section, let us briefly describe the purposes of each one, and we invite you to take a look at the source code:

* `skill.yaml`: This is the skill specification file. Similarly to the agent configuration file, it defines the components (e.g. protocols, connections) required by the skill, as well as a number of configuration parameters.
* `handlers.py`: Defines the `Handlers` (implementing reactive actions) used by the skill. It is mandatory that the skill associated to an agent service implements a handler inherited from the `ABCIRoundHandler`. Other handlers are required according to the actions that the skill is performing (e.g., interacting with an HTTP server). As you can see by exploring the file, little coding is expected unless you need to implement a custom protocol.
* `dialogues.py`: It defines the dialogues associated to the protocols described in the `skill.yaml` configuration file. Again, not much coding is expected in most cases.
* `models.py`:
* `fsm_specification.yaml`: It contains a specification of the FSM in a simplified syntax. It is used for checking the consistency of the implementation, and it can be used to verify the implementation or to [scaffold the {{fsm_app}}](../guides/create_fsm_app.md) providing an initial structure.


## Further reading
This walk-through to the Hello World service, together with the [guide to create a service from scratch](../guides/create_service_from_scratch.md)  should give an overview of the development process, and of the main elements that play a role in an agent service. Obviously, there are more elements in the {{open_autonomy}} framework that facilitate building complex applications by enabling to interact with blockchains and other networks. We refer the reader to the more advanced sections of the documentation (e.g., key concepts) where we explore in detail the components of the stack.<|MERGE_RESOLUTION|>--- conflicted
+++ resolved
@@ -306,6 +306,7 @@
       class AbstractRound{
         +round_id
         +allowed_tx_type
+        +payload_attribute
         -_synchronized_data
         +synchronized_data()
         +end_block()*
@@ -334,6 +335,7 @@
       class PrintMessageRound{
         +round_id = "print_message"
         +allowed_tx_type = PrintMessagePayload.transaction_type
+        +payload_attribute = "message"
         +end_block()
       }
   </div>
@@ -345,26 +347,6 @@
   Since most of the logic is already implemented in the base classes, the programmer only needs to define a few parameters and methods within the `Round`. Most notably, the method `end_block`, which is the callback triggered when the ABCI notifies the end of a block in the consensus gadget:
 
   ```python
-<<<<<<< HEAD
-  class PrintMessageRound(CollectDifferentUntilAllRound, HelloWorldABCIAbstractRound):
-      """A round in which the keeper prints the message"""
-
-      payload_class = PrintMessagePayload
-
-      def end_block(self) -> Optional[Tuple[BaseSynchronizedData, Event]]:
-          """Process the end of the block."""
-          if self.collection_threshold_reached:
-              synchronized_data = self.synchronized_data.update(
-                  participants=tuple(self.collection),
-                  printed_messages=[
-                      cast(PrintMessagePayload, payload).message
-                      for payload in self.collection.values()
-                  ],
-                  synchronized_data_class=SynchronizedData,
-              )
-              return synchronized_data, Event.DONE
-          return None
-=======
 class PrintMessageRound(CollectDifferentUntilAllRound, HelloWorldABCIAbstractRound):
     """A round in which the keeper prints the message"""
 
@@ -386,7 +368,6 @@
             )
             return synchronized_data, Event.DONE
         return None
->>>>>>> b37d8f67
   ```
 
   The method updates a number of variables collected at that point, and returns the appropriate event (`DONE`) so that the `AbciApp` can process and transit to the next round.
