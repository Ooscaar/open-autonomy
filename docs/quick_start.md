--- conflicted
+++ resolved
@@ -69,11 +69,12 @@
     ```
 
 
+
+
+## DELETE?:
 ## Deploy a local agent service
 
 3. Get, build and install your agent
-<<<<<<< HEAD
-=======
 ```bash
 aea init --reset --author default_author --ipfs --remote
 aea fetch valory/hello_world:0.1.0:bafybeib7qhsbefidn5o4cdhwvxacvwndcr6nblmk7fnedezdrrck73h25e --remote
@@ -82,7 +83,6 @@
 aea generate-key ethereum
 aea add-key ethereum
 ```
->>>>>>> 4172c713
 
 5. Run your agent. More info on this hello world example on the [Example of a service](https://docs.autonolas.network/service_example/) section.
 ```bash
