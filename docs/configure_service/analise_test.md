When developing your service (and its required components, including the {{fsm_app}}), it is important to ensure that the code is exhaustively tested and adheres to best practices. This will not only help identify and fix any bugs or errors early, but also ensure your code is reliable, efficient, and maintainable.

## Static code analysis

### Standard tools

For convenience the [Dev template](https://github.com/valory-xyz/dev-template) comes with a Pipenv that includes a number of tools grouped under predefined make targets.

Make target: `make formatters`

: | Tool                                       | Description                                                                                             |
    |--------------------------------------------|---------------------------------------------------------------------------------------------------------|
    | [`black`](https://black.readthedocs.io/)   | A Python code formatter that automatically reformats code to conform to a consistent style.             |
    | [`isort`](https://pycqa.github.io/isort/ ) | A Python tool that sorts imports alphabetically and separates them into sections, making it easier to read and maintain import statements in Python code. |

Make target: `make code-checks`

: | Tool                                                 | Description                                                                                                                                                         |
|------------------------------------------------------|---------------------------------------------------------------------------------------------------------------------------------------------------------------------|
| [`darglint`](https://pypi.org/project/darglint/)     | A Python docstring argument linter that checks for adherence to Google's style guide.                                                                               |
| [`mypy`](https://mypy-lang.org/)                     | A static type checker for Python that analyses code and provides feedback on variable types and potential errors.                                                   |
| [`flake8`](https://flake8.pycqa.org/en/latest/)      | A Python tool that combines multiple linters to check code for syntax errors, style violations, and other issues.                                                   |
| [`pylint`](https://github.com/pylint-dev/pylint)     | A Python code analyser that checks code for potential errors, security vulnerabilities, and style violations, and provides feedback on how to improve code quality. |
| [`vulture`](https://github.com/jendrikseipp/vulture) | A Python tool that analyses code for unused variables, functions, and other dead code that can be safely removed to improve code quality and performance.           |

### Framework-specific tools

In addition, the framework comes with a number of dedicated tools that you might find useful for analysing your service and component packages.

`autonomy check-packages`
: Performs several consistency checks on the component packages to make sure there are no issues with the component configurations (including checking that every package has existing dependencies and a non-empty description).

[`autonomy analyse handlers`](../advanced_reference/commands/autonomy_analyse.md#autonomy-analyse-handlers)
: This command verifies that all the {{fsm_app}} skills in a local registry (except the explicitly excluded ones) have defined the specified handlers. See the command documentation [here](../advanced_reference/commands/autonomy_analyse.md#autonomy-analyse-handlers).

[`autonomy analyse dialogues`](../advanced_reference/commands/autonomy_analyse.md#autonomy-analyse-dialogues)
: This command verifies that all the {{fsm_app}} skills in a local registry (except the explicitly excluded ones) have defined the specified dialogues. See the command documentation [here](../advanced_reference/commands/autonomy_analyse.md#autonomy-analyse-dialogues).

[`autonomy analyse service`](../advanced_reference/commands/autonomy_analyse.md#autonomy-analyse-service)
: This command verifies a service configuration to see if there is any potential issue with it which can cause issues when running the service deployment. See the command documentation [here](../advanced_reference/commands/autonomy_analyse.md#autonomy-analyse-service) and the [on-chain deployment checklist](./on-chain_deployment_checklist.md) for more information.

## Testing

### Unit testing

The `valory/abstract_round_abci` skill packages come with a number of testing tools located in `packages/valory/skills/abstract_round_abci/test_tools` which you can use to write unit tests for your {{fsm_app}}s.

???+ example

    Fetch the `hello_world` agent, which comes with the `hello_world_abci` {{fsm_app}} skill within:

    ```bash
<<<<<<< HEAD
    autonomy fetch bafybeiekzz5gzyl3exw3g3z3tergvjp625rdsbpxqcuulcbewa47vb44qi
=======
    autonomy fetch valory/hello_world:0.1.0:bafybeihinle6ul7t7ikrnwm7l6455vheuhltoyq5bwa2q4ccbzgyskekqy
>>>>>>> 183366fb
    mv hello_world hello_world_agent
    ```

    Look at the unit tests for the `hello_world_abci` skill, located in the folder

    ```
    ./hello_world_agent/vendor/valory/skills/hello_world_abci/tests/
    ```

### Integration testing

The `open-aea-test-autonomy` plugin provides several test classes which can be utilized for various Docker integration tests. Here are some examples of the base test classes:

* `aea_test_autonomy.base_test_classes.BaseContractTest`: Comes with utilities required for testing a contract.
* `aea_test_autonomy.base_test_classes.BaseGanacheContractTest`: Can be used for testing contracts on a local Ganache instance.
* `aea_test_autonomy.base_test_classes. BaseRegistriesContractsTest`: Launches a local Hardhat node with pre-deployed Autonolas registries contracts image.

### End-to-end testing

The same plugin also provides tools for writing end-to-end tests for agents. The `aea_test_autonomy.base_test_classes.agents.BaseTestEnd2End` class provides an environment for testing agents end to end.

???+ example

    Fetch the `hello_world` agent:

    ```bash
<<<<<<< HEAD
    autonomy fetch bafybeiekzz5gzyl3exw3g3z3tergvjp625rdsbpxqcuulcbewa47vb44qi
=======
    autonomy fetch valory/hello_world:0.1.0:bafybeihinle6ul7t7ikrnwm7l6455vheuhltoyq5bwa2q4ccbzgyskekqy
>>>>>>> 183366fb
    mv hello_world hello_world_agent
    ```

    Look at the end-to-end tests, located in the folder

    ```
    ./hello_world_agent/tests/
    ```

The framework also provides CLI tools for building and running [local testing deployments](../guides/deploy_service.md#local-deployment).
You can include additional images in your testing deployment, for example, a Hardhat node with custom contracts, or an ACN node. This is achieved through the flags `--use-hardhat` and `--use-acn`, respectively. Read the [`autonomy deploy build` command documentation](../advanced_reference/commands/autonomy_deploy.md#autonomy-deploy-build) and the guide for [using custom images in a deployment](../advanced_reference/use_custom_images.md#images-used-in-testing-only) for more information.<|MERGE_RESOLUTION|>--- conflicted
+++ resolved
@@ -50,11 +50,7 @@
     Fetch the `hello_world` agent, which comes with the `hello_world_abci` {{fsm_app}} skill within:
 
     ```bash
-<<<<<<< HEAD
-    autonomy fetch bafybeiekzz5gzyl3exw3g3z3tergvjp625rdsbpxqcuulcbewa47vb44qi
-=======
     autonomy fetch valory/hello_world:0.1.0:bafybeihinle6ul7t7ikrnwm7l6455vheuhltoyq5bwa2q4ccbzgyskekqy
->>>>>>> 183366fb
     mv hello_world hello_world_agent
     ```
 
@@ -81,11 +77,7 @@
     Fetch the `hello_world` agent:
 
     ```bash
-<<<<<<< HEAD
-    autonomy fetch bafybeiekzz5gzyl3exw3g3z3tergvjp625rdsbpxqcuulcbewa47vb44qi
-=======
     autonomy fetch valory/hello_world:0.1.0:bafybeihinle6ul7t7ikrnwm7l6455vheuhltoyq5bwa2q4ccbzgyskekqy
->>>>>>> 183366fb
     mv hello_world hello_world_agent
     ```
 
