When developing your service (and its required components, including the {{fsm_app}}), it is important to ensure that the code is exhaustively tested and adheres to best practices. This will not only help identify and fix any bugs or errors early, but also ensure your code is reliable, efficient, and maintainable.

## Static code analysis

### Standard tools

For convenience the [Dev template](https://github.com/valory-xyz/dev-template) comes with a Pipenv that includes a number of tools grouped under predefined make targets.

Make target: `make formatters`

: | Tool                                       | Description                                                                                             |
    |--------------------------------------------|---------------------------------------------------------------------------------------------------------|
    | [`black`](https://black.readthedocs.io/)   | A Python code formatter that automatically reformats code to conform to a consistent style.             |
    | [`isort`](https://pycqa.github.io/isort/ ) | A Python tool that sorts imports alphabetically and separates them into sections, making it easier to read and maintain import statements in Python code. |

Make target: `make code-checks`

: | Tool                                                 | Description                                                                                                                                                         |
|------------------------------------------------------|---------------------------------------------------------------------------------------------------------------------------------------------------------------------|
| [`darglint`](https://pypi.org/project/darglint/)     | A Python docstring argument linter that checks for adherence to Google's style guide.                                                                               |
| [`mypy`](https://mypy-lang.org/)                     | A static type checker for Python that analyses code and provides feedback on variable types and potential errors.                                                   |
| [`flake8`](https://flake8.pycqa.org/en/latest/)      | A Python tool that combines multiple linters to check code for syntax errors, style violations, and other issues.                                                   |
| [`pylint`](https://github.com/pylint-dev/pylint)     | A Python code analyser that checks code for potential errors, security vulnerabilities, and style violations, and provides feedback on how to improve code quality. |
| [`vulture`](https://github.com/jendrikseipp/vulture) | A Python tool that analyses code for unused variables, functions, and other dead code that can be safely removed to improve code quality and performance.           |

### Framework-specific tools

In addition, the framework comes with a number of dedicated tools that you might find useful for analysing your service and component packages.

`autonomy check-packages`
: Performs several consistency checks on the component packages to make sure there are no issues with the component configurations (including checking that every package has existing dependencies and a non-empty description).

[`autonomy analyse handlers`](../advanced_reference/commands/autonomy_analyse.md#autonomy-analyse-handlers)
: This command verifies that all the {{fsm_app}} skills in a local registry (except the explicitly excluded ones) have defined the specified handlers. See the command documentation [here](../advanced_reference/commands/autonomy_analyse.md#autonomy-analyse-handlers).

[`autonomy analyse dialogues`](../advanced_reference/commands/autonomy_analyse.md#autonomy-analyse-dialogues)
: This command verifies that all the {{fsm_app}} skills in a local registry (except the explicitly excluded ones) have defined the specified dialogues. See the command documentation [here](../advanced_reference/commands/autonomy_analyse.md#autonomy-analyse-dialogues).

[`autonomy analyse service`](../advanced_reference/commands/autonomy_analyse.md#autonomy-analyse-service)
: This command verifies a service configuration to see if there is any potential issue with it which can cause issues when running the service deployment. See the command documentation [here](../advanced_reference/commands/autonomy_analyse.md#autonomy-analyse-service) and the [on-chain deployment checklist](./on-chain_deployment_checklist.md) for more information.

## Testing

### Unit testing

The `valory/abstract_round_abci` skill packages come with a number of testing tools located in `packages/valory/skills/abstract_round_abci/test_tools` which you can use to write unit tests for your {{fsm_app}}s.

???+ example

    Fetch the `hello_world` agent, which comes with the `hello_world_abci` {{fsm_app}} skill within:

    ```bash
<<<<<<< HEAD
    autonomy fetch valory/hello_world:0.1.0:bafybeibmwra37cyx3re3mvfwk5zpevfdrfbbnuqlcculjsxgobcvhxc7d4
=======
    autonomy fetch valory/hello_world:0.1.0:bafybeicbukn7ykejeeiagd5ckaxaqywc42xec5yedyz33ukelm6wtdyppy
>>>>>>> a2b64f16
    mv hello_world hello_world_agent
    ```

    Look at the unit tests for the `hello_world_abci` skill, located in the folder

    ```
    ./hello_world_agent/vendor/valory/skills/hello_world_abci/tests/
    ```

### Integration testing

The `open-aea-test-autonomy` plugin provides several test classes which can be utilized for various Docker integration tests. Here are some examples of the base test classes:

* `aea_test_autonomy.base_test_classes.BaseContractTest`: Comes with utilities required for testing a contract.
* `aea_test_autonomy.base_test_classes.BaseGanacheContractTest`: Can be used for testing contracts on a local Ganache instance.
* `aea_test_autonomy.base_test_classes. BaseRegistriesContractsTest`: Launches a local Hardhat node with pre-deployed Autonolas registries contracts image.

### End-to-end testing

The same plugin also provides tools for writing end-to-end tests for agents. The `aea_test_autonomy.base_test_classes.agents.BaseTestEnd2End` class provides an environment for testing agents end to end.

???+ example

    Fetch the `hello_world` agent:

    ```bash
<<<<<<< HEAD
    autonomy fetch valory/hello_world:0.1.0:bafybeibmwra37cyx3re3mvfwk5zpevfdrfbbnuqlcculjsxgobcvhxc7d4
=======
    autonomy fetch valory/hello_world:0.1.0:bafybeicbukn7ykejeeiagd5ckaxaqywc42xec5yedyz33ukelm6wtdyppy
>>>>>>> a2b64f16
    mv hello_world hello_world_agent
    ```

    Look at the end-to-end tests, located in the folder

    ```
    ./hello_world_agent/tests/
    ```

The framework also provides CLI tools for building and running [local testing deployments](../guides/deploy_service.md#local-deployment-full-workflow).
You can include additional images in your testing deployment, for example, a Hardhat node with custom contracts, or an ACN node. This is achieved through the flags `--use-hardhat` and `--use-acn`, respectively. Read the [`autonomy deploy build` command documentation](../advanced_reference/commands/autonomy_deploy.md#autonomy-deploy-build) and the guide for [using custom images in a deployment](../advanced_reference/use_custom_images.md#images-used-in-testing-only) for more information.<|MERGE_RESOLUTION|>--- conflicted
+++ resolved
@@ -50,11 +50,7 @@
     Fetch the `hello_world` agent, which comes with the `hello_world_abci` {{fsm_app}} skill within:
 
     ```bash
-<<<<<<< HEAD
-    autonomy fetch valory/hello_world:0.1.0:bafybeibmwra37cyx3re3mvfwk5zpevfdrfbbnuqlcculjsxgobcvhxc7d4
-=======
-    autonomy fetch valory/hello_world:0.1.0:bafybeicbukn7ykejeeiagd5ckaxaqywc42xec5yedyz33ukelm6wtdyppy
->>>>>>> a2b64f16
+    autonomy fetch valory/hello_world:0.1.0:bafybeie7rsyd4jdgckt7bduxlvypi73cy4kj5ndflb4cmidkjaoaad3xem
     mv hello_world hello_world_agent
     ```
 
@@ -81,11 +77,7 @@
     Fetch the `hello_world` agent:
 
     ```bash
-<<<<<<< HEAD
-    autonomy fetch valory/hello_world:0.1.0:bafybeibmwra37cyx3re3mvfwk5zpevfdrfbbnuqlcculjsxgobcvhxc7d4
-=======
-    autonomy fetch valory/hello_world:0.1.0:bafybeicbukn7ykejeeiagd5ckaxaqywc42xec5yedyz33ukelm6wtdyppy
->>>>>>> a2b64f16
+    autonomy fetch valory/hello_world:0.1.0:bafybeie7rsyd4jdgckt7bduxlvypi73cy4kj5ndflb4cmidkjaoaad3xem
     mv hello_world hello_world_agent
     ```
 
