When developing your service (and its required components, including the {{fsm_app}}), it is important to ensure that the code is exhaustively tested and adheres to best practices. This will not only help identify and fix any bugs or errors early, but also ensure your code is reliable, efficient, and maintainable.

## Static code analysis

### Standard tools

For convenience the [Dev template](https://github.com/valory-xyz/dev-template) comes with a Pipenv that includes a number of tools grouped under predefined make targets.

Make target: `make formatters`

: | Tool                                       | Description                                                                                             |
    |--------------------------------------------|---------------------------------------------------------------------------------------------------------|
    | [`black`](https://black.readthedocs.io/)   | A Python code formatter that automatically reformats code to conform to a consistent style.             |
    | [`isort`](https://pycqa.github.io/isort/ ) | A Python tool that sorts imports alphabetically and separates them into sections, making it easier to read and maintain import statements in Python code. |

Make target: `make code-checks`

: | Tool                                                 | Description                                                                                                                                                         |
|------------------------------------------------------|---------------------------------------------------------------------------------------------------------------------------------------------------------------------|
| [`darglint`](https://pypi.org/project/darglint/)     | A Python docstring argument linter that checks for adherence to Google's style guide.                                                                               |
| [`mypy`](https://mypy-lang.org/)                     | A static type checker for Python that analyses code and provides feedback on variable types and potential errors.                                                   |
| [`flake8`](https://flake8.pycqa.org/en/latest/)      | A Python tool that combines multiple linters to check code for syntax errors, style violations, and other issues.                                                   |
| [`pylint`](https://github.com/pylint-dev/pylint)     | A Python code analyser that checks code for potential errors, security vulnerabilities, and style violations, and provides feedback on how to improve code quality. |
| [`vulture`](https://github.com/jendrikseipp/vulture) | A Python tool that analyses code for unused variables, functions, and other dead code that can be safely removed to improve code quality and performance.           |

### Framework-specific tools

In addition, the framework comes with a number of dedicated tools that you might find useful for analysing your service and component packages.

`autonomy check-packages`
: Performs several consistency checks on the component packages to make sure there are no issues with the component configurations (including checking that every package has existing dependencies and a non-empty description).

[`autonomy analyse handlers`](../advanced_reference/commands/autonomy_analyse.md#autonomy-analyse-handlers)
: This command verifies that all the {{fsm_app}} skills in a local registry (except the explicitly excluded ones) have defined the specified handlers. See the command documentation [here](../advanced_reference/commands/autonomy_analyse.md#autonomy-analyse-handlers).

[`autonomy analyse dialogues`](../advanced_reference/commands/autonomy_analyse.md#autonomy-analyse-dialogues)
: This command verifies that all the {{fsm_app}} skills in a local registry (except the explicitly excluded ones) have defined the specified dialogues. See the command documentation [here](../advanced_reference/commands/autonomy_analyse.md#autonomy-analyse-dialogues).

[`autonomy analyse service`](../advanced_reference/commands/autonomy_analyse.md#autonomy-analyse-service)
: This command verifies a service configuration to see if there is any potential issue with it which can cause issues when running the service deployment. See the command documentation [here](../advanced_reference/commands/autonomy_analyse.md#autonomy-analyse-service) and the [on-chain deployment checklist](./on-chain_deployment_checklist.md) for more information.

## Testing

### Unit testing

The `valory/abstract_round_abci` skill packages come with a number of testing tools located in `packages/valory/skills/abstract_round_abci/test_tools` which you can use to write unit tests for your {{fsm_app}}s.

???+ example

    Fetch the `hello_world` agent, which comes with the `hello_world_abci` {{fsm_app}} skill within:

    ```bash
<<<<<<< HEAD
    autonomy fetch valory/hello_world:0.1.0:bafybeie4dbfbhocqcb3daqtxbmxbnagmyqzplytwjkywxkeypti2gswyx4
    mv hello_world hello_world_agent
=======
    autonomy fetch valory/hello_world:0.1.0:bafybeib5grnum25svkpozqqnvpd7nmwoaypnc3l7lbnoj335nwgczsiyca --alias hello_world_agent
>>>>>>> 56bd6ff8
    ```

    Look at the unit tests for the `hello_world_abci` skill, located in the folder

    ```
    ./hello_world_agent/vendor/valory/skills/hello_world_abci/tests/
    ```

### Integration testing

The `open-aea-test-autonomy` plugin provides several test classes which can be utilized for various Docker integration tests. Here are some examples of the base test classes:

* `aea_test_autonomy.base_test_classes.BaseContractTest`: Comes with utilities required for testing a contract.
* `aea_test_autonomy.base_test_classes.BaseGanacheContractTest`: Can be used for testing contracts on a local Ganache instance.
* `aea_test_autonomy.base_test_classes. BaseRegistriesContractsTest`: Launches a local Hardhat node with pre-deployed Autonolas registries contracts image.

### End-to-end testing

The same plugin also provides tools for writing end-to-end tests for agents. The `aea_test_autonomy.base_test_classes.agents.BaseTestEnd2End` class provides an environment for testing agents end to end.

???+ example

    Fetch the `hello_world` agent:

    ```bash
<<<<<<< HEAD
    autonomy fetch valory/hello_world:0.1.0:bafybeie4dbfbhocqcb3daqtxbmxbnagmyqzplytwjkywxkeypti2gswyx4
    mv hello_world hello_world_agent
=======
    autonomy fetch valory/hello_world:0.1.0:bafybeib5grnum25svkpozqqnvpd7nmwoaypnc3l7lbnoj335nwgczsiyca --alias hello_world_agent
>>>>>>> 56bd6ff8
    ```

    Look at the end-to-end tests, located in the folder

    ```
    ./hello_world_agent/tests/
    ```

The framework also provides CLI tools for building and running [local testing deployments](../guides/deploy_service.md#local-deployment-full-workflow).
You can include additional images in your testing deployment, for example, a Hardhat node with custom contracts, or an ACN node. This is achieved through the flags `--use-hardhat` and `--use-acn`, respectively. Read the [`autonomy deploy build` command documentation](../advanced_reference/commands/autonomy_deploy.md#autonomy-deploy-build) and the guide for [using custom images in a deployment](../advanced_reference/use_custom_images.md#images-used-in-testing-only) for more information.<|MERGE_RESOLUTION|>--- conflicted
+++ resolved
@@ -50,12 +50,7 @@
     Fetch the `hello_world` agent, which comes with the `hello_world_abci` {{fsm_app}} skill within:
 
     ```bash
-<<<<<<< HEAD
-    autonomy fetch valory/hello_world:0.1.0:bafybeie4dbfbhocqcb3daqtxbmxbnagmyqzplytwjkywxkeypti2gswyx4
-    mv hello_world hello_world_agent
-=======
     autonomy fetch valory/hello_world:0.1.0:bafybeib5grnum25svkpozqqnvpd7nmwoaypnc3l7lbnoj335nwgczsiyca --alias hello_world_agent
->>>>>>> 56bd6ff8
     ```
 
     Look at the unit tests for the `hello_world_abci` skill, located in the folder
@@ -81,12 +76,7 @@
     Fetch the `hello_world` agent:
 
     ```bash
-<<<<<<< HEAD
-    autonomy fetch valory/hello_world:0.1.0:bafybeie4dbfbhocqcb3daqtxbmxbnagmyqzplytwjkywxkeypti2gswyx4
-    mv hello_world hello_world_agent
-=======
     autonomy fetch valory/hello_world:0.1.0:bafybeib5grnum25svkpozqqnvpd7nmwoaypnc3l7lbnoj335nwgczsiyca --alias hello_world_agent
->>>>>>> 56bd6ff8
     ```
 
     Look at the end-to-end tests, located in the folder
