--- conflicted
+++ resolved
@@ -50,11 +50,7 @@
     Fetch the `hello_world` agent, which comes with the `hello_world_abci` {{fsm_app}} skill within:
 
     ```bash
-<<<<<<< HEAD
-    autonomy fetch valory/hello_world:0.1.0:bafybeidvkipghja7mncsvuh72hz3jv2upx2gdjcvq265awfl4thgqcwjbi
-=======
     autonomy fetch valory/hello_world:0.1.0:bafybeigg2mrnagtyjucxirglczz2dszvdzptifvu2hnazwnszazwsyaagu
->>>>>>> 0676e62a
     mv hello_world hello_world_agent
     ```
 
@@ -81,11 +77,7 @@
     Fetch the `hello_world` agent:
 
     ```bash
-<<<<<<< HEAD
-    autonomy fetch valory/hello_world:0.1.0:bafybeidvkipghja7mncsvuh72hz3jv2upx2gdjcvq265awfl4thgqcwjbi
-=======
     autonomy fetch valory/hello_world:0.1.0:bafybeigg2mrnagtyjucxirglczz2dszvdzptifvu2hnazwnszazwsyaagu
->>>>>>> 0676e62a
     mv hello_world hello_world_agent
     ```
 
