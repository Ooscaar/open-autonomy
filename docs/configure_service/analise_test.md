--- conflicted
+++ resolved
@@ -50,11 +50,7 @@
     Fetch the `hello_world` agent, which comes with the `hello_world_abci` {{fsm_app}} skill within:
 
     ```bash
-<<<<<<< HEAD
-    autonomy fetch valory/hello_world:0.1.0:bafybeictqwn5cqmistwfoq2h3igmytqyfi5jfbei24bofrnhs7deixoily
-=======
     autonomy fetch valory/hello_world:0.1.0:bafybeiga5aqh3ffd6vbnyqbhqlnmlcawbsfbb2ly5g3twknvt66t7epejq
->>>>>>> 7118053e
     mv hello_world hello_world_agent
     ```
 
@@ -81,11 +77,7 @@
     Fetch the `hello_world` agent:
 
     ```bash
-<<<<<<< HEAD
     autonomy fetch valory/hello_world:0.1.0:bafybeictqwn5cqmistwfoq2h3igmytqyfi5jfbei24bofrnhs7deixoily
-=======
-    autonomy fetch valory/hello_world:0.1.0:bafybeiga5aqh3ffd6vbnyqbhqlnmlcawbsfbb2ly5g3twknvt66t7epejq
->>>>>>> 7118053e
     mv hello_world hello_world_agent
     ```
 
