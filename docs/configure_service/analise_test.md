--- conflicted
+++ resolved
@@ -50,11 +50,7 @@
     Fetch the `hello_world` agent, which comes with the `hello_world_abci` {{fsm_app}} skill within:
 
     ```bash
-<<<<<<< HEAD
-    autonomy fetch valory/hello_world:0.1.0:bafybeihnkrlyxkqdyn5nyxpg5nqgl6qziksvm7jbdtw4zt2tsnewqpshjy
-=======
     autonomy fetch valory/hello_world:0.1.0:bafybeiffusldqxb7eeicg7yl5iwu2kz5hwptosuw73u2v7r7dplcosttve
->>>>>>> 664b6879
     mv hello_world hello_world_agent
     ```
 
@@ -81,11 +77,7 @@
     Fetch the `hello_world` agent:
 
     ```bash
-<<<<<<< HEAD
-    autonomy fetch valory/hello_world:0.1.0:bafybeihnkrlyxkqdyn5nyxpg5nqgl6qziksvm7jbdtw4zt2tsnewqpshjy
-=======
     autonomy fetch valory/hello_world:0.1.0:bafybeiffusldqxb7eeicg7yl5iwu2kz5hwptosuw73u2v7r7dplcosttve
->>>>>>> 664b6879
     mv hello_world hello_world_agent
     ```
 
