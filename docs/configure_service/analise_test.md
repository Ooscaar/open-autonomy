When developing your service (and its required components, including the {{fsm_app}}), it is important to ensure that the code is exhaustively tested and adheres to best practices. This will not only help identify and fix any bugs or errors early, but also ensure your code is reliable, efficient, and maintainable.

## Static code analysis

### Standard tools

For convenience the [Dev template](https://github.com/valory-xyz/dev-template) comes with a Pipenv that includes a number of tools grouped under predefined make targets.

Make target: `make formatters`

: | Tool                                       | Description                                                                                             |
    |--------------------------------------------|---------------------------------------------------------------------------------------------------------|
    | [`black`](https://black.readthedocs.io/)   | A Python code formatter that automatically reformats code to conform to a consistent style.             |
    | [`isort`](https://pycqa.github.io/isort/ ) | A Python tool that sorts imports alphabetically and separates them into sections, making it easier to read and maintain import statements in Python code. |

Make target: `make code-checks`

: | Tool                                                 | Description                                                                                                                                                         |
|------------------------------------------------------|---------------------------------------------------------------------------------------------------------------------------------------------------------------------|
| [`darglint`](https://pypi.org/project/darglint/)     | A Python docstring argument linter that checks for adherence to Google's style guide.                                                                               |
| [`mypy`](https://mypy-lang.org/)                     | A static type checker for Python that analyses code and provides feedback on variable types and potential errors.                                                   |
| [`flake8`](https://flake8.pycqa.org/en/latest/)      | A Python tool that combines multiple linters to check code for syntax errors, style violations, and other issues.                                                   |
| [`pylint`](https://github.com/pylint-dev/pylint)     | A Python code analyser that checks code for potential errors, security vulnerabilities, and style violations, and provides feedback on how to improve code quality. |
| [`vulture`](https://github.com/jendrikseipp/vulture) | A Python tool that analyses code for unused variables, functions, and other dead code that can be safely removed to improve code quality and performance.           |

### Framework-specific tools

In addition, the framework comes with a number of dedicated tools that you might find useful for analysing your service and component packages.

`autonomy check-packages`
: Performs several consistency checks on the component packages to make sure there are no issues with the component configurations (including checking that every package has existing dependencies and a non-empty description).

[`autonomy analyse handlers`](../advanced_reference/commands/autonomy_analyse.md#autonomy-analyse-handlers)
: This command verifies that all the {{fsm_app}} skills in a local registry (except the explicitly excluded ones) have defined the specified handlers. See the command documentation [here](../advanced_reference/commands/autonomy_analyse.md#autonomy-analyse-handlers).

[`autonomy analyse dialogues`](../advanced_reference/commands/autonomy_analyse.md#autonomy-analyse-dialogues)
: This command verifies that all the {{fsm_app}} skills in a local registry (except the explicitly excluded ones) have defined the specified dialogues. See the command documentation [here](../advanced_reference/commands/autonomy_analyse.md#autonomy-analyse-dialogues).

[`autonomy analyse service`](../advanced_reference/commands/autonomy_analyse.md#autonomy-analyse-service)
: This command verifies a service configuration to see if there is any potential issue with it which can cause issues when running the service deployment. See the command documentation [here](../advanced_reference/commands/autonomy_analyse.md#autonomy-analyse-service) and the [on-chain deployment checklist](./on-chain_deployment_checklist.md) for more information.

## Testing

### Unit testing

The `valory/abstract_round_abci` skill packages come with a number of testing tools located in `packages/valory/skills/abstract_round_abci/test_tools` which you can use to write unit tests for your {{fsm_app}}s.

???+ example

    Fetch the `hello_world` agent, which comes with the `hello_world_abci` {{fsm_app}} skill within:

    ```bash
<<<<<<< HEAD
    autonomy fetch valory/hello_world:0.1.0:bafybeihom54st6xoyosyton23kiodayht6xvu7z6imxeucsdx4i73snfm4
=======
    autonomy fetch valory/hello_world:0.1.0:bafybeicwzp5aakhvigxprhke6kimnmlax6munmhco23yhgzooestsu4y3e
>>>>>>> ac431ac0
    mv hello_world hello_world_agent
    ```

    Look at the unit tests for the `hello_world_abci` skill, located in the folder

    ```
    ./hello_world_agent/vendor/valory/skills/hello_world_abci/tests/
    ```

### Integration testing

The `open-aea-test-autonomy` plugin provides several test classes which can be utilized for various Docker integration tests. Here are some examples of the base test classes:

* `aea_test_autonomy.base_test_classes.BaseContractTest`: Comes with utilities required for testing a contract.
* `aea_test_autonomy.base_test_classes.BaseGanacheContractTest`: Can be used for testing contracts on a local Ganache instance.
* `aea_test_autonomy.base_test_classes. BaseRegistriesContractsTest`: Launches a local Hardhat node with pre-deployed Autonolas registries contracts image.

### End-to-end testing

The same plugin also provides tools for writing end-to-end tests for agents. The `aea_test_autonomy.base_test_classes.agents.BaseTestEnd2End` class provides an environment for testing agents end to end.

???+ example

    Fetch the `hello_world` agent:

    ```bash
<<<<<<< HEAD
    autonomy fetch valory/hello_world:0.1.0:bafybeihom54st6xoyosyton23kiodayht6xvu7z6imxeucsdx4i73snfm4
=======
    autonomy fetch valory/hello_world:0.1.0:bafybeicwzp5aakhvigxprhke6kimnmlax6munmhco23yhgzooestsu4y3e
>>>>>>> ac431ac0
    mv hello_world hello_world_agent
    ```

    Look at the end-to-end tests, located in the folder

    ```
    ./hello_world_agent/tests/
    ```

The framework also provides CLI tools for building and running [local testing deployments](../guides/deploy_service.md#local-deployment-full-workflow).
You can include additional images in your testing deployment, for example, a Hardhat node with custom contracts, or an ACN node. This is achieved through the flags `--use-hardhat` and `--use-acn`, respectively. Read the [`autonomy deploy build` command documentation](../advanced_reference/commands/autonomy_deploy.md#autonomy-deploy-build) and the guide for [using custom images in a deployment](../advanced_reference/use_custom_images.md#images-used-in-testing-only) for more information.<|MERGE_RESOLUTION|>--- conflicted
+++ resolved
@@ -50,11 +50,7 @@
     Fetch the `hello_world` agent, which comes with the `hello_world_abci` {{fsm_app}} skill within:
 
     ```bash
-<<<<<<< HEAD
-    autonomy fetch valory/hello_world:0.1.0:bafybeihom54st6xoyosyton23kiodayht6xvu7z6imxeucsdx4i73snfm4
-=======
     autonomy fetch valory/hello_world:0.1.0:bafybeicwzp5aakhvigxprhke6kimnmlax6munmhco23yhgzooestsu4y3e
->>>>>>> ac431ac0
     mv hello_world hello_world_agent
     ```
 
@@ -81,11 +77,7 @@
     Fetch the `hello_world` agent:
 
     ```bash
-<<<<<<< HEAD
-    autonomy fetch valory/hello_world:0.1.0:bafybeihom54st6xoyosyton23kiodayht6xvu7z6imxeucsdx4i73snfm4
-=======
     autonomy fetch valory/hello_world:0.1.0:bafybeicwzp5aakhvigxprhke6kimnmlax6munmhco23yhgzooestsu4y3e
->>>>>>> ac431ac0
     mv hello_world hello_world_agent
     ```
 
